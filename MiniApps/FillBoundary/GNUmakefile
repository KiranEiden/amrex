BOXLIB_HOME = ../../../BoxLib.commprof

DEBUG        = FALSE
USE_MPI      = TRUE
USE_OMP      = FALSE
USE_IPM      = FALSE
<<<<<<< HEAD
PROFILE      = TRUE
COMM_PROFILE = TRUE
=======
USE_DUMPI    = FALSE
PROFILE      = FALSE
COMM_PROFILE = FALSE
>>>>>>> 673b77fb
COMP         = g++
FCOMP        = gfortran
#COMP         = Intel
#FCOMP        = Intel
DIM          = 3
PRECISION    = DOUBLE
EBASE        = fbtest

CEXE_sources += MultiFabFillBoundaryTest.cpp

include $(BOXLIB_HOME)/Tools/C_mk/Make.defs
include $(BOXLIB_HOME)/Src/C_BoundaryLib/Make.package
include $(BOXLIB_HOME)/Src/C_BaseLib/Make.package

INCLUDE_LOCATIONS += $(BOXLIB_HOME)/Src/C_BoundaryLib
INCLUDE_LOCATIONS += $(BOXLIB_HOME)/Src/C_BaseLib
INCLUDE_LOCATIONS += $(BOXLIB_HOME)/Src/C_AMRLib

ifeq ($(COMP), g++)
  CXXFLAGS += -std=c++11
  DEFINES += -DBL_CXX11
endif

ifeq ($(USE_DUMPI), TRUE)
  LIBRARY_LOCATIONS += /project/projectdirs/m888/DUMPI_LIB/lib
  LIBRARIES += -ldumpi 
endif

vpathdir += $(BOXLIB_HOME)/Src/C_BoundaryLib
vpathdir += $(BOXLIB_HOME)/Src/C_BaseLib
vpathdir += $(BOXLIB_HOME)/Src/C_AMRLib

vpath %.c   : . $(vpathdir)
vpath %.h   : . $(vpathdir)
vpath %.cpp : . $(vpathdir)
vpath %.H   : . $(vpathdir)
vpath %.F   : . $(vpathdir)
vpath %.f   : . $(vpathdir)
vpath %.f90 : . $(vpathdir)

all: $(executable)

include $(BOXLIB_HOME)/Tools/C_mk/Make.rules<|MERGE_RESOLUTION|>--- conflicted
+++ resolved
@@ -4,14 +4,9 @@
 USE_MPI      = TRUE
 USE_OMP      = FALSE
 USE_IPM      = FALSE
-<<<<<<< HEAD
 PROFILE      = TRUE
 COMM_PROFILE = TRUE
-=======
 USE_DUMPI    = FALSE
-PROFILE      = FALSE
-COMM_PROFILE = FALSE
->>>>>>> 673b77fb
 COMP         = g++
 FCOMP        = gfortran
 #COMP         = Intel
