--- conflicted
+++ resolved
@@ -345,13 +345,10 @@
     pp.query("refine_dengrad", refine_dengrad);
 
     pp.query("gravity", gravity);
-<<<<<<< HEAD
-=======
 
     pp.query("eos_gamma", Parm::eos_gamma);
 
     Parm::Initialize();
->>>>>>> 75e2ac89
 }
 
 void
