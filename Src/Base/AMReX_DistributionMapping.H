--- conflicted
+++ resolved
@@ -144,56 +144,6 @@
                           const DistributionMapping& rhs)
 		  { return lhs.m_ref == rhs.m_ref; }
 
-<<<<<<< HEAD
-    static void PrintDiagnostics(const std::string &filename);
-
-    //! Initialize the topological proximity map
-    static void InitProximityMap(bool makeMap = false, bool reinit = false);
-    static int NHops(const Box &tbox, const IntVect &ivfrom, const IntVect &ivto);
-    static int ProcNumberFromRank(const int rank);
-    static std::vector<int> RanksFromProcNumber(const int procnum);
-    static IntVect TopIVFromProcNumber(const int procnum);
-    static std::vector<int> ProcNumbersFromTopIV(const IntVect &iv);
-    static IntVect TopIVFromRank(const int rank);
-    static std::vector<int> RanksFromTopIV(const IntVect &iv);
-    static std::string GetProcName();
-    static int GetProcNumber();
-    static int ProximityMap(const int rank)   { return proximityMap[rank];   }
-    static int ProximityOrder(const int rank) { return proximityOrder[rank]; }
-
-#if !defined(BL_NO_FORT)
-    static void ReadCheckPointHeader(const std::string &filename,
-				     Vector<IntVect>  &refRatio,
-                                     Vector<BoxArray> &allBoxes);
-#endif
-    /* The proximity mapping options (PFC) were designed for Hopper. It
-       needs to be reconfigured before it can be applied to other systems.
-       Will currently see undefined behavior on any system. */
-    static void PFCMultiLevelMap(const Vector<IntVect>  &refRatio,
-                                 const Vector<BoxArray> &allBoxes);
-
-    static Vector<Vector<int> > MultiLevelMapPFC(const Vector<IntVect>  &refRatio,
-                                               const Vector<BoxArray> &allBoxes,
-					       int maxgrid);
-    static Vector<Vector<int> > MultiLevelMapRandom(const Vector<IntVect>  &refRatio,
-                                                  const Vector<BoxArray> &allBoxes,
-						  int maxgrid,
-						  int maxRank = -1, int minRank = 0);
-    static Vector<Vector<int> > MultiLevelMapKnapSack(const Vector<IntVect>  &refRatio,
-                                                    const Vector<BoxArray> &allBoxes,
-						    int maxgrid);
-
-    static int NDistMaps() { return nDistMaps; }
-    static void SetNDistMaps(int ndm) { nDistMaps = ndm; }
-    int DistMapID() const { return dmID; }
-    void SetDistMapID(int dmid) { dmID = dmid; }
-
-#ifdef BL_USE_MPI
-    static Vector<int> TranslateProcMap(const Vector<int> &pm_old, const MPI_Group group_new, const MPI_Group group_old);
-#endif
-
-=======
->>>>>>> 4a3729fa
     static DistributionMapping makeKnapSack   (const MultiFab& weight,
                                                int nmax=std::numeric_limits<int>::max());
     static DistributionMapping makeKnapSack   (const Vector<Real>& rcost);
@@ -289,19 +239,6 @@
     // The data -- a reference-counted pointer to a Ref.
     //
     std::shared_ptr<Ref> m_ref;
-<<<<<<< HEAD
-    int dmID;
-
-    //! Topological proximity map
-    static long totalCells;
-    static Real bytesPerCell;
-    static Vector<int> proximityMap;    // i == rank, pMap[i]   == proximity mapped rank
-    static Vector<int> proximityOrder;  // i == rank, pOrder[i] == proximity mapped order
-    static Vector<long> totalBoxPoints;  // i == rank
-
-    static int nDistMaps;
-=======
->>>>>>> 4a3729fa
 
 public:
     struct RefID {
