#ifndef AMREX_GPU_UTILITY_H_
#define AMREX_GPU_UTILITY_H_

#include <AMReX_GpuQualifiers.H>
#include <AMReX_GpuControl.H>
#include <AMReX_GpuDevice.H>
#include <AMReX_Extension.H>
#include <AMReX_REAL.H>
#include <AMReX_Array.H>
#include <AMReX_Array4.H>
#include <iostream>
#include <cmath>
#ifdef AMREX_USE_CUDA
#include <cuda.h>
#include <curand_kernel.h>
#endif

namespace amrex {
namespace Gpu {

    template <typename T>
    AMREX_GPU_HOST_DEVICE AMREX_FORCE_INLINE
    T LDG (Array4<T> const& a, int i, int j, int k) noexcept {
#ifdef __CUDA_ARCH__
        return __ldg(a.ptr(i,j,k,n));
#else
        return a(i,j,k);
#endif
    }

    template <typename T>
    AMREX_GPU_HOST_DEVICE AMREX_FORCE_INLINE
    T LDG (Array4<T> const& a, int i, int j, int k, int n) noexcept {
#ifdef __CUDA_ARCH__
        return __ldg(a.ptr(i,j,k,n));
#else
        return a(i,j,k,n);
#endif
    }

    inline bool isManaged (void const* p) noexcept {
#ifdef AMREX_USE_CUDA
        CUpointer_attribute attrib = CU_POINTER_ATTRIBUTE_IS_MANAGED;
        unsigned int is_managed = 0;
        void* data[] = { (void*)(&is_managed) };
        CUresult r = cuPointerGetAttributes(1, &attrib, data, (CUdeviceptr)p);
        return r == CUDA_SUCCESS && is_managed;
#else
        return false;
#endif
    }

    inline bool isDevicePtr (void const* p) noexcept {
#if defined(AMREX_USE_HIP)
        hipPointerAttribute_t attrib;
        // const_cast: earlier versions of hip have a bug
        hipError_t r = hipPointerGetAttributes(&attrib, const_cast<void*>(p));
        return r == hipSuccess && attrib.memoryType == hipMemoryTypeDevice;
#elif defined(AMREX_USE_CUDA)
        CUpointer_attribute attrib = CU_POINTER_ATTRIBUTE_MEMORY_TYPE;
        CUmemorytype mem_type = static_cast<CUmemorytype>(0);
        void* data[] = { (void*)(&mem_type) };
        CUresult r = cuPointerGetAttributes(1, &attrib, data, (CUdeviceptr)p);
        return r == CUDA_SUCCESS && mem_type == CU_MEMORYTYPE_DEVICE;
#else
        return false;
#endif
    }

    inline bool isPinnedPtr (void const* p) noexcept {
#if defined(AMREX_USE_HIP)
        hipPointerAttribute_t attrib;
        // const_cast: earlier versions of hip have a bug
        hipError_t r = hipPointerGetAttributes(&attrib, const_cast<void*>(p));
        return r == hipSuccess && attrib.memoryType == hipMemoryTypeHost;
#elif defined(AMREX_USE_CUDA)
        CUpointer_attribute attrib = CU_POINTER_ATTRIBUTE_MEMORY_TYPE;
        CUmemorytype mem_type = static_cast<CUmemorytype>(0);
        void* data[] = { (void*)(&mem_type) };
        CUresult r = cuPointerGetAttributes(1, &attrib, data, (CUdeviceptr)p);
        return r == CUDA_SUCCESS && mem_type == CU_MEMORYTYPE_HOST;
#else
        return false;
#endif
    }

    inline bool isGpuPtr (void const* p) noexcept {
#if defined(AMREX_USE_HIP)
        if (isManaged(p)) { // We might be using CUDA/NVCC
            return true;
        } else {
            hipPointerAttribute_t attrib;
            // const_cast: earlier versions of hip have a bug
            hipError_t r = hipPointerGetAttributes(&attrib, const_cast<void*>(p));
            return r == hipSuccess &&
                (attrib.memoryType == hipMemoryTypeHost   ||
                 attrib.memoryType == hipMemoryTypeDevice);
        }
#elif defined(AMREX_USE_CUDA)
        CUpointer_attribute attrib = CU_POINTER_ATTRIBUTE_MEMORY_TYPE;
        CUmemorytype mem_type = static_cast<CUmemorytype>(0);
        void* data[] = { (void*)(&mem_type) };
        CUresult r = cuPointerGetAttributes(1, &attrib, data, (CUdeviceptr)p);
        return r == CUDA_SUCCESS &&
            (mem_type == CU_MEMORYTYPE_HOST   ||
             mem_type == CU_MEMORYTYPE_DEVICE ||
             mem_type == CU_MEMORYTYPE_ARRAY  ||
             mem_type == CU_MEMORYTYPE_UNIFIED);
#else
        return false;
#endif
    }

    namespace Atomic {

#ifdef AMREX_USE_GPU
        namespace detail {

            AMREX_GPU_DEVICE AMREX_FORCE_INLINE
            float atomicMax(float* address, float val) noexcept
            {
                int* address_as_i = (int*) address;
                int old = *address_as_i, assumed;
                do {
                    assumed = old;
                    old = atomicCAS(address_as_i, assumed,
                                    __float_as_int(fmaxf(val, __int_as_float(assumed))));
                } while (assumed != old);
                return __int_as_float(old);
            }
            
            AMREX_GPU_DEVICE AMREX_FORCE_INLINE
            double atomicMax(double* address, double val) noexcept
            {
                unsigned long long int* address_as_ull = 
                    (unsigned long long int*) address;
                unsigned long long int old = *address_as_ull, assumed;
                do {
                    assumed = old;
                    old = atomicCAS(address_as_ull, assumed,
                                    __double_as_longlong(fmax(val, __longlong_as_double(assumed))));
                } while (assumed != old);
                return __longlong_as_double(old);
            }

            AMREX_GPU_DEVICE AMREX_FORCE_INLINE
            float atomicMin(float* address, float val) noexcept
            {
                int* address_as_i = (int*) address;
                int old = *address_as_i, assumed;
                do {
                    assumed = old;
                    old = atomicCAS(address_as_i, assumed,
                                    __float_as_int(fminf(val, __int_as_float(assumed))));
                } while (assumed != old);
                return __int_as_float(old);
            }

            AMREX_GPU_DEVICE AMREX_FORCE_INLINE
            double atomicMin(double* address, double val) noexcept
            {
                unsigned long long int* address_as_ull = 
                    (unsigned long long int*) address;
                unsigned long long int old = *address_as_ull, assumed;
                do {
                    assumed = old;
                    old = atomicCAS(address_as_ull, assumed,
                                    __double_as_longlong(fmin(val, __longlong_as_double(assumed))));
                } while (assumed != old);
                return __longlong_as_double(old);
            }            
        } // namespace detail
#endif  // AMREX_USE_GPU

        template<class T>
        AMREX_GPU_HOST_DEVICE AMREX_FORCE_INLINE
        void Add (T* sum, T value) noexcept
        {
#ifdef AMREX_DEVICE_COMPILE
            atomicAdd(sum, value);
#else
            *sum += value;
#endif
        }

        AMREX_GPU_HOST_DEVICE AMREX_FORCE_INLINE
        void Add (long* sum, long value) noexcept
        {
#ifdef AMREX_DEVICE_COMPILE
            atomicAdd((unsigned long long*)sum, static_cast<unsigned long long>(value));
#else
            *sum += value;
#endif
        }
        
        template<class T>
        AMREX_GPU_HOST_DEVICE AMREX_FORCE_INLINE
        void Min (T* m, T value) noexcept
        {
#ifdef AMREX_DEVICE_COMPILE
            detail::atomicMin(m, value);
#else
            *m = (*m) < value ? (*m) : value;
#endif
        }

        AMREX_GPU_HOST_DEVICE AMREX_FORCE_INLINE
        void Min (int* m, int value) noexcept
        {
#ifdef AMREX_DEVICE_COMPILE
            atomicMin(m, value);
#else
            *m = (*m) < value ? (*m) : value;
#endif
        }

        AMREX_GPU_HOST_DEVICE AMREX_FORCE_INLINE
        void Min (unsigned int* m, unsigned int value) noexcept
        {
#ifdef AMREX_DEVICE_COMPILE
            atomicMin(m, value);
#else
            *m = (*m) < value ? (*m) : value;
#endif
        }

        AMREX_GPU_HOST_DEVICE AMREX_FORCE_INLINE
        void Min (unsigned long long int* m, unsigned long long int value) noexcept
        {
#ifdef AMREX_DEVICE_COMPILE
            atomicMin(m, value);
#else
            *m = (*m) < value ? (*m) : value;
#endif
        }
        
        template<class T>
        AMREX_GPU_HOST_DEVICE AMREX_FORCE_INLINE
        void Max (T* m, T value) noexcept
        {
#ifdef AMREX_DEVICE_COMPILE
            detail::atomicMax(m, value);
#else
            *m = (*m) > value ? (*m) : value;
#endif
        }

        AMREX_GPU_HOST_DEVICE AMREX_FORCE_INLINE
        void Max (int* m, int value) noexcept
        {
#ifdef AMREX_DEVICE_COMPILE
            atomicMax(m, value);
#else
            *m = (*m) > value ? (*m) : value;
#endif
        }

        AMREX_GPU_HOST_DEVICE AMREX_FORCE_INLINE
        void Max (unsigned int* m, unsigned int value) noexcept
        {
#ifdef AMREX_DEVICE_COMPILE
            atomicMax(m, value);
#else
            *m = (*m) > value ? (*m) : value;
#endif
        }

        AMREX_GPU_HOST_DEVICE AMREX_FORCE_INLINE
        void Max (unsigned long long int* m, unsigned long long int value) noexcept
        {
#ifdef AMREX_DEVICE_COMPILE
            atomicMax(m, value);
#else
            *m = (*m) > value ? (*m) : value;
#endif
        }

        AMREX_GPU_HOST_DEVICE AMREX_FORCE_INLINE
        void Or (int* m, int value) noexcept
        {
#ifdef AMREX_DEVICE_COMPILE
            atomicOr(m, value);
#else
            *m = (*m) || value; 
#endif
        }

        AMREX_GPU_HOST_DEVICE AMREX_FORCE_INLINE
        void And (int* m, int value) noexcept
        {
#ifdef AMREX_DEVICE_COMPILE
            atomicAnd(m, value);
#else
            *m = (*m) && value; 
#endif
        }

        AMREX_GPU_HOST_DEVICE AMREX_FORCE_INLINE
        unsigned int Inc (unsigned int* m, unsigned int value) noexcept
        {
#ifdef AMREX_DEVICE_COMPILE
            return atomicInc(m, value);
#else
            return (*m)++;
#endif
        }

        AMREX_GPU_HOST_DEVICE AMREX_FORCE_INLINE
        unsigned int Dec (unsigned int* m, unsigned int value) noexcept
        {
#ifdef AMREX_DEVICE_COMPILE
            return atomicDec(m, value);
#else
            return (*m)--;
#endif
        }

        AMREX_GPU_HOST_DEVICE AMREX_FORCE_INLINE
        int Exch (int* address, int val) noexcept {
#ifdef AMREX_DEVICE_COMPILE
            return atomicExch(address, val);
#else
            int old = *address;
            *address = val;
            return old;
#endif
        }

        AMREX_GPU_HOST_DEVICE AMREX_FORCE_INLINE
        int CAS (int* address, int compare, int val) noexcept
        {
#ifdef AMREX_DEVICE_COMPILE
            return atomicCAS(address, compare, val);
#else
            int old = *address;
            *address = (old == compare ? val : old);
            return old;
#endif
        }

        AMREX_GPU_HOST_DEVICE AMREX_FORCE_INLINE
        unsigned int CAS (unsigned int* address,
                          unsigned int compare,
                          unsigned int val) noexcept
        {
#ifdef AMREX_DEVICE_COMPILE
            return atomicCAS(address, compare, val);
#else
            unsigned int old = *address;
            *address = (old == compare ? val : old);
            return old;
#endif
        }

        AMREX_GPU_HOST_DEVICE AMREX_FORCE_INLINE
        unsigned long long int CAS (unsigned long long int* address,
                                    unsigned long long int compare,
                                    unsigned long long int val) noexcept
        {
#ifdef AMREX_DEVICE_COMPILE
            return atomicCAS(address, compare, val);
#else
            unsigned long long int old = *address;
            *address = (old == compare ? val : old);
            return old;
#endif
<<<<<<< HEAD
	}



      AMREX_GPU_HOST_DEVICE AMREX_FORCE_INLINE
      unsigned short int CAS(unsigned short int *address,
			     unsigned short int compare,
			     unsigned short int val) noexcept
      {
#ifdef AMREX_DEVICE_COMPILE
	return atomicCAS(address, compare, val);
#else
	unsigned short int old = *address;
	*address = (old == compare ? val : old);
	return old;
#endif
      }
    
=======
        }
>>>>>>> 0ba3c26c
    } // namespace Atomic

    template <class T>
    AMREX_GPU_HOST_DEVICE AMREX_FORCE_INLINE
    bool isnan (T m) noexcept
    {
#ifdef AMREX_DEVICE_COMPILE
        return ::isnan(m);
#else
        return std::isnan(m);
#endif
    }

    template <class T>
    AMREX_GPU_HOST_DEVICE AMREX_FORCE_INLINE
    bool isinf (T m) noexcept
    {
#ifdef AMREX_DEVICE_COMPILE
        return ::isinf(m);
#else
        return std::isinf(m);
#endif
    }

    class StreamIter
    {
    public:
        StreamIter (const int n, bool is_thread_safe=true) noexcept;
        ~StreamIter ();

        StreamIter (StreamIter const&) = delete;
        StreamIter (StreamIter &&) = delete;
        void operator= (StreamIter const&) = delete;
        void operator= (StreamIter &&) = delete;

        int operator() () const noexcept { return m_i; }

        bool isValid () const noexcept { return m_i < m_n; }

#if !defined(AMREX_USE_GPU)
        void operator++ () noexcept { ++m_i; }
#else
        void operator++ () noexcept;
#endif

    private:
        int m_n;
        int m_i;
        bool m_threadsafe;
    };

} // namespace Gpu

#ifdef AMREX_USE_GPU
std::ostream& operator<< (std::ostream& os, const dim3& d);
#endif

using Gpu::isnan;
using Gpu::isinf;

} // namespace amrex

#endif<|MERGE_RESOLUTION|>--- conflicted
+++ resolved
@@ -364,28 +364,8 @@
             *address = (old == compare ? val : old);
             return old;
 #endif
-<<<<<<< HEAD
-	}
-
-
-
-      AMREX_GPU_HOST_DEVICE AMREX_FORCE_INLINE
-      unsigned short int CAS(unsigned short int *address,
-			     unsigned short int compare,
-			     unsigned short int val) noexcept
-      {
-#ifdef AMREX_DEVICE_COMPILE
-	return atomicCAS(address, compare, val);
-#else
-	unsigned short int old = *address;
-	*address = (old == compare ? val : old);
-	return old;
-#endif
-      }
-    
-=======
-        }
->>>>>>> 0ba3c26c
+        }
+
     } // namespace Atomic
 
     template <class T>
