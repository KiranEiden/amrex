
#ifndef BL_BASEFAB_H
#define BL_BASEFAB_H

#include <cmath>
#include <cstdlib>
#include <algorithm>
#include <limits>

#ifdef _OPENMP
#include <omp.h>
#endif

#include <AMReX_BLassert.H>
#include <AMReX_Box.H>
#include <AMReX_BoxList.H>
#include <AMReX_CArena.H>
#include <AMReX_Looping.H>
#include <AMReX_REAL.H>
#include <AMReX_BLProfiler.H>

namespace amrex
{
    extern long private_total_bytes_allocated_in_fabs;     // total bytes at any given time
    extern long private_total_bytes_allocated_in_fabs_hwm; // high-water-mark over a given interval
    extern long private_total_cells_allocated_in_fabs;     // total cells at any given time
    extern long private_total_cells_allocated_in_fabs_hwm; // high-water-mark over a given interval
#ifdef _OPENMP
#pragma omp threadprivate(private_total_bytes_allocated_in_fabs)
#pragma omp threadprivate(private_total_bytes_allocated_in_fabs_hwm)
#pragma omp threadprivate(private_total_cells_allocated_in_fabs)
#pragma omp threadprivate(private_total_cells_allocated_in_fabs_hwm)
#endif

    long TotalBytesAllocatedInFabs();
    long TotalBytesAllocatedInFabsHWM();
    long TotalCellsAllocatedInFabs();
    long TotalCellsAllocatedInFabsHWM();
    void ResetTotalBytesAllocatedInFabsHWM();
    void update_fab_stats (long n, long s, size_t szt);

/**
*  \brief A Fortran Array-like Object
*  BaseFab emulates the Fortran array concept.  
*  Useful operations can be performed upon
*  BaseFabs in C++, and they provide a convenient interface to
*  Fortran when it is necessary to retreat into that language.
        
*  BaseFab is a template class.  Through use of the
*  template, a BaseFab may be based upon any class.  So far at least,
*  most applications have been based upon simple types like integers,
*  real*4s, or real*8s.  Most applications do not use BaseFabs 
*  directly, but utilize specialized classes derived from BaseFab.
        
*  BaseFab objects depend on the dimensionality of space
*  (indirectly through the DOMAIN Box member).  It is
*  typical to define the macro SPACEDIM to be 1, 2, or 3 to indicate
*  the dimension of space.  See the discussion of class Box for more
*  information.  A BaseFab contains a Box DOMAIN, which indicates the
*  integer indexing space over which the array is defined.  A BaseFab
*  also has NVAR components.  By components, we mean that for each
*  point in the rectangular indexing space, there are NVAR values
*  associated with that point.  A Fortran array corresponding to a
*  BaseFab would have (SPACEDIM+1) dimensions.
        
*  By design, the array layout in a BaseFab mirrors that of a
*  Fortran array.  The first index (x direction for example) varies
*  most rapidly, the next index (y direction), if any, varies next
*  fastest. The component index varies last, after all the spatial
*  indices.
        
*  It is sometimes convenient to be able to treat a sub-array within an
*  existing BaseFab as a BaseFab in its own right.  This is often
*  referred to as aliasing the BaseFab.  Note that when aliasing is 
*  used, the BaseFabs domain will not, in general, be the same as the 
*  parent BaseFabs domain, nor will the number of components.
*  BaseFab is a dimension dependent class, so SPACEDIM must be 
*  defined as either 1, 2, or 3 when compiling.

*  This is NOT a polymorphic class.

*  It does NOT provide a copy constructor or assignment operator.

*  T MUST have a default constructor and an assignment operator.
*/

template <class T>
class BaseFab
{
public:

    typedef T value_type;
    //! Construct an empty BaseFab, which must be resized (see BaseFab::resize) before use.
    BaseFab ();

    BaseFab& operator= (const T&);
    //!  Make BaseFab with desired domain (box) and number of components.
    explicit BaseFab (const Box& bx,
                      int        n = 1,
		      bool       alloc = true,
		      bool       shared = false);
    //! The destructor deletes the array memory.
    ~BaseFab ();

    //! Make an alias that spans ncomp components starting at the component scomp
    void make_alias (BaseFab<T>& alias, int scomp, int ncomp) const;

    /**
    * \brief This function resizes a BaseFab so it covers the Box b
    * with N components.  

    * The default action is that under resizing, the memory allocated for the
    * BaseFab only grows and never shrinks.  This function is
    * particularly useful when a BaseFab is used as a temporary
    * space which must be a different size whenever it is used.
    * Resizing is typically faster than re-allocating a
    * BaseFab because memory allocation can often be avoided.
    */
    void resize (const Box& b,
                 int        N = 1);

    /**
    * \brief The function returns the BaseFab to the invalid state.
    * The memory is freed.
    */
    void clear ();

    //! Returns how many bytes used
    size_t nBytes () const { return truesize*sizeof(T); }

    //! Returns the number of components
    int nComp () const { return nvar; }

    //! Returns the number of points 
    long nPts () const { return numpts; }
<<<<<<< HEAD

    //! Returns the total number of points of all components
    long size () const { return nvar*numpts; }

    //! Returns the domain (box) where the array is defined
=======
    /**
    * \brief 
    */
    long size () const { return nvar*numpts; }
    /**
    * \returns the domain (box) where the array is defined.
    */
>>>>>>> 5ea14f82
    const Box& box () const { return domain; }

    /**
    * \brief Returns a pointer to an array of SPACEDIM integers
    * giving the length of the domain in each direction
    */
    const int* length () const { return dlen.getVect(); }

    /**
    * \brief Returns the lower corner of the domain
    * See class Box for analogue.
    */
    const IntVect& smallEnd () const { return domain.smallEnd(); }

    //!  Returns the upper corner of the domain.  See class Box for analogue.
    const IntVect& bigEnd () const { return domain.bigEnd(); }

    /**
    * \brief Returns the lower corner of the domain.  
  
    *Instead of returning them in the form of INTVECTs, as in smallEnd and
    * bigEnd, it returns the values as a pointer to an array of
    * constant integers.  This is useful when interfacing to
    * Fortran subroutines.
    */
    const int* loVect () const { return domain.loVect(); }

    /**
    * \brief Returns the upper corner of the domain.  

    *Instead of returning them in the form of INTVECTs, as in smallEnd and
    * bigEnd, it returns the values as a pointer to an array of
    * constant integers.  This is useful when interfacing to
    * Fortran subroutines.
    */
    const int* hiVect () const { return domain.hiVect(); }

    /**
    * \brief Returns true if the domain of fab is totally contained within
    * the domain of this BaseFab.
    */
    bool contains (const BaseFab<T>& fab) const
    {
        return box().contains(fab.box()) && nvar <= fab.nvar;
    }

    /**
    * \brief Returns true if bx is totally contained
    * within the domain of this BaseFab.
    */
    bool contains (const Box& bx) const { return box().contains(bx); }

    /**
    * \brief Returns a pointer to an object of type T that is the
    * value of the Nth component associated with the cell at the
    * low end of the domain.  This is commonly used to get a pointer
    * to data in the array which is then handed off to a Fortran
    * subroutine.  Remember that data is stored in Fortran array
    * order, with the component index coming last.   In other words,
    * dataPtr returns a pointer to all the Nth components.
    */
    T* dataPtr (int n = 0) { BL_ASSERT(!(dptr == 0)); return &dptr[n*numpts]; }

    //! Same as above except works on const FABs.
    const T* dataPtr (int n = 0) const { BL_ASSERT(!(dptr == 0)); return &dptr[n*numpts]; }

    
    void setPtr (T* p, long sz) { BL_ASSERT(dptr == 0 && truesize == 0); dptr = p; truesize = sz; }

    //! Returns true if the data for the FAB has been allocated.
    bool isAllocated () const { return dptr != 0; }

    /**
    * \brief Returns a reference to the Nth component value
    * defined at position p in the domain.  This operator may be
    * inefficient if the C++ compiler is unable to optimize the
    * C++ code.
    */
    T& operator() (const IntVect& p, int N);

    //! Same as above, except returns component 0.
    T& operator() (const IntVect& p);

    //! Same as above except works on const FABs.
    const T& operator() (const IntVect& p, int N) const;

    //! Same as above, except returns component 0.
    const T& operator() (const IntVect& p) const;

    /**
    * \brief This function puts numcomp component values, starting at
    * component N, from position pos in the domain into array data,
    * that must be allocated by the user.
    */
    void getVal (T*             data,
                 const IntVect& pos,
                 int            N,
                 int            numcomp) const;
    //! Same as above, except that starts at component 0 and copies all comps.
    void getVal (T*             data,
                 const IntVect& pos) const;
    /**
    * \brief The setVal functions set sub-regions in the BaseFab to a
    * constant value.  This most general form specifies the sub-box,
    * the starting component number, and the number of components
    * to be set.
    */
    void setVal (T          x,
                 const Box& bx,
                 int        nstart,
                 int        ncomp);
    //! Same as above, except the number of modified components is one. N is the component to be modified.
    void setVal (T          x,
                 const Box& bx,
                 int        N);
    //! Same as above, except the sub-box defaults to the entire domain.
    void setVal (T   x,
                 int N);
    //! Same as above, except all components are set.
    void setVal (T x);

    /**
    * \brief This function is analogous to the fourth form of
    * setVal above, except that instead of setting values on the
    * Box b, values are set on the complement of b in the domain.
    */
    void setComplement (T          x,
                        const Box& b,
                        int        ns,
                        int        num);
    /**
    * \brief The copy functions copy the contents of one BaseFab into
    * another.  The destination BaseFab is always the object which
    * invokes the function.  This, the most general form of copy,
    * specifies the contents of any sub-box srcbox in BaseFab src
    * may be copied into a (possibly different) destbox in the
    * destination BaseFab.  Note that although the srcbox and the
    * destbox may be disjoint, they must be the same size and shape.
    * If the sizes differ, the copy is undefined and a runtime error
    * results.  This copy function is the only one of the copy
    * functions to allow a copy between differing boxes. The user
    * also specifies how many components are copied, starting at
    * component srccomp in src and stored starting at component
    * destcomp. Note that the actual copy is made by the
    * function performCopy of this class.  The results are
    * UNDEFINED if the src and dest are the same and the srcbox and
    * destbox overlap.
    */
    BaseFab<T>& copy (const BaseFab<T>& src,
                      const Box&        srcbox,
                      int               srccomp,
                      const Box&        destbox,
                      int               destcomp,
                      int               numcomp);
    /**
    * \brief As above, except the destination Box and the source Box
    * are taken to be the entire domain of the destination.   A copy
    * of the intersecting region is performed.  Note that the actual
    * copy is made by the function performCopy() of this
    * class.
    */
    BaseFab<T>& copy (const BaseFab<T>& src,
                      int               srccomp,
                      int               destcomp,
                      int               numcomp = 1);
    /**
    * \brief As above, except that the destination Box is specified,
    * but the source Box is taken to the equal to the source
    * Box, and all components of the destination BaseFab are
    * copied.  Note that the actual copy is made by the
    * function performCopy of this class.
    */
    BaseFab<T>& copy (const BaseFab<T>& src,
                      const Box&        destbox);

    /**
    * As above, except that the destbox defaults to the entire domain
    * of the destination BaseFab, and all components are copied.
    * Note that the actual copy is made by the function
    * performCopy() of this class.
    */
    BaseFab<T>& copy (const BaseFab<T>& src);

    /**
    * \brief A specialized version of copy() that copies from a FAB to a raw memory
    * destination.  Basically a memcpy() that works with a FAB as source.
    * It is the user's responsibility to ensure that dest has enough space
    * to hold the copy.
    */
    void copyToMem (const Box& srcbox,
                    int        srccomp,
                    int        numcomp,
                    T*         dst) const;
    /**
    * \brief A specialized version of copy() that copies from raw memory to a FAB.
    * Basically a memcpy() that works with a FAB as destination.
    */
    void copyFromMem (const Box& dstbox,
                      int        dstcomp,
                      int        numcomp,
                      const T*   src);
    /**
    * \brief Perform shifts upon the domain of the BaseFab. They are
    * completely analogous to the corresponding Box functions.
    * There is no effect upon the array memory.
    */
    BaseFab<T>& shift (const IntVect& v);
    /**
    * \brief Perform shifts upon the domain of the BaseFab.  They are
    * completely analogous to the corresponding Box functions.
    * There is no effect upon the array memory.
    */
    BaseFab<T>& shift (int idir,
                       int n_cell);
    /**
    * \brief Perform shifts upon the domain of the BaseFab.  They are
    * completely analogous to the corresponding Box functions.
    * There is no effect upon the array memory.
    */
    BaseFab<T>& shiftHalf (int dir,
                           int num_halfs);
    /**
    * \brief Perform shifts upon the domain of the BaseFab. They are
    * completely analogous to the corresponding Box functions.
    * There is no effect upon the array memory.
    */
    BaseFab<T>& shiftHalf (const IntVect& num_halfs);

    /**
    * \brief Compute the Lp-norm of this FAB using components (scomp : scomp+ncomp-1).
    *   p < 0  -> ERROR
    *   p = 0  -> infinity norm (max norm)
    *   p = 1  -> sum of ABS(FAB)
    */
    Real norm (int p,
               int scomp = 0,
               int ncomp = 1) const;
    
    //! Same as above except only on given subbox.
    Real norm (const Box& subbox,
               int        p,
               int        scomp = 0,
               int        ncomp = 1) const;
    //!Compute absolute value for all components of this FAB.
    void abs ();
    //! Same as above except only for components (comp: comp+numcomp-1)
    void abs (int comp,
              int numcomp=1);
    /**
    * \brief Calculate abs() on subbox for given component range.
    */
    void abs (const Box& subbox,
              int        comp = 0,
              int        numcomp=1);
    /**
    * \return Minimum value of given component.
    */
    T min (int comp = 0) const;
    /**
    * \return Minimum value of given component in given subbox.
    */
    T min (const Box& subbox,
           int        comp = 0) const;
    /**
    * \return Maximum value of given component.
    */
    T max (int comp = 0) const;
    /**
    * \return Maximum value of given component in given subbox.
    */
    T max (const Box& subbox,
           int        comp = 0) const;
    /**
    * \return location of minimum value in given component.
    */
    IntVect minIndex (int comp = 0) const;
    /**
    * \return location of minimum value in given component in
    * given subbox.
    */
    IntVect minIndex (const Box& subbox,
                      int        comp = 0) const;
    /**
    * \return location of maximum value in given component.
    */
    IntVect maxIndex (int comp = 0) const;
    /**
    * \return location of maximum value in given component in given
    * subbox.
    */
    IntVect maxIndex (const Box& subbox,
                      int        comp = 0) const;
    /**
    * \brief Compute mask array with value of 1 in cells where
    * BaseFab has value less than val, 0 otherwise.
    * mask is resized by this function.
    * The number of cells marked with 1 returned.
    */
    int maskLT (BaseFab<int>& mask,
                T             val,
                int           comp = 0) const;
    //! Same as above except mark cells with value less than or equal to val.
    int maskLE (BaseFab<int>& mask,
                T             val,
                int           comp = 0) const;
    
    //! Same as above except mark cells with value equal to val.
    int maskEQ (BaseFab<int>& mask,
                T             val,
                int           comp = 0) const;
    //! Same as above except mark cells with value greater than val.
    int maskGT (BaseFab<int>& mask,
                T             val,
                int           comp = 0) const;
    //! Same as above except mark cells with value greater than or equal to val.
    int maskGE (BaseFab<int>& mask,
                T             val,
                int           comp = 0) const;
    //! Fill with a pattern of numbers.
    void patternFill (int mark = 0);
    /**
    * \brief Copies with index reversal from srcbox region of src
    * into destbox region of this FAB.  All components are
    * copied and multiplied by corresponding multiplier.
    */
    void copyRev (const Box&        destbox,
                  const BaseFab<T>& src,
                  const Box&        srcbox,
                  int               reversal_index,
                  T*                multiplier);
    //! Returns sum of given component of FAB state vector.
    T sum (int comp,
           int numcomp = 1) const;
    //! Compute sum of given component of FAB state vector in given subbox.
    T sum (const Box& subbox,
           int        comp,
           int        numcomp = 1) const;
    //! Most general version, specify subbox and which components.
    BaseFab<T>& invert (T          v,
                        const Box& subbox,
                        int        comp=0,
                        int        numcomp=1);
    //! As above except on entire domain.
    BaseFab<T>& invert (T   v,
                        int comp,
                        int numcomp=1);
    //! As above except on entire domain, all components.
    BaseFab<T>& invert (T v);

    //! Negate BaseFab, most general.
    BaseFab<T>& negate (const Box& subbox,
                        int        comp=0,
                        int        numcomp=1);
    //! As above, except on entire domain.
    BaseFab<T>& negate (int comp,
                        int numcomp=1);
    //! As above, except on entire domain and all components.
    BaseFab<T>& negate ();

    //! Scalar addition (a[i] <- a[i] + r), most general.
    BaseFab<T>& plus (T          r,
                      const Box& b,
                      int        comp=0,
                      int        numcomp=1);

    //! As above, except on entire domain.
    BaseFab<T>& plus (T   r,
                      int comp,
                      int numcomp=1);
    //! As above, except on entire domain and all components.
    BaseFab<T>& plus (T r);

    //! Addition in place.  This will often be more efficient than  making new BaseFab for result.
    BaseFab<T>& operator+= (T r);

    //! FAB addition (a[i] <- a[i] + b[i]) in place.
    BaseFab<T>& operator+= (const BaseFab<T>& f);

    //! FAB addition (a[i] <- a[i] + b[i]). The same as += operator.
    BaseFab<T>& plus (const BaseFab<T>& src);

    /**
    * \brief Add src components (srccomp:srccomp+numcomp-1) to
    * this FABs components (destcomp:destcomp+numcomp-1)
    * where the two FABs intersect.
    */
    BaseFab<T>& plus (const BaseFab<T>& src,
                      int               srccomp,
                      int               destcomp,
                      int               numcomp=1);
    /**
    * \brief Same as above except addition is restricted to intersection
    * of subbox and src FAB. NOTE: subbox must be contained in this
    * FAB.
    */
    BaseFab<T>& plus (const BaseFab<T>& src,
                      const Box&        subbox,
                      int               srccomp,
                      int               destcomp,
                      int               numcomp=1);
    /**
    * \brief Add srcbox region of src FAB to destbox region of this FAB.
    * The srcbox and destbox must be same size.
    */
    BaseFab<T>& plus (const BaseFab<T>& src,
                      const Box&        srcbox,
                      const Box&        destbox,
                      int               srccomp,
                      int               destcomp,
                      int               numcomp=1);
    //! FAB SAXPY (y[i] <- y[i] + a * x[i]), in place.
    BaseFab<T>& saxpy (T a, const BaseFab<T>& x,
                       const Box&        srcbox,
                       const Box&        destbox,
                       int               srccomp,
                       int               destcomp,
                       int               numcomp=1);
    //! FAB SAXPY (y[i] <- y[i] + a * x[i]), in place.  All components.
    BaseFab<T>& saxpy (T a, const BaseFab<T>& x);

    //! FAB XPAY (y[i] <- x[i] + a * y[i])
    BaseFab<T>& xpay (T a, const BaseFab<T>& x,
		      const Box&        srcbox,
		      const Box&        destbox,
		      int               srccomp,
		      int               destcomp,
		      int               numcomp=1);

    //! y[i] <- y[i] + x1[i] * x2[i])
    BaseFab<T>& addproduct (const Box&        destbox,
			    int               destcomp,
			    int               numcomp,
			    const BaseFab<T>& src1,
			    int               comp1,
			    const BaseFab<T>& src2,
			    int               comp2);
    /*
    * \brief Scalar subtraction (a[i] <- a[i] - r).
    * Note: use plus(-r) for more general operations.
    */
    BaseFab<T>& operator-= (T r);

    //! FAB subtraction (a[i] <- a[i] - b[i]), in place.
    BaseFab<T>& operator-= (const BaseFab<T>& f);

    //! FAB subtraction (a[i] <- a[i] - b[i]). The same as -= operator.
    BaseFab<T>& minus (const BaseFab<T>& src);

    /**
    * \brief Subtract src components (srccomp:srccomp+numcomp-1) to
    * this FABs components (destcomp:destcomp+numcomp-1) where
    * the two FABs intersect.
    */
    BaseFab<T>& minus (const BaseFab<T>& src,
                       int               srccomp,
                       int               destcomp,
                       int               numcomp=1);
    /**
    * \brief Same as above except subtraction is restricted to intersection
    * of subbox and src FAB.  NOTE: subbox must be contained in
    * this FAB.
    */
    BaseFab<T>& minus (const BaseFab<T>& src,
                       const Box&        subbox,
                       int               srccomp,
                       int               destcomp,
                       int               numcomp=1);
    /**
    * \brief Subtract srcbox region of src FAB from destbox region
    * of this FAB. srcbox and destbox must be same size.
    */
    BaseFab<T>& minus (const BaseFab<T>& src,
                       const Box&        srcbox,
                       const Box&        destbox,
                       int               srccomp,
                       int               destcomp,
                       int               numcomp=1);
    //! Scalar multiplication (a[i] <- a[i] * r), in place.
    BaseFab<T>& operator*= (T r);

    //! Scalar multiplication (a[i] <- a[i] * r).  The same as *=.
    BaseFab<T>& mult (T r);

    //! Scalar multiplication, except control which components are multiplied.
    BaseFab<T>& mult (T   r,
                      int comp,
                      int numcomp=1);
    /**
    * \brief As above, except specify sub-box.
    */
    BaseFab<T>& mult (T          r,
                      const Box& b,
                      int        comp=0,
                      int        numcomp=1);

    //! FAB multiplication (a[i] <- a[i] * b[i]), in place.
    BaseFab<T>& operator*= (const BaseFab<T>& f);

    //! As above.
    BaseFab<T>& mult (const BaseFab<T>& src);

    /**
    * \brief Multiply src components (srccomp:srccomp+numcomp-1) with
    * this FABs components (destcomp:destcomp+numcomp-1) where
    * the two FABs intersect.
    */
    BaseFab<T>& mult (const BaseFab<T>& src,
                      int               srccomp,
                      int               destcomp,
                      int               numcomp=1);

    /**
    * \brief Same as above except multiplication is restricted to
    * intersection of subbox and src FAB.  NOTE: subbox must be
    * contained in this FAB.
    */
    BaseFab<T>& mult (const BaseFab<T>& src,
                      const Box&        subbox,
                      int               srccomp,
                      int               destcomp,
                      int               numcomp=1);

    /**
    * \brief Multiply srcbox region of src FAB with destbox region
    * of this FAB. The srcbox and destbox must be same size.
    */
    BaseFab<T>& mult (const BaseFab<T>& src,
                      const Box&        srcbox,
                      const Box&        destbox,
                      int               srccomp,
                      int               destcomp,
                      int               numcomp=1);
    //! Scalar division (a[i] <- a[i] / r), in place.
    BaseFab<T>& operator/= (T r);

    //! Scalar division (a[i] <- a[i] / r), in place.
    BaseFab<T>& divide (T r);

    //! As above except specify which components.
    BaseFab<T>& divide (T   r,
                        int comp,
                        int numcomp=1);

    //! As above except specify sub-box.
    BaseFab<T>& divide (T          r,
                        const Box& b,
                        int        comp=0,
                        int        numcomp=1);

    //! FAB division, in place.
    BaseFab<T>& operator/= (const BaseFab<T>& src);

    //! Same as above.
    BaseFab<T>& divide (const BaseFab<T>& src);

    /**
    * \brief This FAB is numerator, src FAB is denominator
    * divide src components (srccomp:srccomp+numcomp-1) into
    * this FABs components (destcomp:destcomp+numcomp-1)
    * where the two FABs intersect.
    */
    BaseFab<T>& divide (const BaseFab<T>& src,
                        int               srccomp,
                        int               destcomp,
                        int               numcomp=1);
    /**
    * \brief Same as above except division is restricted to
    * intersection of subbox and src FAB.  NOTE: subbox must be
    * contained in this FAB.
    */
    BaseFab<T>& divide (const BaseFab<T>& src,
                        const Box&        subbox,
                        int               srccomp,
                        int               destcomp,
                        int               numcomp=1);
    /**
    * \brief destbox region of this FAB is numerator. srcbox regions of
    * src FAB is denominator. srcbox and destbox must be same size.
    */
    BaseFab<T>& divide (const BaseFab<T>& src,
                        const Box&        srcbox,
                        const Box&        destbox,
                        int               srccomp,
                        int               destcomp,
                        int               numcomp=1);
    /**
    * \brief Divide wherever "src" is "true" or "non-zero".
    */
    BaseFab<T>& protected_divide (const BaseFab<T>& src);

    /**
    * \brief Divide wherever "src" is "true" or "non-zero".
    * This FAB is numerator, src FAB is denominator
    * divide src components (srccomp:srccomp+numcomp-1) into
    * this FABs components (destcomp:destcomp+numcomp-1)
    * where the two FABs intersect.
    */
    BaseFab<T>& protected_divide (const BaseFab<T>& src,
                                  int               srccomp,
                                  int               destcomp,
                                  int               numcomp=1);

    /**
    * \brief Divide wherever "src" is "true" or "non-zero".
    * Same as above except division is restricted to
    * intersection of subbox and src FAB.  NOTE: subbox must be
    * contained in this FAB.
    */
    BaseFab<T>& protected_divide (const BaseFab<T>& src,
                                  const Box&        subbox,
                                  int               srccomp,
                                  int               destcomp,
                                  int               numcomp=1);

    /**
    * Divide wherever "src" is "true" or "non-zero".
    * destbox region of this FAB is numerator. srcbox regions of
    * src FAB is denominator. srcbox and destbox must be same size.
    */
    BaseFab<T>& protected_divide (const BaseFab<T>& src,
                                  const Box&        srcbox,
                                  const Box&        destbox,
                                  int               srccomp,
                                  int               destcomp,
                                  int               numcomp=1);

    /**
    * \brief Linear interpolation / extrapolation.
    * Result is (t2-t)/(t2-t1)*f1 + (t-t1)/(t2-t1)*f2
    * Data is taken from b1 region of f1, b2 region of f2
    * and stored in b region of this FAB.
    * Boxes b, b1 and b2 must be the same size.
    * Data is taken from component comp1 of f1, comp2 of f2,
    * and stored in component comp of this FAB.
    * This FAB is returned as a reference for chaining.
    */
    BaseFab<T>& linInterp (const BaseFab<T>& f1,
                           const Box&        b1,
                           int               comp1,
                           const BaseFab<T>& f2,
                           const Box&        b2,
                           int               comp2,
                           Real              t1,
                           Real              t2,
                           Real              t,
                           const Box&        b,
                           int               comp,
                           int               numcomp = 1);

    //! Version of linInterp() in which b, b1, & b2 are the same.
    BaseFab<T>& linInterp (const BaseFab<T>& f1,
                           int               comp1,
                           const BaseFab<T>& f2,
                           int               comp2,
                           Real              t1,
                           Real              t2,
                           Real              t,
                           const Box&        b,
                           int               comp,
                           int               numcomp = 1);

    /**
    * \brief Linear combination.  Result is alpha*f1 + beta*f2.
    * Data is taken from b1 region of f1, b2 region of f2
    * and stored in b region of this FAB.
    * Boxes b, b1 and b2 must be the same size.
    * Data is taken from component comp1 of f1, comp2 of f2,
    * and stored in component comp of this FAB.
    * This FAB is returned as a reference for chaining.
    */
    BaseFab<T>& linComb (const BaseFab<T>& f1,
                         const Box&        b1,
                         int               comp1,
                         const BaseFab<T>& f2,
                         const Box&        b2,
                         int               comp2,
                         Real              alpha,
                         Real              beta,
                         const Box&        b,
                         int               comp,
                         int               numcomp = 1);

    //! Dot product of x (i.e.,this) and y
    T dot (const Box& xbx, int xcomp,
	   const BaseFab<T>& y, const Box& ybx, int ycomp,
	   int numcomp = 1) const;

    //! Change the Box type without change the length
    void SetBoxType(const IndexType& typ) { domain.setType(typ); }
    
protected:
    //! Allocates memory for the BaseFab<T>.
    void define ();

    //! The function called by BaseFab copy operations.
    void performCopy (const BaseFab<T>& src,
                      const Box&        srcbox,
                      int               srccomp,
                      const Box&        destbox,
                      int               destcomp,
                      int               numcomp);

    //! This function is called by the BaseFab setVal operations.
    void performSetVal (T          x,
                        const Box& bx,
                        int        nstart,
                        int        numcomp);
protected:

    Box     domain;   // My index space.
    IntVect dlen;     // Length of domain in each direction.
    int     nvar;     // Number components.
    long    numpts;   // Cached number of points in FAB.
    long    truesize; // nvar*numpts that was allocated on heap.
    T*      dptr;     // The data pointer.
    bool    ptr_owner;// Owner of T*?
    bool    shared_memory;  // Is the memory allocated in shared memory?

private:
    //
    // Disable these.
    //
    BaseFab (const BaseFab&);
    BaseFab& operator= (const BaseFab&);
};

template <class T>
inline
void
BaseFab<T>::make_alias (BaseFab<T>& alias, int scomp, int ncomp) const
{
    alias.clear();
    BL_ASSERT(dptr);
    BL_ASSERT(scomp >= 0);
    BL_ASSERT(scomp+ncomp <= nvar);

    alias.domain        = domain;
    alias.dlen          = dlen;
    alias.nvar          = ncomp;
    alias.numpts        = numpts;
    alias.truesize      = alias.nvar * alias.numpts;
    alias.dptr          = dataPtr(scomp);
    alias.ptr_owner     = false;
    alias.shared_memory = shared_memory;
}

template <class T>
inline
T&
BaseFab<T>::operator() (const IntVect& p,
                        int            n)
{
    BL_ASSERT(n >= 0);
    BL_ASSERT(n < nvar);
    BL_ASSERT(!(dptr == 0));
    BL_ASSERT(domain.contains(p));

    return dptr[domain.index(p)+n*numpts];
}

template <class T>
inline
T&
BaseFab<T>::operator() (const IntVect& p)
{
    BL_ASSERT(!(dptr == 0));
    BL_ASSERT(domain.contains(p));

    return dptr[domain.index(p)];
}

template <class T>
inline
const T&
BaseFab<T>::operator() (const IntVect& p,
                        int            n) const
{
    BL_ASSERT(n >= 0);
    BL_ASSERT(n < nvar);
    BL_ASSERT(!(dptr == 0));
    BL_ASSERT(domain.contains(p));

    return dptr[domain.index(p)+n*numpts];
}

template <class T>
inline
const T&
BaseFab<T>::operator() (const IntVect& p) const
{
    BL_ASSERT(!(dptr == 0));
    BL_ASSERT(domain.contains(p));

    return dptr[domain.index(p)];
}

template <class T>
void
BaseFab<T>::getVal  (T*             data,
                     const IntVect& pos,
                     int            n,
                     int            numcomp) const
{
    const int loc      = domain.index(pos);
    const long size    = domain.numPts();

    BL_ASSERT(!(dptr == 0));
    BL_ASSERT(n >= 0 && n + numcomp <= nvar);

    for (int k = 0; k < numcomp; k++)
        data[k] = dptr[loc+(n+k)*size];
}

template <class T>
void
BaseFab<T>::getVal (T*             data,
                    const IntVect& pos) const
{
    getVal(data,pos,0,nvar);
}

template <class T>
BaseFab<T>&
BaseFab<T>::shift (const IntVect& v)
{
    domain += v;
    return *this;
}

template <class T>
BaseFab<T>&
BaseFab<T>::shift (int idir,
                   int n_cell)
{
    domain.shift(idir,n_cell);
    return *this;
}

template <class T>
BaseFab<T> &
BaseFab<T>::shiftHalf (const IntVect& v)
{
    domain.shiftHalf(v);
    return *this;
}

template <class T>
BaseFab<T> &
BaseFab<T>::shiftHalf (int idir,
                       int n_cell)
{
    domain.shiftHalf(idir,n_cell);
    return *this;
}

template <class T>
void
BaseFab<T>::setVal (T val)
{
    performSetVal(val,box(), 0, nvar);
}

template <class T>
void
BaseFab<T>::setVal (T          x,
                    const Box& bx,
                    int        n)
{
    performSetVal(x,bx,n,1);
}

template <class T>
void
BaseFab<T>::setVal (T   x,
                    int n)
{
    performSetVal(x,domain,n,1);
}

template <class T>
void
BaseFab<T>::setVal (T          x,
                    const Box& b,
                    int        ns,
                    int        num)
{
    performSetVal(x,b,ns,num);
}

template <class T>
BaseFab<T>&
BaseFab<T>::copy (const BaseFab<T>& src,
                  const Box&        srcbox,
                  int               srccomp,
                  const Box&        destbox,
                  int               destcomp,
                  int               numcomp)
{
    BL_ASSERT(destbox.ok());
    BL_ASSERT(srcbox.sameSize(destbox));
    BL_ASSERT(src.box().contains(srcbox));
    BL_ASSERT(domain.contains(destbox));
    BL_ASSERT(srccomp >= 0 && srccomp+numcomp <= src.nComp());
    BL_ASSERT(destcomp >= 0 && destcomp+numcomp <= nvar);
    performCopy(src,srcbox,srccomp,destbox,destcomp,numcomp);
    return *this;
}

template <class T>
BaseFab<T>&
BaseFab<T>::copy (const BaseFab<T>& src)
{
    BL_ASSERT(nvar <= src.nvar);
    BL_ASSERT(domain.sameType(src.domain));
    Box overlap(domain);
    overlap &= src.domain;
    if (overlap.ok())
        performCopy(src,overlap,0,overlap,0,nvar);
    return *this;
}

template <class T>
BaseFab<T>&
BaseFab<T>::copy (const BaseFab<T>& src,
                  const Box&        destbox)
{
    BL_ASSERT(nvar <= src.nvar);
    BL_ASSERT(domain.contains(destbox));
    Box overlap(destbox);
    overlap &= src.domain;
    if (overlap.ok())
        performCopy(src,overlap,0,overlap,0,nvar);
    return *this;
}

template <class T>
BaseFab<T>&
BaseFab<T>::copy (const BaseFab<T>& src,
                  int               srccomp,
                  int               destcomp,
                  int               numcomp)
{
    BL_ASSERT(srccomp >= 0 && srccomp + numcomp <= src.nvar);
    BL_ASSERT(destcomp >= 0 && destcomp + numcomp <= nvar);
    Box overlap(domain);
    overlap &= src.domain;
    if (overlap.ok())
        performCopy(src,overlap,srccomp,overlap,destcomp,numcomp);
    return *this;
}

template <class T>
void
BaseFab<T>::define ()
{
    BL_ASSERT(nvar > 0);
    BL_ASSERT(dptr == 0);
    BL_ASSERT(numpts > 0);
    BL_ASSERT(std::numeric_limits<long>::max()/nvar > numpts);

    truesize  = nvar*numpts;
    dptr      = static_cast<T*>(amrex::The_Arena()->alloc(truesize*sizeof(T)));
    ptr_owner = true;
    //
    // Now call T::T() on the raw memory so we have valid Ts.
    //
    T* ptr = dptr;
    //
    // Note this must be long not int for very large (e.g.,1024^3) boxes.
    //
    for (long i = 0; i < truesize; i++, ptr++)
    {
        new (ptr) T;
    }

    amrex::update_fab_stats(numpts, truesize, sizeof(T));
}

template <class T>
BaseFab<T>::BaseFab ()
    :
    domain(Box()),
    nvar(0),
    numpts(0),
    truesize(0),
    dptr(0),
    ptr_owner(false),
    shared_memory(false)
{}

template <class T>
BaseFab<T>&
BaseFab<T>::operator= (const T& t)
{
    setVal(t);
    return *this;
}

template <class T>
BaseFab<T>::BaseFab (const Box& bx,
                     int        n,
		     bool       alloc,
		     bool       shared)
    :
    domain(bx),
    dlen(bx.size()),
    nvar(n),
    numpts(bx.numPts()),
    truesize(0),
    dptr(0),
    ptr_owner(false),
    shared_memory(shared)
{
    if (!shared_memory && alloc) define();
}

template <class T>
void
BaseFab<T>::resize (const Box& b,
                    int        n)
{
    nvar   = n;
    domain = b;
    dlen   = b.size();
    numpts = domain.numPts();

    if (dptr == 0)
    {
	if (shared_memory)
	    amrex::Abort("BaseFab::resize: BaseFab in shared memory cannot increase size");

        define();
    }
    else if (nvar*numpts > truesize)
    {
	if (shared_memory)
	    amrex::Abort("BaseFab::resize: BaseFab in shared memory cannot increase size");

        clear();

        define();
    }
}

template <class T>
BaseFab<T>::~BaseFab ()
{
    clear();
}

template <class T>
void
BaseFab<T>::clear ()
{
    if (dptr)
    {
        //
        // Call T::~T() on the to-be-destroyed memory.
        //
        T* ptr = dptr;

	if (ptr_owner)
	{
	    if (shared_memory)
	    {
		amrex::Abort("BaseFab::clear: BaseFab cannot be owner of shared memory");
	    }

	    for (long i = 0; i < truesize; i++, ptr++)
	    {
		ptr->~T();
	    }
	    amrex::The_Arena()->free(dptr);
	    
	    if (nvar > 1) {
		amrex::update_fab_stats(-truesize/nvar, -truesize, sizeof(T));
	    } else {
		amrex::update_fab_stats(0, -truesize, sizeof(T));
	    }
	}

	dptr = 0;
	truesize = 0;
    }
}

//
// performCopy() has been rewritten here so we can insert pragmas which
// will enhance vectorization on the Crays.  The downside is that the
// code is greatly expanded and rather incomprehensible.
//

template <class T>
void
BaseFab<T>::performCopy (const BaseFab<T>& src,
                         const Box&        srcbox,
                         int               srccomp,
                         const Box&        destbox,
                         int               destcomp,
                         int               numcomp)
{
    BL_ASSERT(src.box().contains(srcbox));
    BL_ASSERT(box().contains(destbox));
    BL_ASSERT(destbox.sameSize(srcbox));
    BL_ASSERT(srccomp >= 0 && srccomp+numcomp <= src.nComp());
    BL_ASSERT(destcomp >= 0 && destcomp+numcomp <= nComp());

#if (BL_SPACEDIM == 1)
{                                                                       
    BL_ASSERT((destcomp) >= 0 && (destcomp) + (numcomp) <= nComp());
    BL_ASSERT((srccomp) >= 0 && (srccomp) + (numcomp) <= (src).nComp());
    Box _subbox_ = box(); 
    _subbox_ &= destbox; 
    BL_ASSERT(srcbox.sameSize(_subbox_)); 
    if (_subbox_.ok()) 
    { 
        const int *_th_plo = loVect(); 
        const int *_th_plen = length(); 
        const int *_x_plo = (src).loVect(); 
        const int *_x_plen = (src).length(); 
        const int *_subbox_lo = _subbox_.loVect();
        IntVect _subbox_length = _subbox_.size();
        const int *_subbox_len = _subbox_length.getVect(); 
        const int *_bx_lo = (srcbox).loVect(); 
        T* _th_p = dataPtr(destcomp); 
        const T* _x_p  = (src).dataPtr(srccomp); 
        for (int _n = 0; _n < (numcomp); ++_n)
        { 
            T *_th_pp = _th_p + ((_subbox_lo[0]-_th_plo[0])+_n*_th_plen[0]); 
            const T *_x_pp = _x_p + ((_bx_lo[0]-_x_plo[0])+_n*_x_plen[0]);
            for (int _i = 0; _i < _subbox_len[0]; ++_i, ++_th_pp)
            { 
                int iR = _i + _subbox_lo[0]; iR += 0; 
                int ixR = _i + _bx_lo[0]; ixR += 0; 
                T &thisR = * _th_pp; const T & srcR = _x_pp[_i];
#elif (BL_SPACEDIM == 2)
{                                                                       
    BL_ASSERT((destcomp) >= 0 && (destcomp) + (numcomp) <= nComp()); 
    BL_ASSERT((srccomp) >= 0 && (srccomp) + (numcomp) <= (src).nComp()); 
    Box _subbox_ = box(); 
    _subbox_ &= destbox; 
    BL_ASSERT(srcbox.sameSize(_subbox_)); 
    if (_subbox_.ok())
    { 
        const int *_th_plo = loVect(); 
        const int *_th_plen = length(); 
        const int *_x_plo = (src).loVect(); 
        const int *_x_plen = (src).length(); 
        const int *_subbox_lo = _subbox_.loVect();
        IntVect _subbox_length = _subbox_.size();
        const int *_subbox_len = _subbox_length.getVect(); 
        const int *_bx_lo = (srcbox).loVect(); 
        T* _th_p = dataPtr(destcomp); 
        const T* _x_p  = (src).dataPtr(srccomp); 
        for (int _n = 0; _n < (numcomp); ++_n)
        { 
            for(int _j = 0; _j < _subbox_len[1]; ++_j)
            { 
                const int jR = _j + _subbox_lo[1]; 
                const int jxR = _j + _bx_lo[1]; 
                T *_th_pp = _th_p + ((_subbox_lo[0] - _th_plo[0]) 
                                     + _th_plen[0]*((jR - _th_plo[1]) 
                                                    + _n * _th_plen[1])); 
                const T *_x_pp = _x_p + ((_bx_lo[0] - _x_plo[0]) 
                                         + _x_plen[0]*((jxR - _x_plo[1]) 
                                                       + _n * _x_plen[1])); 
                for (int _i = 0; _i < _subbox_len[0]; ++_i, ++_th_pp)
                {  
                    T &thisR = * _th_pp; const T & srcR = _x_pp[_i]; 
#elif (BL_SPACEDIM == 3)
{ 
    BL_ASSERT((destcomp) >= 0 && (destcomp) + (numcomp) <= nComp()); 
    BL_ASSERT((srccomp) >= 0 && (srccomp) + (numcomp) <= (src).nComp()); 
    Box _subbox_(box()); 
    _subbox_ &= destbox; 
    BL_ASSERT((srcbox).sameSize(_subbox_)); 
    if (_subbox_.ok())
    { 
        const int *_th_plo = loVect(); 
        const int *_th_plen = length(); 
        const int *_x_plo = (src).loVect(); 
        const int *_x_plen = (src).length(); 
        const int *_subbox_lo = _subbox_.loVect();
        IntVect _subbox_length = _subbox_.size();
        const int *_subbox_len = _subbox_length.getVect(); 
        const int *_bx_lo = (srcbox).loVect(); 
        T* _th_p = dataPtr(destcomp); 
        const T* _x_p  = (src).dataPtr(srccomp); 
        for (int _n = 0; _n < (numcomp); ++_n)
        { 
            for (int _k = 0; _k < _subbox_len[2]; ++_k)
            { 
                const int kR = _k + _subbox_lo[2]; 
                const int kxR = _k + _bx_lo[2]; 
                for(int _j = 0; _j < _subbox_len[1]; ++_j)
                { 
                    const int jR = _j + _subbox_lo[1]; 
                    const int jxR = _j + _bx_lo[1]; 
                    T *_th_pp = _th_p + ((_subbox_lo[0] - _th_plo[0]) 
                                         + _th_plen[0]*((jR - _th_plo[1]) 
                                                        + _th_plen[1]*(
                                                            (kR - _th_plo[2]) 
                                                        + _n * _th_plen[2]))); 
                    const T *_x_pp = _x_p + ((_bx_lo[0] - _x_plo[0]) 
                                             + _x_plen[0]*((jxR - _x_plo[1]) 
                                                           + _x_plen[1]*( 
                                                            (kxR - _x_plo[2])
                                                         + _n * _x_plen[2])));
                    for (int _i = 0; _i < _subbox_len[0]; ++_i, ++_th_pp)
                    {
                        T &thisR = * _th_pp; const T & srcR = _x_pp[_i]; 
#endif
    {
        thisR = srcR;
    }
#if (BL_SPACEDIM == 1)
     }}}}
#elif (BL_SPACEDIM == 2)
     }}}}}
#elif (BL_SPACEDIM == 3)
     }}}}}}
#endif
}

template <class T>
void
BaseFab<T>::performSetVal (T          val,
                           const Box& bx,
                           int        ns,
                           int        num)
{
    BL_ASSERT(domain.contains(bx));
    BL_ASSERT(ns >= 0 && ns + num <= nvar);

    if (bx == domain)
    {
        T* data = &dptr[ns*numpts];

        for (long i = 0, N = num*numpts; i < N; i++)
        {
            *data++ = val;
        }
    }
    else
    {
        ForAllThisBNN(T,bx,ns,num)
        {
            thisR = val;
        } EndFor
    }
}

template <class T>
void
BaseFab<T>::copyToMem (const Box& srcbox,
                       int        srccomp,
                       int        numcomp,
                       T*         dst) const
{
    BL_ASSERT(box().contains(srcbox));
    BL_ASSERT(srccomp >= 0 && srccomp+numcomp <= nComp());

    if (srcbox.ok()) 
    { 
        const int* _x_plo         = loVect(); 
        const int* _x_plen        = length(); 
        IntVect    _subbox_length = srcbox.size();
        const int* _subbox_len    = _subbox_length.getVect(); 
        const int* _bx_lo         = (srcbox).loVect(); 
        T*         _th_p          = dst;
        const T*   _x_p           = dataPtr(srccomp); 

#if (BL_SPACEDIM == 1)

        for (int _n = 0; _n < (numcomp); ++_n)
        { 
            const T* _x_pp = _x_p + ((_bx_lo[0]-_x_plo[0])+_n*_x_plen[0]);

            for (int _i = 0; _i < _subbox_len[0]; ++_i)
            { 
                *_th_p++ = *_x_pp++;
            }
        }

#elif (BL_SPACEDIM == 2)

        for (int _n = 0; _n < (numcomp); ++_n)
        { 
            for (int _j = 0; _j < _subbox_len[1]; ++_j)
            { 
                const int jxR   = _j + _bx_lo[1]; 
                const T*  _x_pp = _x_p + ((_bx_lo[0] - _x_plo[0]) 
                                          + _x_plen[0]*((jxR - _x_plo[1]) 
                                                        + _n * _x_plen[1])); 
                for (int _i = 0; _i < _subbox_len[0]; ++_i)
                {  
                    *_th_p++ = *_x_pp++;
                }
            }
        }

#elif (BL_SPACEDIM == 3)

        for (int _n = 0; _n < (numcomp); ++_n)
        { 
            for (int _k = 0; _k < _subbox_len[2]; ++_k)
            { 
                const int kxR = _k + _bx_lo[2];
                for(int _j = 0; _j < _subbox_len[1]; ++_j)
                { 
                    const int jxR   = _j + _bx_lo[1]; 
                    const T*  _x_pp = _x_p + ((_bx_lo[0] - _x_plo[0]) 
                                              + _x_plen[0]*((jxR - _x_plo[1]) 
                                                           + _x_plen[1]*( 
                                                               (kxR - _x_plo[2])
                                                            + _n * _x_plen[2])));
                    for (int _i = 0; _i < _subbox_len[0]; ++_i)
                    {
                        *_th_p++ = *_x_pp++;
                    }
                }
            }
        }
#endif
    }
}

template <class T>
void
BaseFab<T>::copyFromMem (const Box& dstbox,
                         int        dstcomp,
                         int        numcomp,
                         const T*   src)
{
    BL_ASSERT(box().contains(dstbox));
    BL_ASSERT(dstcomp >= 0 && dstcomp+numcomp <= nComp());

    if (dstbox.ok()) 
    { 
        const int* _x_plo         = loVect(); 
        const int* _x_plen        = length(); 
        IntVect    _subbox_length = dstbox.size();
        const int* _subbox_len    = _subbox_length.getVect(); 
        const int* _bx_lo         = (dstbox).loVect(); 
        const T*   _th_p          = src;
        T*         _x_p           = dataPtr(dstcomp); 

#if (BL_SPACEDIM == 1)

        for (int _n = 0; _n < (numcomp); ++_n)
        { 
            T* _x_pp = _x_p + ((_bx_lo[0]-_x_plo[0])+_n*_x_plen[0]);

            for (int _i = 0; _i < _subbox_len[0]; ++_i)
            { 
                *_x_pp++ = *_th_p++;
            }
        }

#elif (BL_SPACEDIM == 2)

        for (int _n = 0; _n < (numcomp); ++_n)
        { 
            for (int _j = 0; _j < _subbox_len[1]; ++_j)
            { 
                const int jxR   = _j + _bx_lo[1]; 
                T*        _x_pp = _x_p + ((_bx_lo[0] - _x_plo[0]) + _x_plen[0]*((jxR - _x_plo[1]) + _n * _x_plen[1])); 
                for (int _i = 0; _i < _subbox_len[0]; ++_i)
                {  
                    *_x_pp++ = *_th_p++;
                }
            }
        }

#elif (BL_SPACEDIM == 3)

        for (int _n = 0; _n < (numcomp); ++_n)
        { 
            for (int _k = 0; _k < _subbox_len[2]; ++_k)
            { 
                const int kxR = _k + _bx_lo[2];
                for(int _j = 0; _j < _subbox_len[1]; ++_j)
                { 
                    const int jxR   = _j + _bx_lo[1]; 
                    T*        _x_pp = _x_p + ((_bx_lo[0] - _x_plo[0]) 
                                              + _x_plen[0]*((jxR - _x_plo[1]) 
                                                            + _x_plen[1]*( (kxR - _x_plo[2]) + _n * _x_plen[2])));
                    for (int _i = 0; _i < _subbox_len[0]; ++_i)
                    {
                        *_x_pp++ = *_th_p++;
                    }
                }
            }
        }
#endif
    }
}

#if !(defined(BL_NO_FORT) || defined(WIN32))
//
// Forward declaration of template specializatons for Real.
// Definitions are found in BaseFab.cpp.
//
template <>
BaseFab<Real>&
BaseFab<Real>::invert (Real       val,
                       const Box& subbox,
                       int        comp,
                       int        numcomp);
template <>
void
BaseFab<Real>::performCopy (const BaseFab<Real>& src,
                            const Box&           srcbox,
                            int                  srccomp,
                            const Box&           destbox,
                            int                  destcomp,
                            int                  numcomp);
template <>
void
BaseFab<Real>::copyToMem (const Box& srcbox,
                          int        srccomp,
                          int        numcomp,
                          Real*      dst) const;
template <>
void
BaseFab<Real>::copyFromMem (const Box&  dstbox,
                            int         dstcomp,
                            int         numcomp,
                            const Real* src);
template <>
void
BaseFab<Real>::performSetVal (Real       val,
                              const Box& bx,
                              int        ns,
                              int        num);
template <>
Real
BaseFab<Real>::norm (const Box& subbox,
                     int        p,
                     int        comp,
                     int        ncomp) const;

template <>
Real
BaseFab<Real>::sum (const Box& subbox,
                    int        comp,
                    int        ncomp) const;
template <>
BaseFab<Real>&
BaseFab<Real>::plus (const BaseFab<Real>& src,
                     const Box&           srcbox,
                     const Box&           destbox,
                     int                  srccomp,
                     int                  destcomp,
                     int                  numcomp);
template <>
BaseFab<Real>&
BaseFab<Real>::mult (const BaseFab<Real>& src,
                     const Box&           srcbox,
                     const Box&           destbox,
                     int                  srccomp,
                     int                  destcomp,
                     int                  numcomp);
template <>
BaseFab<Real>&
BaseFab<Real>::saxpy (Real a, const BaseFab<Real>& x,
                      const Box&        srcbox,
                      const Box&        destbox,
                      int               srccomp,
                      int               destcomp,
                      int               numcomp);

template <>
BaseFab<Real>&
BaseFab<Real>::minus (const BaseFab<Real>& src,
                      const Box&           srcbox,
                      const Box&           destbox,
                      int                  srccomp,
                      int                  destcomp,
                      int                  numcomp);
template <>
BaseFab<Real>&
BaseFab<Real>::divide (const BaseFab<Real>& src,
                       const Box&           srcbox,
                       const Box&           destbox,
                       int                  srccomp,
                       int                  destcomp,
                       int                  numcomp);
template <>
BaseFab<Real>&
BaseFab<Real>::protected_divide (const BaseFab<Real>& src,
                                 const Box&           srcbox,
                                 const Box&           destbox,
                                 int                  srccomp,
                                 int                  destcomp,
                                 int                  numcomp);

template <>
BaseFab<Real>&
BaseFab<Real>::linComb (const BaseFab<Real>&  f1,
			const Box&         b1,
			int                comp1,
			const BaseFab<Real>&  f2,
			const Box&         b2,
			int                comp2,
			Real               alpha,
			Real               beta,
			const Box&         b,
			int                comp,
			int                numcomp);

#endif

template <class T>
void
BaseFab<T>::setComplement (T          x,
                           const Box& b,
                           int        ns,
                           int        num)
{
    BoxList b_lst = amrex::boxDiff(domain,b);
    for (BoxList::iterator bli = b_lst.begin(), End = b_lst.end(); bli != End; ++bli)
        performSetVal(x, *bli, ns, num);
}

template <class T>
void
BaseFab<T>::abs ()
{
    return this->abs(domain,0,nvar);
}

template <class T>
void
BaseFab<T>::abs (int comp,
                 int numcomp)
{
    return this->abs(domain,comp,numcomp);
}

template <class T>
void
BaseFab<T>::abs (const Box& subbox,
                 int        comp,
                 int        numcomp)
{
    ForAllThisBNN(Real,subbox,comp,numcomp)
    {
        thisR = std::abs(thisR);
    } EndFor
}

template <class T>
Real
BaseFab<T>::norm (int p,
                  int comp,
                  int numcomp) const
{
    return norm(domain,p,comp,numcomp);
}

template <class T>
Real
BaseFab<T>::norm (const Box& subbox,
                  int        p,
                  int        comp,
                  int        numcomp) const
{
    BL_ASSERT(comp >= 0 && comp+numcomp <= nComp());
    BL_ASSERT(p >= 0);

    Real  nrm    = 0;
    Real* tmp    = 0;
    int   tmplen = 0;

    if (p == 0)
    {
        ForAllThisCPencil(T,subbox,comp,numcomp)
        {
            const T* row = &thisR;
            if (tmp == 0)
            {
                tmp    = new Real[thisLen];
                tmplen = thisLen;
                for (int i = 0; i < thisLen; i++)
                    tmp[i] = std::abs(row[i]);
            }
            else
            {
                for (int i = 0; i < thisLen; i++) {
		    // MLW: explicit cast to Real for SX6
		    Real rw = std::abs(row[i]);
                    tmp[i] = std::max(tmp[i],rw);
		}
            }
        } EndForPencil
        nrm = tmp[0];
        for (int i = 1; i < tmplen; i++)
            nrm = std::max(nrm, tmp[i]);
    }
    else if (p == 1)
    {
        ForAllThisCPencil(T,subbox,comp,numcomp)
        {
            const T* row = &thisR;
            if (tmp == 0)
            {
                tmp    = new Real[thisLen];
                tmplen = thisLen;
                for (int i = 0; i < thisLen; i++)
                    tmp[i] = std::abs(row[i]);
            }
            else
            {
                for (int i = 0; i < thisLen; i++)
                    tmp[i] += std::abs(row[i]);
            }
        } EndForPencil
        nrm = tmp[0];
        for (int i = 1; i < tmplen; i++)
            nrm += tmp[i];
    }
    else
    {
      amrex::Error("BaseFab::norm(): only p == 0 or p == 1 are supported");
    }

    delete [] tmp;

    return nrm;
}

template <class T>
T
BaseFab<T>::min (int comp) const
{
    return this->min(domain,comp);
}

template <class T>
T
BaseFab<T>::min (const Box& subbox,
                 int        comp) const
{
    T *_min_row = 0;
    int _x_len = 0;
    ForAllThisCPencil(T,subbox,comp,1)
    {
        const T* _row = &thisR;
        if (_min_row == 0)
        {
            _min_row = new T[thisLen];
            _x_len = thisLen;
            for (int i = 0; i < thisLen; i++)
                _min_row[i] = _row[i];
        }
        else
        {
            for (int i = 0; i < thisLen; i++)
                _min_row[i] = std::min(_row[i],_min_row[i]);
        }
    } EndForPencil;

    T _min = _min_row[0];
    for (int i = 1; i < _x_len; i++)
        _min = std::min(_min,_min_row[i]);

    delete [] _min_row;

    return _min;
}

template <class T>
T
BaseFab<T>::max (int comp) const
{
    return this->max(domain,comp);
}

template <class T>
T
BaseFab<T>::max (const Box& subbox,
                 int        comp) const
{
    T*  _max_row = 0;
    int _x_len   = 0;
    ForAllThisCPencil(T,subbox,comp,1)
    {
        const T* _row = &thisR;
        if (_max_row == 0)
        {
            _max_row = new T[thisLen];
            _x_len = thisLen;
            for (int i = 0; i < thisLen; i++)
                _max_row[i] = _row[i];
        }
        else
        {
            for (int i = 0; i < thisLen; i++)
                _max_row[i] = std::max(_row[i],_max_row[i]);
        }
    } EndForPencil;

    T _max = _max_row[0];
    for (int i = 1; i < _x_len; i++)
        _max = std::max(_max,_max_row[i]);

    delete [] _max_row;

    return _max;
}

template <class T>
IntVect
BaseFab<T>::minIndex (int comp) const
{
    return this->minIndex(domain,comp);
}

template <class T>
IntVect
BaseFab<T>::minIndex (const Box& subbox,
                      int        comp) const
{
    IntVect _min_loc(subbox.smallEnd());
    T _min_val = (*this).operator()(_min_loc,comp);
    ForAllThisCBNN(T,subbox,comp,1)
    {
        if (thisR < _min_val)
        {
            _min_val = thisR;
            D_EXPR(_min_loc[0] = iR,
                   _min_loc[1] = jR,
                   _min_loc[2] = kR);
        }
    } EndFor;

    return _min_loc;
}

template <class T>
IntVect
BaseFab<T>::maxIndex (int comp) const
{
    return this->maxIndex(domain,comp);
}

template <class T>
IntVect
BaseFab<T>::maxIndex (const Box& subbox,
                      int        comp) const
{
    IntVect _max_loc(subbox.smallEnd());
    T _max_val = (*this).operator()(_max_loc,comp);
    ForAllThisCBNN(T,subbox,comp,1)
    {
        if (thisR > _max_val)
        {
            _max_val = thisR;
            D_EXPR(_max_loc[0] = iR,
                   _max_loc[1] = jR,
                   _max_loc[2] = kR);
        }
    } EndFor;

    return _max_loc;
}

template <class T>
int
BaseFab<T>::maskLT (BaseFab<int>& mask,
                    T             val,
                    int           comp) const
{
    mask.resize(domain,1);
    mask.setVal(0);

    int* mptr = mask.dataPtr();
    int  cnt  = 0;

    ForAllThisCBNN(T,domain,comp,1)
    {
        int ix = D_TERM(_i, +_j*_b_len[0], +_k*_b_len[0]*_b_len[1]);
        if (thisR < val)
        {
            mptr[ix] = 1;
            cnt++;
        }
    } EndFor;

    return cnt;
}

template <class T>
int
BaseFab<T>::maskLE (BaseFab<int>& mask,
                    T             val,
                    int           comp) const
{
    mask.resize(domain,1);
    mask.setVal(0);

    int* mptr = mask.dataPtr();
    int  cnt  = 0;

    ForAllThisCBNN(T,domain,comp,1)
    {
        int ix = D_TERM(_i, +_j*_b_len[0], +_k*_b_len[0]*_b_len[1]);
        if (thisR <= val)
        {
            mptr[ix] = 1;
            cnt++;
        }
    } EndFor;

    return cnt;
}

template <class T>
int
BaseFab<T>::maskEQ (BaseFab<int>& mask,
                    T             val,
                    int           comp) const
{
    mask.resize(domain,1);
    mask.setVal(0);

    int* mptr = mask.dataPtr();
    int  cnt  = 0;

    ForAllThisCBNN(T,domain,comp,1)
    {
        int ix = D_TERM(_i, +_j*_b_len[0], +_k*_b_len[0]*_b_len[1]);
        if (thisR == val)
        {
            mptr[ix] = 1;
            cnt++;
        }
    } EndFor;

    return cnt;
}

template <class T>
int
BaseFab<T>::maskGT (BaseFab<int>& mask,
                    T             val,
                    int           comp) const
{
    mask.resize(domain,1);
    mask.setVal(0);

    int* mptr = mask.dataPtr();
    int  cnt  = 0;

    ForAllThisCBNN(T,domain,comp,1)
    {
        int ix = D_TERM(_i, +_j*_b_len[0], +_k*_b_len[0]*_b_len[1]);
        if (thisR > val)
        {
            mptr[ix] = 1;
            cnt++;
        }
    } EndFor;

    return cnt;
}

template <class T>
int
BaseFab<T>::maskGE(BaseFab<int>& mask,
                   T             val,
                   int           comp) const
{
    mask.resize(domain,1);
    mask.setVal(0);

    int* mptr = mask.dataPtr();
    int  cnt  = 0;

    ForAllThisCBNN(T,domain,comp,1)
    {
        int ix = D_TERM(_i, +_j*_b_len[0], +_k*_b_len[0]*_b_len[1]);
        if (thisR >= val)
        {
            mptr[ix] = 1;
            cnt++;
        }
    } EndFor;

    return cnt;
}

template <class T>
BaseFab<T>&
BaseFab<T>::plus (T r)
{
    return operator+=(r);
}

template <class T>
BaseFab<T>&
BaseFab<T>::plus (const BaseFab<T>& x)
{
    return operator+=(x);
}

template <class T>
BaseFab<T>&
BaseFab<T>::saxpy (T a, const BaseFab<T>& x)
{
    Box ovlp(domain);
    ovlp &= x.domain;
    return ovlp.ok() ? saxpy(a,x,ovlp,ovlp,0,0,nvar) : *this;
}

template <class T>
BaseFab<T>&
BaseFab<T>::operator-= (T r)
{
    return operator+=(-r);
}

template <class T>
BaseFab<T>&
BaseFab<T>::minus (const BaseFab<T>& x)
{
    return operator-=(x);
}

template <class T>
BaseFab<T>&
BaseFab<T>::mult (T r)
{
    return operator*=(r);
}

template <class T>
BaseFab<T>&
BaseFab<T>::mult (const BaseFab<T>& x)
{
    return operator*=(x);
}

template <class T>
BaseFab<T>&
BaseFab<T>::divide (T r)
{
    return operator/=(r);
}

template <class T>
BaseFab<T>&
BaseFab<T>::divide (const BaseFab<T>& x)
{
    return operator/=(x);
}

template <class T>
void
BaseFab<T>::patternFill (int mark)
{
    ForAllThis(T)
    {
        thisR = D_TERM(iR*100, +jR*10, + kR) + 1000*nR + 10000*mark;
    } EndFor
}

template <class T>
void
BaseFab<T>::copyRev (const Box&        destbox,
                     const BaseFab<T>& src,
                     const Box&        srcbox,
                     int               reversal_index,
                     T*                multiplier)
{
    BaseFab<T>& dest = *this;

    ForAllRevXBNYCBNNN(T,dest,destbox,0,src,srcbox,0,nComp(),reversal_index)
    {
        destR = multiplier[_n]*srcR;
    } EndFor
}

template <class T>
T
BaseFab<T>::sum (int comp,
                 int numcomp) const
{
    return this->sum(domain,comp,numcomp);
}

template <class T>
T
BaseFab<T>::sum (const Box& subbox,
                 int        comp,
                 int        numcomp) const
{
    T*  _sum_row = 0;
    int _sum_len = 0;
    ForAllThisCPencil(T,subbox,comp,numcomp)
    {
        const T* _row = &thisR;
        if (_sum_row == 0)
        {
            _sum_row = new T[thisLen];
            _sum_len = thisLen;
            for (int i = 0; i < thisLen; i++)
                _sum_row[i] = _row[i];
        }
        else
        {
            for (int i = 0; i < thisLen; i++)
            {
                _sum_row[i] += _row[i];
            }
        }
    } EndForPencil;

    T _sum = _sum_row[0];
    for (int i = 1; i < _sum_len; i++)
        _sum += _sum_row[i];

    delete [] _sum_row;

    return _sum;
}

template <class T>
BaseFab<T>&
BaseFab<T>::negate ()
{
    return this->negate(domain,0,nvar);
}

template <class T>
BaseFab<T>&
BaseFab<T>::negate (int comp,
                    int numcomp)
{
    return this->negate(domain,comp,numcomp);
}

template <class T>
BaseFab<T>&
BaseFab<T>::negate (const Box& b,
                    int        comp,
                    int        numcomp)
{
    ForAllThisBNN(T,b,comp,numcomp)
    {
        thisR = - thisR;
    } EndFor
    return *this;
}

template <class T>
BaseFab<T>&
BaseFab<T>::invert (T r)
{
    return this->invert(r,domain,0,nvar);
}

template <class T>
BaseFab<T>&
BaseFab<T>::invert (T   r,
                    int comp,
                    int numcomp)
{
    return this->invert(r,domain,comp,numcomp);
}

template <class T>
BaseFab<T>&
BaseFab<T>::invert (T          r,
                    const Box& b,
                    int        comp,
                    int        numcomp)
{
    ForAllThisBNN(T,b,comp,numcomp)
    {
        thisR = r/thisR;
    } EndFor
    return *this;
}

template <class T>
BaseFab<T>&
BaseFab<T>::operator+= (T r)
{
    return this->plus(r,domain,0,nvar);
}

template <class T>
BaseFab<T>&
BaseFab<T>::plus (T   r,
                  int comp,
                  int numcomp)
{
    return this->plus(r,domain,comp,numcomp);
}

template <class T>
BaseFab<T>&
BaseFab<T>::plus (T          r,
                  const Box& b,
                  int        comp,
                  int        numcomp)
{
    ForAllThisBNN(T,b,comp,numcomp)
    {
        thisR += r;
    } EndFor
    return *this;
}

template <class T>
BaseFab<T>&
BaseFab<T>::operator+= (const BaseFab<T>& src)
{
    Box ovlp(domain);
    ovlp &= src.domain;
    return ovlp.ok() ? this->plus(src,ovlp,ovlp,0,0,nvar) : *this;
}

template <class T>
BaseFab<T>&
BaseFab<T>::plus (const BaseFab<T>& src,
                  int               srccomp,
                  int               destcomp,
                  int               numcomp)
{
    Box ovlp(domain);
    ovlp &= src.domain;
    return ovlp.ok() ? this->plus(src,ovlp,ovlp,srccomp,destcomp,numcomp) : *this;
}

template <class T>
BaseFab<T>&
BaseFab<T>::plus (const BaseFab<T>& src,
                  const Box&        subbox,
                  int               srccomp,
                  int               destcomp,
                  int               numcomp)
{
    Box ovlp(domain);
    ovlp &= src.domain;
    ovlp &= subbox;
    return ovlp.ok() ? this->plus(src,ovlp,ovlp,srccomp,destcomp,numcomp) : *this;
}

template <class T>
BaseFab<T>&
BaseFab<T>::plus (const BaseFab<T>& src,
                  const Box&        srcbox,
                  const Box&        destbox,
                  int               srccomp,
                  int               destcomp,
                  int               numcomp)
{
    ForAllThisBNNXCBN(T,destbox,destcomp,numcomp,src,srcbox,srccomp)
    {
        thisR += srcR;
    } EndForTX
    return *this;
}

template <class T>
BaseFab<T>&
BaseFab<T>::operator-= (const BaseFab<T>& src)
{
    Box ovlp(domain);
    ovlp &= src.domain;
    return ovlp.ok() ? this->minus(src,ovlp,ovlp,0,0,nvar) : *this;
}

template <class T>
BaseFab<T>&
BaseFab<T>::minus (const BaseFab<T>& src,
                   int               srccomp,
                   int               destcomp,
                   int               numcomp)
{
    Box ovlp(domain);
    ovlp &= src.domain;
    return ovlp.ok() ? this->minus(src,ovlp,ovlp,srccomp,destcomp,numcomp) : *this;
}

template <class T>
BaseFab<T>&
BaseFab<T>::minus (const BaseFab<T>& src,
                   const Box&        subbox,
                   int               srccomp,
                   int               destcomp,
                   int               numcomp)
{
    Box ovlp(domain);
    ovlp &= src.domain;
    ovlp &= subbox;
    return ovlp.ok() ? this->minus(src,ovlp,ovlp,srccomp,destcomp,numcomp) : *this;
}

template <class T>
BaseFab<T>&
BaseFab<T>::minus (const BaseFab<T>& src,
                   const Box&        srcbox,
                   const Box&        destbox,
                   int               srccomp,
                   int               destcomp,
                   int               numcomp)
{
    ForAllThisBNNXCBN(T,destbox,destcomp,numcomp,src,srcbox,srccomp)
    {
        thisR -= srcR;
    } EndForTX
    return *this;
}

template <class T>
BaseFab<T>&
BaseFab<T>::operator*= (T r)
{
    return this->mult(r,domain,0,nvar);
}

template <class T>
BaseFab<T>&
BaseFab<T>::mult (T   r,
                  int comp,
                  int numcomp)
{
    return this->mult(r,domain,comp,numcomp);
}

template <class T>
BaseFab<T>&
BaseFab<T>::mult (T          r,
                  const Box& b,
                  int        comp,
                  int        numcomp)
{
    ForAllThisBNN(T,b,comp,numcomp)
    {
        thisR *= r;
    } EndFor
    return *this;
}

template <class T>
BaseFab<T>&
BaseFab<T>::operator*= (const BaseFab<T>& src)
{
    Box ovlp(domain);
    ovlp &= src.domain;
    return ovlp.ok() ? this->mult(src,ovlp,ovlp,0,0,nvar) : *this;
}

template <class T>
BaseFab<T>&
BaseFab<T>::mult (const BaseFab<T>& src,
                  int               srccomp,
                  int               destcomp,
                  int               numcomp)
{
    Box ovlp(domain);
    ovlp &= src.domain;
    return ovlp.ok() ? this->mult(src,ovlp,ovlp,srccomp,destcomp,numcomp) : *this;
}

template <class T>
BaseFab<T>&
BaseFab<T>::mult (const BaseFab<T>& src,
                  const Box&        subbox,
                  int               srccomp,
                  int               destcomp,
                  int               numcomp)
{
    Box ovlp(domain);
    ovlp &= src.domain;
    ovlp &= subbox;
    return ovlp.ok() ? this->mult(src,ovlp,ovlp,srccomp,destcomp,numcomp) : *this;
}

template <class T>
BaseFab<T>&
BaseFab<T>::mult (const BaseFab<T>& src,
                  const Box&        srcbox,
                  const Box&        destbox,
                  int               srccomp,
                  int               destcomp,
                  int               numcomp)
{
    ForAllThisBNNXCBN(T,destbox,destcomp,numcomp,src,srcbox,srccomp)
    {
        thisR *= srcR;
    } EndForTX
    return *this;
}

template <class T>
BaseFab<T>&
BaseFab<T>::operator/= (T r)
{
    return this->divide(r,domain,0,nvar);
}

template <class T>
BaseFab<T>&
BaseFab<T>::divide (T   r,
                    int comp,
                    int numcomp)
{
    return this->divide(r,domain,comp,numcomp);
}

template <class T>
BaseFab<T>&
BaseFab<T>::divide (T          r,
                    const Box& b,
                    int        comp,
                    int        numcomp)
{
    ForAllThisBNN(T,b,comp,numcomp)
    {
        thisR /= r;
    } EndFor
    return *this;
}

template <class T>
BaseFab<T>&
BaseFab<T>::operator/= (const BaseFab<T>& src)
{
    Box ovlp(domain);
    ovlp &= src.domain;
    return ovlp.ok() ? this->divide(src,ovlp,ovlp,0,0,nvar) : *this;
}

template <class T>
BaseFab<T>&
BaseFab<T>::divide (const BaseFab<T>& src,
                    int               srccomp,
                    int               destcomp,
                    int               numcomp)
{
    Box ovlp(domain);
    ovlp &= src.domain;
    return ovlp.ok() ? this->divide(src,ovlp,ovlp,srccomp,destcomp,numcomp) : *this;
}

template <class T>
BaseFab<T>&
BaseFab<T>::divide (const BaseFab<T>& src,
                    const Box&        subbox,
                    int               srccomp,
                    int               destcomp,
                    int               numcomp)
{
    Box ovlp(domain);
    ovlp &= src.domain;
    ovlp &= subbox;
    return ovlp.ok() ? this->divide(src,ovlp,ovlp,srccomp,destcomp,numcomp) : *this;
}

template <class T>
BaseFab<T>&
BaseFab<T>::divide (const BaseFab<T>& src,
                    const Box&        srcbox,
                    const Box&        destbox,
                    int               srccomp,
                    int               destcomp,
                    int               numcomp)
{
    ForAllThisBNNXCBN(T,destbox,destcomp,numcomp,src,srcbox,srccomp)
    {
        thisR /= srcR;
    } EndForTX
    return *this;
}

template <class T>
BaseFab<T>&
BaseFab<T>::protected_divide (const BaseFab<T>& src)
{
    Box ovlp(domain);
    ovlp &= src.domain;
    return ovlp.ok() ? this->protected_divide(src,ovlp,ovlp,0,0,nvar) : *this;
}

template <class T>
BaseFab<T>&
BaseFab<T>::protected_divide (const BaseFab<T>& src,
                              int               srccomp,
                              int               destcomp,
                              int               numcomp)
{
    Box ovlp(domain);
    ovlp &= src.domain;
    return ovlp.ok() ? this->protected_divide(src,ovlp,ovlp,srccomp,destcomp,numcomp) : *this;
}

template <class T>
BaseFab<T>&
BaseFab<T>::protected_divide (const BaseFab<T>& src,
                              const Box&        subbox,
                              int               srccomp,
                              int               destcomp,
                              int               numcomp)
{
    Box ovlp(domain);
    ovlp &= src.domain;
    ovlp &= subbox;
    return ovlp.ok() ? this->protected_divide(src,ovlp,ovlp,srccomp,destcomp,numcomp) : *this;
}

template <class T>
BaseFab<T>&
BaseFab<T>::protected_divide (const BaseFab<T>& src,
                              const Box&        srcbox,
                              const Box&        destbox,
                              int               srccomp,
                              int               destcomp,
                              int               numcomp)
{
    ForAllThisBNNXCBN(T,destbox,destcomp,numcomp,src,srcbox,srccomp)
    {
        if (srcR)
            thisR /= srcR;
    } EndForTX
    return *this;
}

//
// Linear Interpolation / Extrapolation
// Result is (t2-t)/(t2-t1)*f1 + (t-t1)/(t2-t1)*f2
// Data is taken from b1 region of f1, b2 region of f2
// and stored in b region of this FAB.
// Boxes b, b1 and b2 must be the same size.
// Data is taken from component comp1 of f1, comp2 of f2,
// and stored in component comp of this FAB.
// This fab is returned as a reference for chaining.
//

template <class T>
BaseFab<T>&
BaseFab<T>::linInterp (const BaseFab<T>& f1,
                       const Box&        b1,
                       int               comp1,
                       const BaseFab<T>& f2,
                       const Box&        b2,
                       int               comp2,
                       Real              t1,
                       Real              t2,
                       Real              t,
                       const Box&        b,
                       int               comp,
                       int               numcomp)
{
    Real alpha = (t2-t)/(t2-t1);
    Real beta = (t-t1)/(t2-t1);
    return linComb(f1,b1,comp1,f2,b2,comp2,alpha,beta,b,comp,numcomp);
}

template <class T>
BaseFab<T>&
BaseFab<T>::linInterp (const BaseFab<T>& f1,
                       int               comp1,
                       const BaseFab<T>& f2,
                       int               comp2,
                       Real              t1,
                       Real              t2,
                       Real              t,
                       const Box&        b,
                       int               comp,
                       int               numcomp)
{
    Real alpha = (t2-t)/(t2-t1);
    Real beta = (t-t1)/(t2-t1);
    return linComb(f1,b,comp1,f2,b,comp2,alpha,beta,b,comp,numcomp);
}

//
// Linear combination, Result is alpha*f1 + beta*f2
// Data is taken from b1 region of f1, b2 region of f2
// and stored in b region of this FAB.
// Boxes b, b1 and b2 must be the same size.
// Data is taken from component comp1 of f1, comp2 of f2,
// and stored in component comp of this FAB.
// This fab is returned as a reference for chaining.
//

template <class T>
BaseFab<T>&
BaseFab<T>::linComb (const BaseFab<T>&  f1,
                     const Box&         b1,
                     int                comp1,
                     const BaseFab<T>&  f2,
                     const Box&         b2,
                     int                comp2,
                     Real               alpha,
                     Real               beta,
                     const Box&         b,
                     int                comp,
                     int                numcomp)
{
    ForAllThisBNNXCBNYCBN(T,b,comp,numcomp,f1,b1,comp1,f2,b2,comp2)
    {
        thisR = (T) (alpha*Real(f1R) + beta*Real(f2R));
    } EndForTX
    return *this;
}

    class BF_init
    {
    public:
        BF_init ();
        ~BF_init ();
    private:
        static int m_cnt;
    };
}

static amrex::BF_init file_scope_BF_init_object;

#endif /*BL_BASEFAB_H*/<|MERGE_RESOLUTION|>--- conflicted
+++ resolved
@@ -133,21 +133,12 @@
 
     //! Returns the number of points 
     long nPts () const { return numpts; }
-<<<<<<< HEAD
 
     //! Returns the total number of points of all components
     long size () const { return nvar*numpts; }
 
     //! Returns the domain (box) where the array is defined
-=======
-    /**
-    * \brief 
-    */
     long size () const { return nvar*numpts; }
-    /**
-    * \returns the domain (box) where the array is defined.
-    */
->>>>>>> 5ea14f82
     const Box& box () const { return domain; }
 
     /**
