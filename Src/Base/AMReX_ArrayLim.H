--- conflicted
+++ resolved
@@ -23,18 +23,11 @@
 #define ARLIM_3D(x) x
 #define ARLIM_ANYD(x) x
 #define ZFILL(x) x
-#define BCREC_3D(x) x
-#define BCREC_ANYD(x) x
 #else
 #define ARLIM_3D(x) std::array<int,3>{(x)[0], 0, 0}.data()
 #define ARLIM_ANYD(x) std::array<int,3>{(x)[0], 0, 0}.data()
 #define ZFILL(x) std::array<amrex::Real,3>{(x)[0], 0., 0.}.data()
-<<<<<<< HEAD
-#define BCREC_3D(x) std::array<int,6>{(x)[0], 0, 0, (x)[1], 0, 0}.data()
-#define BCREC_ANYD(x) std::array<int,6>{(x)[0], 0, 0, (x)[1], 0, 0}.data()
-#endif
-=======
->>>>>>> e9366d8f
+#endif
 #elif   AMREX_SPACEDIM==2
 #define ARLIM_P(x)  const int&,const int&
 #define ARLIM(x)  (x)[0],(x)[1]
@@ -44,31 +37,19 @@
 #define ARLIM_3D(x) x
 #define ARLIM_ANYD(x) x
 #define ZFILL(x) x
-#define BCREC_3D(x) x
-#define BCREC_ANYD(x) x
 #else
 #define ARLIM_3D(x) std::array<int,3>{(x)[0], (x)[1], 0}.data()
 #define ARLIM_ANYD(x) std::array<int,3>{(x)[0], (x)[1], 0}.data()
 #define ZFILL(x) std::array<amrex::Real,3>{(x)[0], (x)[1], 0.}.data()
-<<<<<<< HEAD
-#define BCREC_3D(x) std::array<int,6>{(x)[0], (x)[1], 0, (x)[2], (x)[3], 0}.data()
-#define BCREC_ANYD(x) std::array<int,6>{(x)[0], (x)[1], 0, (x)[2], (x)[3], 0}.data()
-#endif
-=======
->>>>>>> e9366d8f
+#endif
 #elif   AMREX_SPACEDIM==3
 #define ARLIM_P(x)  const int&,const int&,const int&
 #define ARLIM(x)  (x)[0],(x)[1],(x)[2]
 #define ARLIM_3D(x) x
 #define ARLIM_ANYD(x) x
 #define ZFILL(x) x
-<<<<<<< HEAD
-#define BCREC_3D(x) x
-#define BCREC_ANYD(x) x
 #define ARLIM_ARG(x) x[0], x[1], x[2]
 #define ARLIM_VAL(x) const int x##_1, const int x##_2, const int x##_3
-=======
->>>>>>> e9366d8f
 #endif
 
 #define ARLIM_REP(x) const int* x
