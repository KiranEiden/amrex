#include <cstring>
#include <cstdlib>

#include <AMReX_BaseFab.H>
#include <AMReX_BArena.H>
#include <AMReX_CArena.H>

#if !defined(BL_NO_FORT)
#include <AMReX_BaseFab_f.H>
#endif

#include <AMReX_BLFort.H>

#ifdef BL_MEM_PROFILING
#include <AMReX_MemProfiler.H>
#endif

namespace amrex {

long private_total_bytes_allocated_in_fabs     = 0L;
long private_total_bytes_allocated_in_fabs_hwm = 0L;
long private_total_cells_allocated_in_fabs     = 0L;
long private_total_cells_allocated_in_fabs_hwm = 0L;

int BF_init::m_cnt = 0;

namespace
{
    Arena* the_arena = 0;
#ifdef AMREX_USE_CUDA
    Arena* the_nvar_arena = 0;
#endif
}

BF_init::BF_init ()
{
    if (m_cnt++ == 0)
    {
        BL_ASSERT(the_arena == 0);

#if defined(BL_COALESCE_FABS)
        the_arena = new CArena;
#else
        the_arena = new BArena;
#endif

#ifdef AMREX_USE_CUDA
        the_arena->SetPreferred();
#endif

#ifdef AMREX_USE_CUDA
        const std::size_t hunk_size = 64 * 1024;
        the_nvar_arena = new CArena(hunk_size);
        the_nvar_arena->SetHostAlloc();
#endif

#ifdef _OPENMP
#pragma omp parallel
	{
	    amrex::private_total_bytes_allocated_in_fabs     = 0;
	    amrex::private_total_bytes_allocated_in_fabs_hwm = 0;
	    amrex::private_total_cells_allocated_in_fabs     = 0;
	    amrex::private_total_cells_allocated_in_fabs_hwm = 0;
	}
#endif

#ifdef BL_MEM_PROFILING
	MemProfiler::add("Fab", std::function<MemProfiler::MemInfo()>
			 ([] () -> MemProfiler::MemInfo {
			     return {amrex::TotalBytesAllocatedInFabs(),
				     amrex::TotalBytesAllocatedInFabsHWM()};
			 }));
#endif
    }
}

BF_init::~BF_init ()
{
    if (--m_cnt == 0) {
        delete the_arena;
#ifdef AMREX_USE_CUDA
        delete the_nvar_arena;
#endif
    }
}

long 
TotalBytesAllocatedInFabs()
{
#ifdef _OPENMP
    long r=0;
#pragma omp parallel reduction(+:r)
    {
	r += private_total_bytes_allocated_in_fabs;
    }
    return r;
#else
    return private_total_bytes_allocated_in_fabs;
#endif
}

long 
TotalBytesAllocatedInFabsHWM()
{
#ifdef _OPENMP
    long r=0;
#pragma omp parallel reduction(+:r)
    {
	r += private_total_bytes_allocated_in_fabs_hwm;
    }
    return r;
#else
    return private_total_bytes_allocated_in_fabs_hwm;
#endif
}

long 
TotalCellsAllocatedInFabs()
{
#ifdef _OPENMP
    long r=0;
#pragma omp parallel reduction(+:r)
    {
	r += private_total_cells_allocated_in_fabs;
    }
    return r;
#else
    return private_total_cells_allocated_in_fabs;
#endif
}

long 
TotalCellsAllocatedInFabsHWM()
{
#ifdef _OPENMP
    long r=0;
#pragma omp parallel reduction(+:r)
    {
	r += private_total_cells_allocated_in_fabs_hwm;
    }
    return r;
#else
    return private_total_cells_allocated_in_fabs_hwm;
#endif
}

void 
ResetTotalBytesAllocatedInFabsHWM()
{
#ifdef _OPENMP
#pragma omp parallel
#endif
    {
	private_total_bytes_allocated_in_fabs_hwm = 0;
    }
}

void
update_fab_stats (long n, long s, size_t szt)
{
    long tst = s*szt;
    amrex::private_total_bytes_allocated_in_fabs += tst;
    amrex::private_total_bytes_allocated_in_fabs_hwm 
	= std::max(amrex::private_total_bytes_allocated_in_fabs_hwm,
		   amrex::private_total_bytes_allocated_in_fabs);
	
    if(szt == sizeof(Real)) {
	amrex::private_total_cells_allocated_in_fabs += n;
	amrex::private_total_cells_allocated_in_fabs_hwm 
	    = std::max(amrex::private_total_cells_allocated_in_fabs_hwm,
		       amrex::private_total_cells_allocated_in_fabs);
    }
}

Arena*
The_Arena ()
{
    BL_ASSERT(the_arena != 0);

    return the_arena;
}

<<<<<<< HEAD
#ifdef AMREX_USE_CUDA
Arena*
The_Nvar_Arena ()
{
    BL_ASSERT(the_nvar_arena != 0);

    return the_nvar_arena;
}
#endif

#if !defined(BL_NO_FORT)
=======
#ifdef AMREX_USE_GPU_PRAGMA

>>>>>>> 87fecafe
template<>
void
BaseFab<Real>::performCopy (const BaseFab<Real>& src,
                            const Box&           srcbox,
                            int                  srccomp,
                            const Box&           destbox,
                            int                  destcomp,
                            int                  numcomp)
{
    BL_ASSERT(destbox.ok());
    BL_ASSERT(src.box().contains(srcbox));
    BL_ASSERT(box().contains(destbox));
    BL_ASSERT(destbox.sameSize(srcbox));
    BL_ASSERT(srccomp >= 0 && srccomp+numcomp <= src.nComp());
    BL_ASSERT(destcomp >= 0 && destcomp+numcomp <= nComp());

<<<<<<< HEAD
#pragma gpu
    amrex_fort_fab_copy
        (AMREX_INT_ANYD(destbox.loVect()), AMREX_INT_ANYD(destbox.hiVect()),
         BL_TO_FORTRAN_N_ANYD(*this,destcomp),
         BL_TO_FORTRAN_N_ANYD(src,srccomp),
         AMREX_INT_ANYD(srcbox.loVect()), AMREX_INT_ANYD(destbox.loVect()),
         numcomp);
=======
    amrex_fort_fab_copy(AMREX_ARLIM_3D(destbox.loVect()), AMREX_ARLIM_3D(destbox.hiVect()),
                        BL_TO_FORTRAN_N_3D(*this,destcomp),
                        BL_TO_FORTRAN_N_3D(src,srccomp), AMREX_ARLIM_3D(srcbox.loVect()),
                        &numcomp);
>>>>>>> 87fecafe
}

template <>
std::size_t
BaseFab<Real>::copyToMem (const Box& srcbox,
                          int        srccomp,
                          int        numcomp,
                          void*      dst) const
{
    BL_ASSERT(box().contains(srcbox));
    BL_ASSERT(srccomp >= 0 && srccomp+numcomp <= nComp());

    if (srcbox.ok())
    {
<<<<<<< HEAD
#pragma gpu
	amrex_fort_fab_copytomem
            (AMREX_INT_ANYD(srcbox.loVect()), AMREX_INT_ANYD(srcbox.hiVect()),
             AMREX_INT_ANYD(srcbox.loVect()), AMREX_INT_ANYD(srcbox.hiVect()),
             static_cast<Real*>(dst),
             BL_TO_FORTRAN_N_ANYD(*this,srccomp),
             numcomp);
        return sizeof(Real) * srcbox.numPts() * numcomp;
=======
	long nreal =  amrex_fort_fab_copytomem(AMREX_ARLIM_3D(srcbox.loVect()),
                                               AMREX_ARLIM_3D(srcbox.hiVect()),
                                               static_cast<Real*>(dst),
                                               BL_TO_FORTRAN_N_3D(*this,srccomp),
                                               &numcomp);
        return sizeof(Real) * nreal;
>>>>>>> 87fecafe
    }
    else
    {
        return 0;
    }
}

template <>
std::size_t
BaseFab<Real>::copyFromMem (const Box&  dstbox,
                            int         dstcomp,
                            int         numcomp,
                            const void* src)
{
    BL_ASSERT(box().contains(dstbox));
    BL_ASSERT(dstcomp >= 0 && dstcomp+numcomp <= nComp());

    if (dstbox.ok()) 
    {
<<<<<<< HEAD
#pragma gpu
	amrex_fort_fab_copyfrommem
            (AMREX_INT_ANYD(dstbox.loVect()), AMREX_INT_ANYD(dstbox.hiVect()),
             AMREX_INT_ANYD(dstbox.loVect()), AMREX_INT_ANYD(dstbox.hiVect()),
             BL_TO_FORTRAN_N_ANYD(*this,dstcomp), numcomp,
             static_cast<const Real*>(src));
        return sizeof(Real) * dstbox.numPts() * numcomp;
=======
	long nreal = amrex_fort_fab_copyfrommem(AMREX_ARLIM_3D(dstbox.loVect()),
                                                AMREX_ARLIM_3D(dstbox.hiVect()),
                                                BL_TO_FORTRAN_N_3D(*this,dstcomp), &numcomp,
                                                static_cast<const Real*>(src));
        return sizeof(Real) * nreal;
>>>>>>> 87fecafe
    }
    else
    {
        return 0;
    }
}

template<>
void
BaseFab<Real>::performSetVal (Real       val,
                              const Box& bx,
                              int        comp,
                              int        ncomp)
{
    BL_ASSERT(domain.contains(bx));
    BL_ASSERT(comp >= 0 && comp + ncomp <= nvar);

<<<<<<< HEAD
#pragma gpu
    amrex_fort_fab_setval
        (AMREX_INT_ANYD(bx.loVect()), AMREX_INT_ANYD(bx.hiVect()),
         BL_TO_FORTRAN_N_ANYD(*this,comp), ncomp,
         val);
=======
    amrex_fort_fab_setval(AMREX_ARLIM_3D(bx.loVect()), AMREX_ARLIM_3D(bx.hiVect()),
                          BL_TO_FORTRAN_N_3D(*this,comp), &ncomp,
                          &val);
>>>>>>> 87fecafe
}

template <>
void
BaseFab<Real>::setValIfNot (Real val, const Box& bx, const BaseFab<int>& mask, int comp, int ncomp)
{
    BL_ASSERT(domain.contains(bx));
    BL_ASSERT(comp >= 0 && comp + ncomp <= nvar);

    amrex_fort_fab_setval_ifnot(AMREX_ARLIM_3D(bx.loVect()), AMREX_ARLIM_3D(bx.hiVect()),
                                BL_TO_FORTRAN_N_3D(*this,comp), &ncomp,
                                BL_TO_FORTRAN_3D(mask),
                                &val);
}


template<>
BaseFab<Real>&
BaseFab<Real>::invert (Real       val,
                       const Box& bx,
                       int        comp,
                       int        ncomp)
{
    BL_ASSERT(domain.contains(bx));
    BL_ASSERT(comp >= 0 && comp + ncomp <= nvar);

<<<<<<< HEAD
#pragma gpu
    amrex_fort_fab_invert
        (AMREX_INT_ANYD(bx.loVect()), AMREX_INT_ANYD(bx.hiVect()),
         BL_TO_FORTRAN_N_ANYD(*this,comp), ncomp,
         val);
=======
    amrex_fort_fab_invert(AMREX_ARLIM_3D(bx.loVect()), AMREX_ARLIM_3D(bx.hiVect()),
                          BL_TO_FORTRAN_N_3D(*this,comp), &ncomp,
                          &val);
>>>>>>> 87fecafe
    return *this;
}

template <>
Real
BaseFab<Real>::norminfmask (const Box& bx, const BaseFab<int>& mask, int comp, int ncomp) const
{
    BL_ASSERT(domain.contains(bx));
    BL_ASSERT(comp >= 0 && comp + ncomp <= nvar);

    return amrex_fort_fab_norminfmask(AMREX_ARLIM_3D(bx.loVect()), AMREX_ARLIM_3D(bx.hiVect()),
                                      BL_TO_FORTRAN_ANYD(mask),
                                      BL_TO_FORTRAN_N_3D(*this,comp), &ncomp);
}

template<>
Real
BaseFab<Real>::norm (const Box& bx,
                     int        p,
                     int        comp,
                     int        ncomp) const
{
    BL_ASSERT(domain.contains(bx));
    BL_ASSERT(comp >= 0 && comp + ncomp <= nvar);
    
    Real nrm = 0.0;
    
#if (defined(AMREX_USE_CUDA) && !defined(AMREX_NO_DEVICE_LAUNCH))
    std::shared_ptr<Real> sptr = Device::create_device_pointer<Real>();
    Real* nrm_f = sptr.get();
    CudaAPICheck(cudaMemset(nrm_f, 0, sizeof(Real)));
#else
    Real* nrm_f = &nrm;
#endif
    
    if (p == 0 || p == 1)
    {
<<<<<<< HEAD
#pragma gpu
        amrex_fort_fab_norm
            (AMREX_INT_ANYD(bx.loVect()), AMREX_INT_ANYD(bx.hiVect()),
             BL_TO_FORTRAN_N_ANYD(*this,comp), ncomp,
             p, nrm_f);
=======
	nrm = amrex_fort_fab_norm(AMREX_ARLIM_3D(bx.loVect()), AMREX_ARLIM_3D(bx.hiVect()),
                                  BL_TO_FORTRAN_N_3D(*this,comp), &ncomp,
                                  &p);
>>>>>>> 87fecafe
    }
    else
        {
            amrex::Error("BaseFab<Real>::norm(): only p == 0 or p == 1 are supported");
        }
    
#if (defined(AMREX_USE_CUDA) && !defined(AMREX_NO_DEVICE_LAUNCH))
    CudaAPICheck(cudaMemcpy(&nrm, nrm_f, sizeof(Real), cudaMemcpyDeviceToHost));
#endif
    
    return nrm;
}

template<>
Real
BaseFab<Real>::sum (const Box& bx,
                    int        comp,
                    int        ncomp) const
{
    BL_ASSERT(domain.contains(bx));
    BL_ASSERT(comp >= 0 && comp + ncomp <= nvar);
    
    Real sm = 0.0;
    
#if (defined(AMREX_USE_CUDA) && !defined(AMREX_NO_DEVICE_LAUNCH))
    std::shared_ptr<Real> sptr = Device::create_device_pointer<Real>();
    Real* sm_f = sptr.get();
    CudaAPICheck(cudaMemset(sm_f, 0, sizeof(Real)));
#else
    Real* sm_f = &sm;
#endif

<<<<<<< HEAD
#pragma gpu
    amrex_fort_fab_sum
        (AMREX_INT_ANYD(bx.loVect()), AMREX_INT_ANYD(bx.hiVect()),
         BL_TO_FORTRAN_N_ANYD(*this,comp), ncomp, sm_f);
    
#if (defined(AMREX_USE_CUDA) && !defined(AMREX_NO_DEVICE_LAUNCH))
    CudaAPICheck(cudaMemcpy(&sm, sm_f, sizeof(Real), cudaMemcpyDeviceToHost));
#endif
    
    return sm;
=======
    return amrex_fort_fab_sum(AMREX_ARLIM_3D(bx.loVect()), AMREX_ARLIM_3D(bx.hiVect()),
                              BL_TO_FORTRAN_N_3D(*this,comp), &ncomp);
>>>>>>> 87fecafe
}

template<>
BaseFab<Real>&
BaseFab<Real>::plus (const BaseFab<Real>& src,
                     const Box&           srcbox,
                     const Box&           destbox,
                     int                  srccomp,
                     int                  destcomp,
                     int                  numcomp)
{
    BL_ASSERT(destbox.ok());
    BL_ASSERT(src.box().contains(srcbox));
    BL_ASSERT(box().contains(destbox));
    BL_ASSERT(destbox.sameSize(srcbox));
    BL_ASSERT(srccomp >= 0 && srccomp+numcomp <= src.nComp());
    BL_ASSERT(destcomp >= 0 && destcomp+numcomp <= nComp());

<<<<<<< HEAD
#pragma gpu
    amrex_fort_fab_plus
        (AMREX_INT_ANYD(destbox.loVect()), AMREX_INT_ANYD(destbox.hiVect()),
         BL_TO_FORTRAN_N_ANYD(*this,destcomp),
         BL_TO_FORTRAN_N_ANYD(src,srccomp),
         AMREX_INT_ANYD(srcbox.loVect()), AMREX_INT_ANYD(destbox.loVect()),
         numcomp);
=======
    amrex_fort_fab_plus(AMREX_ARLIM_3D(destbox.loVect()), AMREX_ARLIM_3D(destbox.hiVect()),
                        BL_TO_FORTRAN_N_3D(*this,destcomp),
                        BL_TO_FORTRAN_N_3D(src,srccomp), AMREX_ARLIM_3D(srcbox.loVect()),
                        &numcomp);
>>>>>>> 87fecafe

    return *this;
}

template<>
BaseFab<Real>&
BaseFab<Real>::mult (const BaseFab<Real>& src,
                     const Box&           srcbox,
                     const Box&           destbox,
                     int                  srccomp,
                     int                  destcomp,
                     int                  numcomp)
{
    BL_ASSERT(destbox.ok());
    BL_ASSERT(src.box().contains(srcbox));
    BL_ASSERT(box().contains(destbox));
    BL_ASSERT(destbox.sameSize(srcbox));
    BL_ASSERT(srccomp >= 0 && srccomp+numcomp <= src.nComp());
    BL_ASSERT(destcomp >= 0 && destcomp+numcomp <= nComp());

<<<<<<< HEAD
#pragma gpu
    amrex_fort_fab_mult
        (AMREX_INT_ANYD(destbox.loVect()), AMREX_INT_ANYD(destbox.hiVect()),
         BL_TO_FORTRAN_N_ANYD(*this,destcomp),
         BL_TO_FORTRAN_N_ANYD(src,srccomp),
         AMREX_INT_ANYD(srcbox.loVect()), AMREX_INT_ANYD(destbox.loVect()),
         numcomp);
=======
    amrex_fort_fab_mult(AMREX_ARLIM_3D(destbox.loVect()), AMREX_ARLIM_3D(destbox.hiVect()),
                        BL_TO_FORTRAN_N_3D(*this,destcomp),
                        BL_TO_FORTRAN_N_3D(src,srccomp), AMREX_ARLIM_3D(srcbox.loVect()),
                        &numcomp);
>>>>>>> 87fecafe
    return *this;
}

template <>
BaseFab<Real>&
BaseFab<Real>::saxpy (Real a, const BaseFab<Real>& src,
                      const Box&        srcbox,
                      const Box&        destbox,
                      int               srccomp,
                      int               destcomp,
                      int               numcomp)
{
    BL_ASSERT(srcbox.ok());
    BL_ASSERT(src.box().contains(srcbox));
    BL_ASSERT(destbox.ok());
    BL_ASSERT(box().contains(destbox));
    BL_ASSERT(destbox.sameSize(srcbox));
    BL_ASSERT( srccomp >= 0 &&  srccomp+numcomp <= src.nComp());
    BL_ASSERT(destcomp >= 0 && destcomp+numcomp <=     nComp());

<<<<<<< HEAD
#pragma gpu
    amrex_fort_fab_saxpy
        (AMREX_INT_ANYD(destbox.loVect()), AMREX_INT_ANYD(destbox.hiVect()),
         BL_TO_FORTRAN_N_ANYD(*this,destcomp),
         a,
         BL_TO_FORTRAN_N_ANYD(src,srccomp),
         AMREX_INT_ANYD(srcbox.loVect()), AMREX_INT_ANYD(destbox.loVect()),
         numcomp);
=======
    amrex_fort_fab_saxpy(AMREX_ARLIM_3D(destbox.loVect()), AMREX_ARLIM_3D(destbox.hiVect()),
                         BL_TO_FORTRAN_N_3D(*this,destcomp),
                         &a,
                         BL_TO_FORTRAN_N_3D(src,srccomp), AMREX_ARLIM_3D(srcbox.loVect()),
                         &numcomp);
>>>>>>> 87fecafe
    return *this;
}

template <>
BaseFab<Real>&
BaseFab<Real>::xpay (Real a, const BaseFab<Real>& src,
		     const Box&        srcbox,
		     const Box&        destbox,
		     int               srccomp,
		     int               destcomp,
		     int               numcomp)
{
    BL_ASSERT(srcbox.ok());
    BL_ASSERT(src.box().contains(srcbox));
    BL_ASSERT(destbox.ok());
    BL_ASSERT(box().contains(destbox));
    BL_ASSERT(destbox.sameSize(srcbox));
    BL_ASSERT( srccomp >= 0 &&  srccomp+numcomp <= src.nComp());
    BL_ASSERT(destcomp >= 0 && destcomp+numcomp <=     nComp());

<<<<<<< HEAD
#pragma gpu
    amrex_fort_fab_xpay
        (AMREX_INT_ANYD(destbox.loVect()), AMREX_INT_ANYD(destbox.hiVect()),
         BL_TO_FORTRAN_N_ANYD(*this,destcomp),
         a,
         BL_TO_FORTRAN_N_ANYD(src,srccomp),
         AMREX_INT_ANYD(srcbox.loVect()), AMREX_INT_ANYD(destbox.loVect()),
         numcomp);
=======
    amrex_fort_fab_xpay(AMREX_ARLIM_3D(destbox.loVect()), AMREX_ARLIM_3D(destbox.hiVect()),
                        BL_TO_FORTRAN_N_3D(*this,destcomp),
                        &a,
                        BL_TO_FORTRAN_N_3D(src,srccomp), AMREX_ARLIM_3D(srcbox.loVect()),
                        &numcomp);
>>>>>>> 87fecafe
    return *this;
}

template <>
BaseFab<Real>&
BaseFab<Real>::addproduct (const Box&           destbox,
			   int                  destcomp,
			   int                  numcomp,
			   const BaseFab<Real>& src1,
			   int                  comp1,
			   const BaseFab<Real>& src2,
			   int                  comp2)
{
    BL_ASSERT(destbox.ok());
    BL_ASSERT(box().contains(destbox));
    BL_ASSERT(   comp1 >= 0 &&    comp1+numcomp <= src1.nComp());
    BL_ASSERT(   comp2 >= 0 &&    comp2+numcomp <= src2.nComp());
    BL_ASSERT(destcomp >= 0 && destcomp+numcomp <=      nComp());

<<<<<<< HEAD
#pragma gpu
    amrex_fort_fab_addproduct
        (AMREX_INT_ANYD(destbox.loVect()), AMREX_INT_ANYD(destbox.hiVect()),
         BL_TO_FORTRAN_N_ANYD(*this,destcomp),
         BL_TO_FORTRAN_N_ANYD(src1,comp1),
         BL_TO_FORTRAN_N_ANYD(src2,comp2),
         numcomp);
=======
    amrex_fort_fab_addproduct(AMREX_ARLIM_3D(destbox.loVect()), AMREX_ARLIM_3D(destbox.hiVect()),
                              BL_TO_FORTRAN_N_3D(*this,destcomp),
                              BL_TO_FORTRAN_N_3D(src1,comp1),
                              BL_TO_FORTRAN_N_3D(src2,comp2),
                              &numcomp);
>>>>>>> 87fecafe
    return *this;
}

template<>
BaseFab<Real>&
BaseFab<Real>::minus (const BaseFab<Real>& src,
                      const Box&           srcbox,
                      const Box&           destbox,
                      int                  srccomp,
                      int                  destcomp,
                      int                  numcomp)
{
    BL_ASSERT(destbox.ok());
    BL_ASSERT(src.box().contains(srcbox));
    BL_ASSERT(box().contains(destbox));
    BL_ASSERT(destbox.sameSize(srcbox));
    BL_ASSERT(srccomp >= 0 && srccomp+numcomp <= src.nComp());
    BL_ASSERT(destcomp >= 0 && destcomp+numcomp <= nComp());

<<<<<<< HEAD
#pragma gpu
    amrex_fort_fab_minus
        (AMREX_INT_ANYD(destbox.loVect()), AMREX_INT_ANYD(destbox.hiVect()),
         BL_TO_FORTRAN_N_ANYD(*this,destcomp),
         BL_TO_FORTRAN_N_ANYD(src,srccomp),
         AMREX_INT_ANYD(srcbox.loVect()), AMREX_INT_ANYD(destbox.loVect()),
         numcomp);
=======
    amrex_fort_fab_minus(AMREX_ARLIM_3D(destbox.loVect()), AMREX_ARLIM_3D(destbox.hiVect()),
                         BL_TO_FORTRAN_N_3D(*this,destcomp),
                         BL_TO_FORTRAN_N_3D(src,srccomp), AMREX_ARLIM_3D(srcbox.loVect()),
                         &numcomp);
>>>>>>> 87fecafe
    return *this;
}

template<>
BaseFab<Real>&
BaseFab<Real>::divide (const BaseFab<Real>& src,
                       const Box&           srcbox,
                       const Box&           destbox,
                       int                  srccomp,
                       int                  destcomp,
                       int                  numcomp)
{
    BL_ASSERT(destbox.ok());
    BL_ASSERT(src.box().contains(srcbox));
    BL_ASSERT(box().contains(destbox));
    BL_ASSERT(destbox.sameSize(srcbox));
    BL_ASSERT(srccomp >= 0 && srccomp+numcomp <= src.nComp());
    BL_ASSERT(destcomp >= 0 && destcomp+numcomp <= nComp());

<<<<<<< HEAD
#pragma gpu
    amrex_fort_fab_divide
        (AMREX_INT_ANYD(destbox.loVect()), AMREX_INT_ANYD(destbox.hiVect()),
         BL_TO_FORTRAN_N_ANYD(*this,destcomp),
         BL_TO_FORTRAN_N_ANYD(src,srccomp),
         AMREX_INT_ANYD(srcbox.loVect()), AMREX_INT_ANYD(destbox.loVect()),
         numcomp);
=======
    amrex_fort_fab_divide(AMREX_ARLIM_3D(destbox.loVect()), AMREX_ARLIM_3D(destbox.hiVect()),
                          BL_TO_FORTRAN_N_3D(*this,destcomp),
                          BL_TO_FORTRAN_N_3D(src,srccomp), AMREX_ARLIM_3D(srcbox.loVect()),
                          &numcomp);
>>>>>>> 87fecafe
    return *this;
}

template<>
BaseFab<Real>&
BaseFab<Real>::protected_divide (const BaseFab<Real>& src,
                                 const Box&           srcbox,
                                 const Box&           destbox,
                                 int                  srccomp,
                                 int                  destcomp,
                                 int                  numcomp)
{
    BL_ASSERT(destbox.ok());
    BL_ASSERT(src.box().contains(srcbox));
    BL_ASSERT(box().contains(destbox));
    BL_ASSERT(destbox.sameSize(srcbox));
    BL_ASSERT(srccomp >= 0 && srccomp+numcomp <= src.nComp());
    BL_ASSERT(destcomp >= 0 && destcomp+numcomp <= nComp());

<<<<<<< HEAD
#pragma gpu
    amrex_fort_fab_protdivide
        (AMREX_INT_ANYD(destbox.loVect()), AMREX_INT_ANYD(destbox.hiVect()),
         BL_TO_FORTRAN_N_ANYD(*this,destcomp),
         BL_TO_FORTRAN_N_ANYD(src,srccomp),
         AMREX_INT_ANYD(srcbox.loVect()), AMREX_INT_ANYD(destbox.loVect()),
         numcomp);
=======
    amrex_fort_fab_protdivide(AMREX_ARLIM_3D(destbox.loVect()), AMREX_ARLIM_3D(destbox.hiVect()),
                              BL_TO_FORTRAN_N_3D(*this,destcomp),
                              BL_TO_FORTRAN_N_3D(src,srccomp), AMREX_ARLIM_3D(srcbox.loVect()),
                              &numcomp);
>>>>>>> 87fecafe
    return *this;
}

template <>
BaseFab<Real>&
BaseFab<Real>::linComb (const BaseFab<Real>& f1,
			const Box&           b1,
			int                  comp1,
			const BaseFab<Real>& f2,
			const Box&           b2,
			int                  comp2,
			Real                 alpha,
			Real                 beta,
			const Box&           b,
			int                  comp,
			int                  numcomp)
{
    BL_ASSERT(b1.ok());
    BL_ASSERT(f1.box().contains(b1));
    BL_ASSERT(b2.ok());
    BL_ASSERT(f2.box().contains(b2));
    BL_ASSERT(b.ok());
    BL_ASSERT(box().contains(b));
    BL_ASSERT(b.sameSize(b1));
    BL_ASSERT(b.sameSize(b2));
    BL_ASSERT(comp1 >= 0 && comp1+numcomp <= f1.nComp());
    BL_ASSERT(comp2 >= 0 && comp2+numcomp <= f2.nComp());
    BL_ASSERT(comp  >= 0 && comp +numcomp <=    nComp());

<<<<<<< HEAD
#pragma gpu
    amrex_fort_fab_lincomb
        (AMREX_INT_ANYD(b.loVect()), AMREX_INT_ANYD(b.hiVect()),
         AMREX_INT_ANYD(b.loVect()),
         BL_TO_FORTRAN_N_ANYD(*this,comp),
         alpha, BL_TO_FORTRAN_N_ANYD(f1,comp1), AMREX_INT_ANYD(b1.loVect()),
         beta,  BL_TO_FORTRAN_N_ANYD(f2,comp2), AMREX_INT_ANYD(b2.loVect()),
         numcomp);
=======
    amrex_fort_fab_lincomb(AMREX_ARLIM_3D(b.loVect()), AMREX_ARLIM_3D(b.hiVect()),
                           BL_TO_FORTRAN_N_3D(*this,comp),
                           &alpha, BL_TO_FORTRAN_N_3D(f1,comp1), AMREX_ARLIM_3D(b1.loVect()),
                           &beta,  BL_TO_FORTRAN_N_3D(f2,comp2), AMREX_ARLIM_3D(b2.loVect()),
                           &numcomp);
>>>>>>> 87fecafe
    return *this;
}

template <>
Real
BaseFab<Real>::dot (const Box& xbx, int xcomp, 
                    const BaseFab<Real>& y, const Box& ybx, int ycomp,
                    int numcomp) const
{
    BL_ASSERT(xbx.ok());
    BL_ASSERT(box().contains(xbx));
    BL_ASSERT(y.box().contains(ybx));
    BL_ASSERT(xbx.sameSize(ybx));
    BL_ASSERT(xcomp >= 0 && xcomp+numcomp <=   nComp());
    BL_ASSERT(ycomp >= 0 && ycomp+numcomp <= y.nComp());
    
    Real dp = 0.0;
    
#if (defined(AMREX_USE_CUDA) && !defined(AMREX_NO_DEVICE_LAUNCH))
    std::shared_ptr<Real> sptr = Device::create_device_pointer<Real>();
    Real* dp_f = sptr.get();
    CudaAPICheck(cudaMemset(dp_f, 0, sizeof(Real)));
#else
    Real* dp_f = &dp;
#endif

<<<<<<< HEAD
#pragma gpu
    amrex_fort_fab_dot
        (AMREX_INT_ANYD(xbx.loVect()), AMREX_INT_ANYD(xbx.hiVect()),
         AMREX_INT_ANYD(xbx.loVect()),
         BL_TO_FORTRAN_N_ANYD(*this,xcomp),
         BL_TO_FORTRAN_N_ANYD(y,ycomp), AMREX_INT_ANYD(ybx.loVect()),
         numcomp, dp_f);
    
#if (defined(AMREX_USE_CUDA) && !defined(AMREX_NO_DEVICE_LAUNCH))
    CudaAPICheck(cudaMemcpy(&dp, dp_f, sizeof(Real), cudaMemcpyDeviceToHost));
#endif
    
    return dp;
=======
    return amrex_fort_fab_dot(AMREX_ARLIM_3D(xbx.loVect()), AMREX_ARLIM_3D(xbx.hiVect()),
                              BL_TO_FORTRAN_N_3D(*this,xcomp),
                              BL_TO_FORTRAN_N_3D(y,ycomp), AMREX_ARLIM_3D(ybx.loVect()),
                              &numcomp);
>>>>>>> 87fecafe
}

template <>
Real
BaseFab<Real>::dotmask (const BaseFab<int>& mask, const Box& xbx, int xcomp, 
                        const BaseFab<Real>& y, const Box& ybx, int ycomp,
                        int numcomp) const
{
    BL_ASSERT(xbx.ok());
    BL_ASSERT(box().contains(xbx));
    BL_ASSERT(y.box().contains(ybx));
    BL_ASSERT(xbx.sameSize(ybx));
    BL_ASSERT(xcomp >= 0 && xcomp+numcomp <=   nComp());
    BL_ASSERT(ycomp >= 0 && ycomp+numcomp <= y.nComp());

    return amrex_fort_fab_dot_mask(AMREX_ARLIM_3D(xbx.loVect()), AMREX_ARLIM_3D(xbx.hiVect()),
                                   BL_TO_FORTRAN_N_3D(*this,xcomp),
                                   BL_TO_FORTRAN_N_3D(y,ycomp), AMREX_ARLIM_3D(ybx.loVect()),
                                   BL_TO_FORTRAN_ANYD(mask),
                                   &numcomp);
}

template<>
void
BaseFab<int>::performCopy (const BaseFab<int>& src,
                           const Box&          srcbox,
                           int                 srccomp,
                           const Box&          destbox,
                           int                 destcomp,
                           int                 numcomp)
{
    BL_ASSERT(destbox.ok());
    BL_ASSERT(src.box().contains(srcbox));
    BL_ASSERT(box().contains(destbox));
    BL_ASSERT(destbox.sameSize(srcbox));
    BL_ASSERT(srccomp >= 0 && srccomp+numcomp <= src.nComp());
    BL_ASSERT(destcomp >= 0 && destcomp+numcomp <= nComp());

    amrex_fort_ifab_copy(AMREX_ARLIM_3D(destbox.loVect()), AMREX_ARLIM_3D(destbox.hiVect()),
                         BL_TO_FORTRAN_N_3D(*this,destcomp),
                         BL_TO_FORTRAN_N_3D(src,srccomp), AMREX_ARLIM_3D(srcbox.loVect()),
                         &numcomp);
}

template <>
std::size_t
BaseFab<int>::copyToMem (const Box& srcbox,
                         int        srccomp,
                         int        numcomp,
                         void*      dst) const
{
    BL_ASSERT(box().contains(srcbox));
    BL_ASSERT(srccomp >= 0 && srccomp+numcomp <= nComp());

    if (srcbox.ok())
    {
	long nints =  amrex_fort_ifab_copytomem(AMREX_ARLIM_3D(srcbox.loVect()),
                                                AMREX_ARLIM_3D(srcbox.hiVect()),
                                                static_cast<int*>(dst),
                                                BL_TO_FORTRAN_N_3D(*this,srccomp),
                                                &numcomp);
        return sizeof(int) * nints;
    }
    else
    {
        return 0;
    }
}

template <>
std::size_t
BaseFab<int>::copyFromMem (const Box&  dstbox,
                           int         dstcomp,
                           int         numcomp,
                           const void* src)
{
    BL_ASSERT(box().contains(dstbox));
    BL_ASSERT(dstcomp >= 0 && dstcomp+numcomp <= nComp());

    if (dstbox.ok()) 
    {
	long nints = amrex_fort_ifab_copyfrommem(AMREX_ARLIM_3D(dstbox.loVect()),
                                                 AMREX_ARLIM_3D(dstbox.hiVect()),
                                                 BL_TO_FORTRAN_N_3D(*this,dstcomp), &numcomp,
                                                 static_cast<const int*>(src));
        return sizeof(int) * nints;
    }
    else
    {
        return 0;
    }
}

template<>
void
BaseFab<int>::performSetVal (int        val,
                             const Box& bx,
                             int        comp,
                             int        ncomp)
{
    BL_ASSERT(domain.contains(bx));
    BL_ASSERT(comp >= 0 && comp + ncomp <= nvar);

    amrex_fort_ifab_setval(AMREX_ARLIM_3D(bx.loVect()), AMREX_ARLIM_3D(bx.hiVect()),
                           BL_TO_FORTRAN_N_3D(*this,comp), &ncomp,
                           &val);
}

template<>
BaseFab<int>&
BaseFab<int>::plus (const BaseFab<int>& src,
                    const Box&           srcbox,
                    const Box&           destbox,
                    int                  srccomp,
                    int                  destcomp,
                    int                  numcomp)
{
    BL_ASSERT(destbox.ok());
    BL_ASSERT(src.box().contains(srcbox));
    BL_ASSERT(box().contains(destbox));
    BL_ASSERT(destbox.sameSize(srcbox));
    BL_ASSERT(srccomp >= 0 && srccomp+numcomp <= src.nComp());
    BL_ASSERT(destcomp >= 0 && destcomp+numcomp <= nComp());

    amrex_fort_ifab_plus(AMREX_ARLIM_3D(destbox.loVect()), AMREX_ARLIM_3D(destbox.hiVect()),
                         BL_TO_FORTRAN_N_3D(*this,destcomp),
                         BL_TO_FORTRAN_N_3D(src,srccomp), AMREX_ARLIM_3D(srcbox.loVect()),
                         &numcomp);
    return *this;
}

template<>
BaseFab<int>&
BaseFab<int>::minus (const BaseFab<int>& src,
                     const Box&           srcbox,
                     const Box&           destbox,
                     int                  srccomp,
                     int                  destcomp,
                     int                  numcomp)
{
    BL_ASSERT(destbox.ok());
    BL_ASSERT(src.box().contains(srcbox));
    BL_ASSERT(box().contains(destbox));
    BL_ASSERT(destbox.sameSize(srcbox));
    BL_ASSERT(srccomp >= 0 && srccomp+numcomp <= src.nComp());
    BL_ASSERT(destcomp >= 0 && destcomp+numcomp <= nComp());

    amrex_fort_ifab_minus(AMREX_ARLIM_3D(destbox.loVect()), AMREX_ARLIM_3D(destbox.hiVect()),
                          BL_TO_FORTRAN_N_3D(*this,destcomp),
                          BL_TO_FORTRAN_N_3D(src,srccomp), AMREX_ARLIM_3D(srcbox.loVect()),
                          &numcomp);
    return *this;
}

#endif

}<|MERGE_RESOLUTION|>--- conflicted
+++ resolved
@@ -180,7 +180,6 @@
     return the_arena;
 }
 
-<<<<<<< HEAD
 #ifdef AMREX_USE_CUDA
 Arena*
 The_Nvar_Arena ()
@@ -191,11 +190,8 @@
 }
 #endif
 
-#if !defined(BL_NO_FORT)
-=======
 #ifdef AMREX_USE_GPU_PRAGMA
 
->>>>>>> 87fecafe
 template<>
 void
 BaseFab<Real>::performCopy (const BaseFab<Real>& src,
@@ -212,7 +208,6 @@
     BL_ASSERT(srccomp >= 0 && srccomp+numcomp <= src.nComp());
     BL_ASSERT(destcomp >= 0 && destcomp+numcomp <= nComp());
 
-<<<<<<< HEAD
 #pragma gpu
     amrex_fort_fab_copy
         (AMREX_INT_ANYD(destbox.loVect()), AMREX_INT_ANYD(destbox.hiVect()),
@@ -220,12 +215,6 @@
          BL_TO_FORTRAN_N_ANYD(src,srccomp),
          AMREX_INT_ANYD(srcbox.loVect()), AMREX_INT_ANYD(destbox.loVect()),
          numcomp);
-=======
-    amrex_fort_fab_copy(AMREX_ARLIM_3D(destbox.loVect()), AMREX_ARLIM_3D(destbox.hiVect()),
-                        BL_TO_FORTRAN_N_3D(*this,destcomp),
-                        BL_TO_FORTRAN_N_3D(src,srccomp), AMREX_ARLIM_3D(srcbox.loVect()),
-                        &numcomp);
->>>>>>> 87fecafe
 }
 
 template <>
@@ -240,7 +229,6 @@
 
     if (srcbox.ok())
     {
-<<<<<<< HEAD
 #pragma gpu
 	amrex_fort_fab_copytomem
             (AMREX_INT_ANYD(srcbox.loVect()), AMREX_INT_ANYD(srcbox.hiVect()),
@@ -249,14 +237,6 @@
              BL_TO_FORTRAN_N_ANYD(*this,srccomp),
              numcomp);
         return sizeof(Real) * srcbox.numPts() * numcomp;
-=======
-	long nreal =  amrex_fort_fab_copytomem(AMREX_ARLIM_3D(srcbox.loVect()),
-                                               AMREX_ARLIM_3D(srcbox.hiVect()),
-                                               static_cast<Real*>(dst),
-                                               BL_TO_FORTRAN_N_3D(*this,srccomp),
-                                               &numcomp);
-        return sizeof(Real) * nreal;
->>>>>>> 87fecafe
     }
     else
     {
@@ -276,7 +256,6 @@
 
     if (dstbox.ok()) 
     {
-<<<<<<< HEAD
 #pragma gpu
 	amrex_fort_fab_copyfrommem
             (AMREX_INT_ANYD(dstbox.loVect()), AMREX_INT_ANYD(dstbox.hiVect()),
@@ -284,13 +263,6 @@
              BL_TO_FORTRAN_N_ANYD(*this,dstcomp), numcomp,
              static_cast<const Real*>(src));
         return sizeof(Real) * dstbox.numPts() * numcomp;
-=======
-	long nreal = amrex_fort_fab_copyfrommem(AMREX_ARLIM_3D(dstbox.loVect()),
-                                                AMREX_ARLIM_3D(dstbox.hiVect()),
-                                                BL_TO_FORTRAN_N_3D(*this,dstcomp), &numcomp,
-                                                static_cast<const Real*>(src));
-        return sizeof(Real) * nreal;
->>>>>>> 87fecafe
     }
     else
     {
@@ -308,17 +280,11 @@
     BL_ASSERT(domain.contains(bx));
     BL_ASSERT(comp >= 0 && comp + ncomp <= nvar);
 
-<<<<<<< HEAD
 #pragma gpu
     amrex_fort_fab_setval
         (AMREX_INT_ANYD(bx.loVect()), AMREX_INT_ANYD(bx.hiVect()),
          BL_TO_FORTRAN_N_ANYD(*this,comp), ncomp,
          val);
-=======
-    amrex_fort_fab_setval(AMREX_ARLIM_3D(bx.loVect()), AMREX_ARLIM_3D(bx.hiVect()),
-                          BL_TO_FORTRAN_N_3D(*this,comp), &ncomp,
-                          &val);
->>>>>>> 87fecafe
 }
 
 template <>
@@ -345,17 +311,12 @@
     BL_ASSERT(domain.contains(bx));
     BL_ASSERT(comp >= 0 && comp + ncomp <= nvar);
 
-<<<<<<< HEAD
 #pragma gpu
     amrex_fort_fab_invert
         (AMREX_INT_ANYD(bx.loVect()), AMREX_INT_ANYD(bx.hiVect()),
          BL_TO_FORTRAN_N_ANYD(*this,comp), ncomp,
          val);
-=======
-    amrex_fort_fab_invert(AMREX_ARLIM_3D(bx.loVect()), AMREX_ARLIM_3D(bx.hiVect()),
-                          BL_TO_FORTRAN_N_3D(*this,comp), &ncomp,
-                          &val);
->>>>>>> 87fecafe
+
     return *this;
 }
 
@@ -393,17 +354,11 @@
     
     if (p == 0 || p == 1)
     {
-<<<<<<< HEAD
 #pragma gpu
         amrex_fort_fab_norm
             (AMREX_INT_ANYD(bx.loVect()), AMREX_INT_ANYD(bx.hiVect()),
              BL_TO_FORTRAN_N_ANYD(*this,comp), ncomp,
              p, nrm_f);
-=======
-	nrm = amrex_fort_fab_norm(AMREX_ARLIM_3D(bx.loVect()), AMREX_ARLIM_3D(bx.hiVect()),
-                                  BL_TO_FORTRAN_N_3D(*this,comp), &ncomp,
-                                  &p);
->>>>>>> 87fecafe
     }
     else
         {
@@ -436,7 +391,6 @@
     Real* sm_f = &sm;
 #endif
 
-<<<<<<< HEAD
 #pragma gpu
     amrex_fort_fab_sum
         (AMREX_INT_ANYD(bx.loVect()), AMREX_INT_ANYD(bx.hiVect()),
@@ -447,10 +401,6 @@
 #endif
     
     return sm;
-=======
-    return amrex_fort_fab_sum(AMREX_ARLIM_3D(bx.loVect()), AMREX_ARLIM_3D(bx.hiVect()),
-                              BL_TO_FORTRAN_N_3D(*this,comp), &ncomp);
->>>>>>> 87fecafe
 }
 
 template<>
@@ -469,7 +419,6 @@
     BL_ASSERT(srccomp >= 0 && srccomp+numcomp <= src.nComp());
     BL_ASSERT(destcomp >= 0 && destcomp+numcomp <= nComp());
 
-<<<<<<< HEAD
 #pragma gpu
     amrex_fort_fab_plus
         (AMREX_INT_ANYD(destbox.loVect()), AMREX_INT_ANYD(destbox.hiVect()),
@@ -477,12 +426,6 @@
          BL_TO_FORTRAN_N_ANYD(src,srccomp),
          AMREX_INT_ANYD(srcbox.loVect()), AMREX_INT_ANYD(destbox.loVect()),
          numcomp);
-=======
-    amrex_fort_fab_plus(AMREX_ARLIM_3D(destbox.loVect()), AMREX_ARLIM_3D(destbox.hiVect()),
-                        BL_TO_FORTRAN_N_3D(*this,destcomp),
-                        BL_TO_FORTRAN_N_3D(src,srccomp), AMREX_ARLIM_3D(srcbox.loVect()),
-                        &numcomp);
->>>>>>> 87fecafe
 
     return *this;
 }
@@ -503,7 +446,6 @@
     BL_ASSERT(srccomp >= 0 && srccomp+numcomp <= src.nComp());
     BL_ASSERT(destcomp >= 0 && destcomp+numcomp <= nComp());
 
-<<<<<<< HEAD
 #pragma gpu
     amrex_fort_fab_mult
         (AMREX_INT_ANYD(destbox.loVect()), AMREX_INT_ANYD(destbox.hiVect()),
@@ -511,12 +453,7 @@
          BL_TO_FORTRAN_N_ANYD(src,srccomp),
          AMREX_INT_ANYD(srcbox.loVect()), AMREX_INT_ANYD(destbox.loVect()),
          numcomp);
-=======
-    amrex_fort_fab_mult(AMREX_ARLIM_3D(destbox.loVect()), AMREX_ARLIM_3D(destbox.hiVect()),
-                        BL_TO_FORTRAN_N_3D(*this,destcomp),
-                        BL_TO_FORTRAN_N_3D(src,srccomp), AMREX_ARLIM_3D(srcbox.loVect()),
-                        &numcomp);
->>>>>>> 87fecafe
+
     return *this;
 }
 
@@ -537,7 +474,6 @@
     BL_ASSERT( srccomp >= 0 &&  srccomp+numcomp <= src.nComp());
     BL_ASSERT(destcomp >= 0 && destcomp+numcomp <=     nComp());
 
-<<<<<<< HEAD
 #pragma gpu
     amrex_fort_fab_saxpy
         (AMREX_INT_ANYD(destbox.loVect()), AMREX_INT_ANYD(destbox.hiVect()),
@@ -546,13 +482,7 @@
          BL_TO_FORTRAN_N_ANYD(src,srccomp),
          AMREX_INT_ANYD(srcbox.loVect()), AMREX_INT_ANYD(destbox.loVect()),
          numcomp);
-=======
-    amrex_fort_fab_saxpy(AMREX_ARLIM_3D(destbox.loVect()), AMREX_ARLIM_3D(destbox.hiVect()),
-                         BL_TO_FORTRAN_N_3D(*this,destcomp),
-                         &a,
-                         BL_TO_FORTRAN_N_3D(src,srccomp), AMREX_ARLIM_3D(srcbox.loVect()),
-                         &numcomp);
->>>>>>> 87fecafe
+
     return *this;
 }
 
@@ -573,7 +503,6 @@
     BL_ASSERT( srccomp >= 0 &&  srccomp+numcomp <= src.nComp());
     BL_ASSERT(destcomp >= 0 && destcomp+numcomp <=     nComp());
 
-<<<<<<< HEAD
 #pragma gpu
     amrex_fort_fab_xpay
         (AMREX_INT_ANYD(destbox.loVect()), AMREX_INT_ANYD(destbox.hiVect()),
@@ -582,13 +511,7 @@
          BL_TO_FORTRAN_N_ANYD(src,srccomp),
          AMREX_INT_ANYD(srcbox.loVect()), AMREX_INT_ANYD(destbox.loVect()),
          numcomp);
-=======
-    amrex_fort_fab_xpay(AMREX_ARLIM_3D(destbox.loVect()), AMREX_ARLIM_3D(destbox.hiVect()),
-                        BL_TO_FORTRAN_N_3D(*this,destcomp),
-                        &a,
-                        BL_TO_FORTRAN_N_3D(src,srccomp), AMREX_ARLIM_3D(srcbox.loVect()),
-                        &numcomp);
->>>>>>> 87fecafe
+
     return *this;
 }
 
@@ -608,7 +531,6 @@
     BL_ASSERT(   comp2 >= 0 &&    comp2+numcomp <= src2.nComp());
     BL_ASSERT(destcomp >= 0 && destcomp+numcomp <=      nComp());
 
-<<<<<<< HEAD
 #pragma gpu
     amrex_fort_fab_addproduct
         (AMREX_INT_ANYD(destbox.loVect()), AMREX_INT_ANYD(destbox.hiVect()),
@@ -616,13 +538,7 @@
          BL_TO_FORTRAN_N_ANYD(src1,comp1),
          BL_TO_FORTRAN_N_ANYD(src2,comp2),
          numcomp);
-=======
-    amrex_fort_fab_addproduct(AMREX_ARLIM_3D(destbox.loVect()), AMREX_ARLIM_3D(destbox.hiVect()),
-                              BL_TO_FORTRAN_N_3D(*this,destcomp),
-                              BL_TO_FORTRAN_N_3D(src1,comp1),
-                              BL_TO_FORTRAN_N_3D(src2,comp2),
-                              &numcomp);
->>>>>>> 87fecafe
+
     return *this;
 }
 
@@ -642,7 +558,6 @@
     BL_ASSERT(srccomp >= 0 && srccomp+numcomp <= src.nComp());
     BL_ASSERT(destcomp >= 0 && destcomp+numcomp <= nComp());
 
-<<<<<<< HEAD
 #pragma gpu
     amrex_fort_fab_minus
         (AMREX_INT_ANYD(destbox.loVect()), AMREX_INT_ANYD(destbox.hiVect()),
@@ -650,12 +565,7 @@
          BL_TO_FORTRAN_N_ANYD(src,srccomp),
          AMREX_INT_ANYD(srcbox.loVect()), AMREX_INT_ANYD(destbox.loVect()),
          numcomp);
-=======
-    amrex_fort_fab_minus(AMREX_ARLIM_3D(destbox.loVect()), AMREX_ARLIM_3D(destbox.hiVect()),
-                         BL_TO_FORTRAN_N_3D(*this,destcomp),
-                         BL_TO_FORTRAN_N_3D(src,srccomp), AMREX_ARLIM_3D(srcbox.loVect()),
-                         &numcomp);
->>>>>>> 87fecafe
+
     return *this;
 }
 
@@ -675,7 +585,6 @@
     BL_ASSERT(srccomp >= 0 && srccomp+numcomp <= src.nComp());
     BL_ASSERT(destcomp >= 0 && destcomp+numcomp <= nComp());
 
-<<<<<<< HEAD
 #pragma gpu
     amrex_fort_fab_divide
         (AMREX_INT_ANYD(destbox.loVect()), AMREX_INT_ANYD(destbox.hiVect()),
@@ -683,12 +592,7 @@
          BL_TO_FORTRAN_N_ANYD(src,srccomp),
          AMREX_INT_ANYD(srcbox.loVect()), AMREX_INT_ANYD(destbox.loVect()),
          numcomp);
-=======
-    amrex_fort_fab_divide(AMREX_ARLIM_3D(destbox.loVect()), AMREX_ARLIM_3D(destbox.hiVect()),
-                          BL_TO_FORTRAN_N_3D(*this,destcomp),
-                          BL_TO_FORTRAN_N_3D(src,srccomp), AMREX_ARLIM_3D(srcbox.loVect()),
-                          &numcomp);
->>>>>>> 87fecafe
+
     return *this;
 }
 
@@ -708,7 +612,6 @@
     BL_ASSERT(srccomp >= 0 && srccomp+numcomp <= src.nComp());
     BL_ASSERT(destcomp >= 0 && destcomp+numcomp <= nComp());
 
-<<<<<<< HEAD
 #pragma gpu
     amrex_fort_fab_protdivide
         (AMREX_INT_ANYD(destbox.loVect()), AMREX_INT_ANYD(destbox.hiVect()),
@@ -716,12 +619,7 @@
          BL_TO_FORTRAN_N_ANYD(src,srccomp),
          AMREX_INT_ANYD(srcbox.loVect()), AMREX_INT_ANYD(destbox.loVect()),
          numcomp);
-=======
-    amrex_fort_fab_protdivide(AMREX_ARLIM_3D(destbox.loVect()), AMREX_ARLIM_3D(destbox.hiVect()),
-                              BL_TO_FORTRAN_N_3D(*this,destcomp),
-                              BL_TO_FORTRAN_N_3D(src,srccomp), AMREX_ARLIM_3D(srcbox.loVect()),
-                              &numcomp);
->>>>>>> 87fecafe
+
     return *this;
 }
 
@@ -751,7 +649,6 @@
     BL_ASSERT(comp2 >= 0 && comp2+numcomp <= f2.nComp());
     BL_ASSERT(comp  >= 0 && comp +numcomp <=    nComp());
 
-<<<<<<< HEAD
 #pragma gpu
     amrex_fort_fab_lincomb
         (AMREX_INT_ANYD(b.loVect()), AMREX_INT_ANYD(b.hiVect()),
@@ -760,13 +657,7 @@
          alpha, BL_TO_FORTRAN_N_ANYD(f1,comp1), AMREX_INT_ANYD(b1.loVect()),
          beta,  BL_TO_FORTRAN_N_ANYD(f2,comp2), AMREX_INT_ANYD(b2.loVect()),
          numcomp);
-=======
-    amrex_fort_fab_lincomb(AMREX_ARLIM_3D(b.loVect()), AMREX_ARLIM_3D(b.hiVect()),
-                           BL_TO_FORTRAN_N_3D(*this,comp),
-                           &alpha, BL_TO_FORTRAN_N_3D(f1,comp1), AMREX_ARLIM_3D(b1.loVect()),
-                           &beta,  BL_TO_FORTRAN_N_3D(f2,comp2), AMREX_ARLIM_3D(b2.loVect()),
-                           &numcomp);
->>>>>>> 87fecafe
+
     return *this;
 }
 
@@ -793,7 +684,6 @@
     Real* dp_f = &dp;
 #endif
 
-<<<<<<< HEAD
 #pragma gpu
     amrex_fort_fab_dot
         (AMREX_INT_ANYD(xbx.loVect()), AMREX_INT_ANYD(xbx.hiVect()),
@@ -807,12 +697,6 @@
 #endif
     
     return dp;
-=======
-    return amrex_fort_fab_dot(AMREX_ARLIM_3D(xbx.loVect()), AMREX_ARLIM_3D(xbx.hiVect()),
-                              BL_TO_FORTRAN_N_3D(*this,xcomp),
-                              BL_TO_FORTRAN_N_3D(y,ycomp), AMREX_ARLIM_3D(ybx.loVect()),
-                              &numcomp);
->>>>>>> 87fecafe
 }
 
 template <>
