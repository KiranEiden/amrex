#include <cstring>
#include <cstdlib>

#include <AMReX_BaseFab.H>
#include <AMReX_BArena.H>
#include <AMReX_CArena.H>

#if !defined(BL_NO_FORT)
#include <AMReX_BaseFab_f.H>
#endif

#ifdef BL_MEM_PROFILING
#include <AMReX_MemProfiler.H>
#endif

namespace amrex {

long private_total_bytes_allocated_in_fabs     = 0L;
long private_total_bytes_allocated_in_fabs_hwm = 0L;
long private_total_cells_allocated_in_fabs     = 0L;
long private_total_cells_allocated_in_fabs_hwm = 0L;

int BF_init::m_cnt = 0;

namespace
{
    Arena* the_arena = 0;
#ifdef AMREX_USE_CUDA
    Arena* the_nvar_arena = 0;
#endif
}

BF_init::BF_init ()
{
    if (m_cnt++ == 0)
    {
        BL_ASSERT(the_arena == 0);

#if defined(BL_COALESCE_FABS)
        the_arena = new CArena;
#else
        the_arena = new BArena;
#endif

#ifdef AMREX_USE_CUDA
        the_arena->SetPreferred();
#endif

#ifdef AMREX_USE_CUDA
        const std::size_t hunk_size = 64 * 1024;
        the_nvar_arena = new CArena(hunk_size);
        the_nvar_arena->SetHostAlloc();
#endif

#ifdef _OPENMP
#pragma omp parallel
	{
	    amrex::private_total_bytes_allocated_in_fabs     = 0;
	    amrex::private_total_bytes_allocated_in_fabs_hwm = 0;
	    amrex::private_total_cells_allocated_in_fabs     = 0;
	    amrex::private_total_cells_allocated_in_fabs_hwm = 0;
	}
#endif

#ifdef BL_MEM_PROFILING
	MemProfiler::add("Fab", std::function<MemProfiler::MemInfo()>
			 ([] () -> MemProfiler::MemInfo {
			     return {amrex::TotalBytesAllocatedInFabs(),
				     amrex::TotalBytesAllocatedInFabsHWM()};
			 }));
#endif
    }
}

BF_init::~BF_init ()
{
    if (--m_cnt == 0) {
        delete the_arena;
#ifdef AMREX_USE_CUDA
        delete the_nvar_arena;
#endif
    }
}

long 
TotalBytesAllocatedInFabs()
{
#ifdef _OPENMP
    long r=0;
#pragma omp parallel reduction(+:r)
    {
	r += private_total_bytes_allocated_in_fabs;
    }
    return r;
#else
    return private_total_bytes_allocated_in_fabs;
#endif
}

long 
TotalBytesAllocatedInFabsHWM()
{
#ifdef _OPENMP
    long r=0;
#pragma omp parallel reduction(+:r)
    {
	r += private_total_bytes_allocated_in_fabs_hwm;
    }
    return r;
#else
    return private_total_bytes_allocated_in_fabs_hwm;
#endif
}

long 
TotalCellsAllocatedInFabs()
{
#ifdef _OPENMP
    long r=0;
#pragma omp parallel reduction(+:r)
    {
	r += private_total_cells_allocated_in_fabs;
    }
    return r;
#else
    return private_total_cells_allocated_in_fabs;
#endif
}

long 
TotalCellsAllocatedInFabsHWM()
{
#ifdef _OPENMP
    long r=0;
#pragma omp parallel reduction(+:r)
    {
	r += private_total_cells_allocated_in_fabs_hwm;
    }
    return r;
#else
    return private_total_cells_allocated_in_fabs_hwm;
#endif
}

void 
ResetTotalBytesAllocatedInFabsHWM()
{
#ifdef _OPENMP
#pragma omp parallel
#endif
    {
	private_total_bytes_allocated_in_fabs_hwm = 0;
    }
}

void
update_fab_stats (long n, long s, size_t szt)
{
    long tst = s*szt;
    amrex::private_total_bytes_allocated_in_fabs += tst;
    amrex::private_total_bytes_allocated_in_fabs_hwm 
	= std::max(amrex::private_total_bytes_allocated_in_fabs_hwm,
		   amrex::private_total_bytes_allocated_in_fabs);
	
    if(szt == sizeof(Real)) {
	amrex::private_total_cells_allocated_in_fabs += n;
	amrex::private_total_cells_allocated_in_fabs_hwm 
	    = std::max(amrex::private_total_cells_allocated_in_fabs_hwm,
		       amrex::private_total_cells_allocated_in_fabs);
    }
}

Arena*
The_Arena ()
{
    BL_ASSERT(the_arena != 0);

    return the_arena;
}

#ifdef AMREX_USE_CUDA
Arena*
The_Nvar_Arena ()
{
    BL_ASSERT(the_nvar_arena != 0);

    return the_nvar_arena;
}
#endif

#if !defined(BL_NO_FORT)
template<>
void
BaseFab<Real>::performCopy (const BaseFab<Real>& src,
                            const Box&           srcbox,
                            int                  srccomp,
                            const Box&           destbox,
                            int                  destcomp,
                            int                  numcomp)
{
    BL_ASSERT(destbox.ok());
    BL_ASSERT(src.box().contains(srcbox));
    BL_ASSERT(box().contains(destbox));
    BL_ASSERT(destbox.sameSize(srcbox));
    BL_ASSERT(srccomp >= 0 && srccomp+numcomp <= src.nComp());
    BL_ASSERT(destcomp >= 0 && destcomp+numcomp <= nComp());

<<<<<<< HEAD
    FORT_LAUNCH(destbox, fort_fab_copy,
                BL_TO_FORTRAN_BOX(destbox),
                BL_TO_FORTRAN_N_ANYD(*this,destcomp),
                BL_TO_FORTRAN_N_ANYD(src,srccomp), ARLIM_3D(srcbox.loVect()),
                numcomp);
=======
    amrex_fort_fab_copy(ARLIM_3D(destbox.loVect()), ARLIM_3D(destbox.hiVect()),
		  BL_TO_FORTRAN_N_3D(*this,destcomp),
		  BL_TO_FORTRAN_N_3D(src,srccomp), ARLIM_3D(srcbox.loVect()),
		  &numcomp);
>>>>>>> 1f1ac779
}

template <>
std::size_t
BaseFab<Real>::copyToMem (const Box& srcbox,
                          int        srccomp,
                          int        numcomp,
                          void*      dst) const
{
    BL_ASSERT(box().contains(srcbox));
    BL_ASSERT(srccomp >= 0 && srccomp+numcomp <= nComp());

    if (srcbox.ok())
    {
<<<<<<< HEAD
	FORT_LAUNCH(srcbox, fort_fab_copytomem,
                    BL_TO_FORTRAN_BOX(srcbox),
                    static_cast<Real*>(dst),
                    BL_TO_FORTRAN_N_ANYD(*this,srccomp),
                    numcomp);
        return sizeof(Real) * srcbox.numPts() * numcomp;
=======
	long nreal =  amrex_fort_fab_copytomem(ARLIM_3D(srcbox.loVect()), ARLIM_3D(srcbox.hiVect()),
                                         static_cast<Real*>(dst),
                                         BL_TO_FORTRAN_N_3D(*this,srccomp),
                                         &numcomp);
        return sizeof(Real) * nreal;
>>>>>>> 1f1ac779
    }
    else
    {
        return 0;
    }
}

template <>
std::size_t
BaseFab<Real>::copyFromMem (const Box&  dstbox,
                            int         dstcomp,
                            int         numcomp,
                            const void* src)
{
    BL_ASSERT(box().contains(dstbox));
    BL_ASSERT(dstcomp >= 0 && dstcomp+numcomp <= nComp());

    if (dstbox.ok()) 
    {
<<<<<<< HEAD
	FORT_LAUNCH(dstbox, fort_fab_copyfrommem,
                    BL_TO_FORTRAN_BOX(dstbox),
                    BL_TO_FORTRAN_N_ANYD(*this,dstcomp), numcomp,
                    static_cast<const Real*>(src));
        return sizeof(Real) * dstbox.numPts() * numcomp;
=======
	long nreal = amrex_fort_fab_copyfrommem(ARLIM_3D(dstbox.loVect()), ARLIM_3D(dstbox.hiVect()),
                                          BL_TO_FORTRAN_N_3D(*this,dstcomp), &numcomp,
                                          static_cast<const Real*>(src));
        return sizeof(Real) * nreal;
>>>>>>> 1f1ac779
    }
    else
    {
        return 0;
    }
}

template<>
void
BaseFab<Real>::performSetVal (Real       val,
                              const Box& bx,
                              int        comp,
                              int        ncomp)
{
    BL_ASSERT(domain.contains(bx));
    BL_ASSERT(comp >= 0 && comp + ncomp <= nvar);

<<<<<<< HEAD
    FORT_LAUNCH(bx, fort_fab_setval,
                BL_TO_FORTRAN_BOX(bx),
                BL_TO_FORTRAN_N_ANYD(*this,comp), ncomp,
                val);
=======
    amrex_fort_fab_setval(ARLIM_3D(bx.loVect()), ARLIM_3D(bx.hiVect()),
		    BL_TO_FORTRAN_N_3D(*this,comp), &ncomp,
		    &val);
>>>>>>> 1f1ac779
}

template<>
BaseFab<Real>&
BaseFab<Real>::invert (Real       val,
                       const Box& bx,
                       int        comp,
                       int        ncomp)
{
    BL_ASSERT(domain.contains(bx));
    BL_ASSERT(comp >= 0 && comp + ncomp <= nvar);

<<<<<<< HEAD
    FORT_LAUNCH(bx, fort_fab_invert,
                BL_TO_FORTRAN_BOX(bx),
                BL_TO_FORTRAN_N_ANYD(*this,comp), &ncomp,
                val);
=======
    amrex_fort_fab_invert(ARLIM_3D(bx.loVect()), ARLIM_3D(bx.hiVect()),
		    BL_TO_FORTRAN_N_3D(*this,comp), &ncomp,
		    &val);
>>>>>>> 1f1ac779
    return *this;
}

template <>
Real
BaseFab<Real>::norminfmask (const Box& bx, const BaseFab<int>& mask, int comp, int ncomp) const
{
    BL_ASSERT(domain.contains(bx));
    BL_ASSERT(comp >= 0 && comp + ncomp <= nvar);
    
    return amrex_fort_fab_norminfmask(ARLIM_3D(bx.loVect()), ARLIM_3D(bx.hiVect()),
                                BL_TO_FORTRAN_ANYD(mask),
                                BL_TO_FORTRAN_N_3D(*this,comp), &ncomp);
}

template<>
Real
BaseFab<Real>::norm (const Box& bx,
                     int        p,
                     int        comp,
                     int        ncomp) const
{
    BL_ASSERT(domain.contains(bx));
    BL_ASSERT(comp >= 0 && comp + ncomp <= nvar);
    
    Real nrm = 0.0;
    
#ifdef AMREX_USE_CUDA
    std::shared_ptr<Real> sptr = Device::create_device_pointer<Real>();
    Real* nrm_f = sptr.get();
    CudaAPICheck(cudaMemset(nrm_f, 0, sizeof(Real)));
#else
    Real* nrm_f = &nrm;
#endif
    
    if (p == 0 || p == 1)
<<<<<<< HEAD
        {
            FORT_LAUNCH(bx, fort_fab_norm,
                        BL_TO_FORTRAN_BOX(bx),
                        BL_TO_FORTRAN_N_ANYD(*this,comp), ncomp,
                        p, nrm_f);
        }
=======
    {
	nrm = amrex_fort_fab_norm(ARLIM_3D(bx.loVect()), ARLIM_3D(bx.hiVect()),
			    BL_TO_FORTRAN_N_3D(*this,comp), &ncomp,
			    &p);
    }
>>>>>>> 1f1ac779
    else
        {
            amrex::Error("BaseFab<Real>::norm(): only p == 0 or p == 1 are supported");
        }
    
#ifdef AMREX_USE_CUDA
    CudaAPICheck(cudaMemcpy(&nrm, nrm_f, sizeof(Real), cudaMemcpyDeviceToHost));
#endif
    
    return nrm;
}

template<>
Real
BaseFab<Real>::sum (const Box& bx,
                    int        comp,
                    int        ncomp) const
{
    BL_ASSERT(domain.contains(bx));
    BL_ASSERT(comp >= 0 && comp + ncomp <= nvar);
<<<<<<< HEAD
    
    Real sm = 0.0;
    
#ifdef AMREX_USE_CUDA
    std::shared_ptr<Real> sptr = Device::create_device_pointer<Real>();
    Real* sm_f = sptr.get();
    CudaAPICheck(cudaMemset(sm_f, 0, sizeof(Real)));
#else
    Real* sm_f = &sm;
#endif
    
    FORT_LAUNCH(bx, fort_fab_sum, BL_TO_FORTRAN_BOX(bx), BL_TO_FORTRAN_N_ANYD(*this,comp), ncomp, sm_f);
    
#ifdef AMREX_USE_CUDA
    CudaAPICheck(cudaMemcpy(&sm, sm_f, sizeof(Real), cudaMemcpyDeviceToHost));
#endif
    
    return sm;
=======

    return amrex_fort_fab_sum(ARLIM_3D(bx.loVect()), ARLIM_3D(bx.hiVect()),
			BL_TO_FORTRAN_N_3D(*this,comp), &ncomp);
>>>>>>> 1f1ac779
}

template<>
BaseFab<Real>&
BaseFab<Real>::plus (const BaseFab<Real>& src,
                     const Box&           srcbox,
                     const Box&           destbox,
                     int                  srccomp,
                     int                  destcomp,
                     int                  numcomp)
{
    BL_ASSERT(destbox.ok());
    BL_ASSERT(src.box().contains(srcbox));
    BL_ASSERT(box().contains(destbox));
    BL_ASSERT(destbox.sameSize(srcbox));
    BL_ASSERT(srccomp >= 0 && srccomp+numcomp <= src.nComp());
    BL_ASSERT(destcomp >= 0 && destcomp+numcomp <= nComp());

<<<<<<< HEAD
    FORT_LAUNCH(destbox, fort_fab_plus,
                BL_TO_FORTRAN_BOX(destbox),
                BL_TO_FORTRAN_N_ANYD(*this,destcomp),
                BL_TO_FORTRAN_N_ANYD(src,srccomp), ARLIM_3D(srcbox.loVect()),
                numcomp);
=======
    amrex_fort_fab_plus(ARLIM_3D(destbox.loVect()), ARLIM_3D(destbox.hiVect()),
		  BL_TO_FORTRAN_N_3D(*this,destcomp),
		  BL_TO_FORTRAN_N_3D(src,srccomp), ARLIM_3D(srcbox.loVect()),
		  &numcomp);
>>>>>>> 1f1ac779

    return *this;
}

template<>
BaseFab<Real>&
BaseFab<Real>::mult (const BaseFab<Real>& src,
                     const Box&           srcbox,
                     const Box&           destbox,
                     int                  srccomp,
                     int                  destcomp,
                     int                  numcomp)
{
    BL_ASSERT(destbox.ok());
    BL_ASSERT(src.box().contains(srcbox));
    BL_ASSERT(box().contains(destbox));
    BL_ASSERT(destbox.sameSize(srcbox));
    BL_ASSERT(srccomp >= 0 && srccomp+numcomp <= src.nComp());
    BL_ASSERT(destcomp >= 0 && destcomp+numcomp <= nComp());

<<<<<<< HEAD
    FORT_LAUNCH(destbox, fort_fab_mult,
                BL_TO_FORTRAN_BOX(destbox),
                BL_TO_FORTRAN_N_ANYD(*this,destcomp),
                BL_TO_FORTRAN_N_ANYD(src,srccomp), ARLIM_3D(srcbox.loVect()),
                numcomp);
=======
    amrex_fort_fab_mult(ARLIM_3D(destbox.loVect()), ARLIM_3D(destbox.hiVect()),
		  BL_TO_FORTRAN_N_3D(*this,destcomp),
		  BL_TO_FORTRAN_N_3D(src,srccomp), ARLIM_3D(srcbox.loVect()),
		  &numcomp);
>>>>>>> 1f1ac779
    return *this;
}

template <>
BaseFab<Real>&
BaseFab<Real>::saxpy (Real a, const BaseFab<Real>& src,
                      const Box&        srcbox,
                      const Box&        destbox,
                      int               srccomp,
                      int               destcomp,
                      int               numcomp)
{
    BL_ASSERT(srcbox.ok());
    BL_ASSERT(src.box().contains(srcbox));
    BL_ASSERT(destbox.ok());
    BL_ASSERT(box().contains(destbox));
    BL_ASSERT(destbox.sameSize(srcbox));
    BL_ASSERT( srccomp >= 0 &&  srccomp+numcomp <= src.nComp());
    BL_ASSERT(destcomp >= 0 && destcomp+numcomp <=     nComp());

<<<<<<< HEAD
    FORT_LAUNCH(destbox, fort_fab_saxpy,
                BL_TO_FORTRAN_BOX(destbox),
                BL_TO_FORTRAN_N_ANYD(*this,destcomp),
                a,
                BL_TO_FORTRAN_N_ANYD(src,srccomp), ARLIM_3D(srcbox.loVect()),
                numcomp);
=======
    amrex_fort_fab_saxpy(ARLIM_3D(destbox.loVect()), ARLIM_3D(destbox.hiVect()),
		   BL_TO_FORTRAN_N_3D(*this,destcomp),
		   &a,
		   BL_TO_FORTRAN_N_3D(src,srccomp), ARLIM_3D(srcbox.loVect()),
		   &numcomp);
>>>>>>> 1f1ac779
    return *this;
}

template <>
BaseFab<Real>&
BaseFab<Real>::xpay (Real a, const BaseFab<Real>& src,
		     const Box&        srcbox,
		     const Box&        destbox,
		     int               srccomp,
		     int               destcomp,
		     int               numcomp)
{
    BL_ASSERT(srcbox.ok());
    BL_ASSERT(src.box().contains(srcbox));
    BL_ASSERT(destbox.ok());
    BL_ASSERT(box().contains(destbox));
    BL_ASSERT(destbox.sameSize(srcbox));
    BL_ASSERT( srccomp >= 0 &&  srccomp+numcomp <= src.nComp());
    BL_ASSERT(destcomp >= 0 && destcomp+numcomp <=     nComp());

<<<<<<< HEAD
    FORT_LAUNCH(destbox, fort_fab_xpay,
                BL_TO_FORTRAN_BOX(destbox),
                BL_TO_FORTRAN_N_ANYD(*this,destcomp),
                a,
                BL_TO_FORTRAN_N_ANYD(src,srccomp), ARLIM_3D(srcbox.loVect()),
                numcomp);
=======
    amrex_fort_fab_xpay(ARLIM_3D(destbox.loVect()), ARLIM_3D(destbox.hiVect()),
		  BL_TO_FORTRAN_N_3D(*this,destcomp),
		  &a,
		  BL_TO_FORTRAN_N_3D(src,srccomp), ARLIM_3D(srcbox.loVect()),
		  &numcomp);
>>>>>>> 1f1ac779
    return *this;
}

template <>
BaseFab<Real>&
BaseFab<Real>::addproduct (const Box&           destbox,
			   int                  destcomp,
			   int                  numcomp,
			   const BaseFab<Real>& src1,
			   int                  comp1,
			   const BaseFab<Real>& src2,
			   int                  comp2)
{
    BL_ASSERT(destbox.ok());
    BL_ASSERT(box().contains(destbox));
    BL_ASSERT(   comp1 >= 0 &&    comp1+numcomp <= src1.nComp());
    BL_ASSERT(   comp2 >= 0 &&    comp2+numcomp <= src2.nComp());
    BL_ASSERT(destcomp >= 0 && destcomp+numcomp <=      nComp());

<<<<<<< HEAD
    FORT_LAUNCH(destbox, fort_fab_addproduct,
                BL_TO_FORTRAN_BOX(destbox),
                BL_TO_FORTRAN_N_ANYD(*this,destcomp),
                BL_TO_FORTRAN_N_ANYD(src1,comp1),
                BL_TO_FORTRAN_N_ANYD(src2,comp2),
                numcomp);
=======
    amrex_fort_fab_addproduct(ARLIM_3D(destbox.loVect()), ARLIM_3D(destbox.hiVect()),
			BL_TO_FORTRAN_N_3D(*this,destcomp),
			BL_TO_FORTRAN_N_3D(src1,comp1),
			BL_TO_FORTRAN_N_3D(src2,comp2),
			&numcomp);
>>>>>>> 1f1ac779
    return *this;
}

template<>
BaseFab<Real>&
BaseFab<Real>::minus (const BaseFab<Real>& src,
                      const Box&           srcbox,
                      const Box&           destbox,
                      int                  srccomp,
                      int                  destcomp,
                      int                  numcomp)
{
    BL_ASSERT(destbox.ok());
    BL_ASSERT(src.box().contains(srcbox));
    BL_ASSERT(box().contains(destbox));
    BL_ASSERT(destbox.sameSize(srcbox));
    BL_ASSERT(srccomp >= 0 && srccomp+numcomp <= src.nComp());
    BL_ASSERT(destcomp >= 0 && destcomp+numcomp <= nComp());

<<<<<<< HEAD
    FORT_LAUNCH(destbox, fort_fab_minus,
                BL_TO_FORTRAN_BOX(destbox),
                BL_TO_FORTRAN_N_ANYD(*this,destcomp),
                BL_TO_FORTRAN_N_ANYD(src,srccomp), ARLIM_3D(srcbox.loVect()),
                numcomp);
=======
    amrex_fort_fab_minus(ARLIM_3D(destbox.loVect()), ARLIM_3D(destbox.hiVect()),
		   BL_TO_FORTRAN_N_3D(*this,destcomp),
		   BL_TO_FORTRAN_N_3D(src,srccomp), ARLIM_3D(srcbox.loVect()),
		   &numcomp);
>>>>>>> 1f1ac779
    return *this;
}

template<>
BaseFab<Real>&
BaseFab<Real>::divide (const BaseFab<Real>& src,
                       const Box&           srcbox,
                       const Box&           destbox,
                       int                  srccomp,
                       int                  destcomp,
                       int                  numcomp)
{
    BL_ASSERT(destbox.ok());
    BL_ASSERT(src.box().contains(srcbox));
    BL_ASSERT(box().contains(destbox));
    BL_ASSERT(destbox.sameSize(srcbox));
    BL_ASSERT(srccomp >= 0 && srccomp+numcomp <= src.nComp());
    BL_ASSERT(destcomp >= 0 && destcomp+numcomp <= nComp());

<<<<<<< HEAD
    FORT_LAUNCH(destbox, fort_fab_divide,
                BL_TO_FORTRAN_BOX(destbox),
                BL_TO_FORTRAN_N_ANYD(*this,destcomp),
                BL_TO_FORTRAN_N_ANYD(src,srccomp), ARLIM_3D(srcbox.loVect()),
                numcomp);
=======
    amrex_fort_fab_divide(ARLIM_3D(destbox.loVect()), ARLIM_3D(destbox.hiVect()),
		    BL_TO_FORTRAN_N_3D(*this,destcomp),
		    BL_TO_FORTRAN_N_3D(src,srccomp), ARLIM_3D(srcbox.loVect()),
		    &numcomp);
>>>>>>> 1f1ac779
    return *this;
}

template<>
BaseFab<Real>&
BaseFab<Real>::protected_divide (const BaseFab<Real>& src,
                                 const Box&           srcbox,
                                 const Box&           destbox,
                                 int                  srccomp,
                                 int                  destcomp,
                                 int                  numcomp)
{
    BL_ASSERT(destbox.ok());
    BL_ASSERT(src.box().contains(srcbox));
    BL_ASSERT(box().contains(destbox));
    BL_ASSERT(destbox.sameSize(srcbox));
    BL_ASSERT(srccomp >= 0 && srccomp+numcomp <= src.nComp());
    BL_ASSERT(destcomp >= 0 && destcomp+numcomp <= nComp());

<<<<<<< HEAD
    FORT_LAUNCH(destbox, fort_fab_protdivide,
                BL_TO_FORTRAN_BOX(destbox),
                BL_TO_FORTRAN_N_ANYD(*this,destcomp),
                BL_TO_FORTRAN_N_ANYD(src,srccomp), ARLIM_3D(srcbox.loVect()),
                numcomp);
=======
    amrex_fort_fab_protdivide(ARLIM_3D(destbox.loVect()), ARLIM_3D(destbox.hiVect()),
			BL_TO_FORTRAN_N_3D(*this,destcomp),
			BL_TO_FORTRAN_N_3D(src,srccomp), ARLIM_3D(srcbox.loVect()),
			&numcomp);
>>>>>>> 1f1ac779
    return *this;
}

template <>
BaseFab<Real>&
BaseFab<Real>::linComb (const BaseFab<Real>& f1,
			const Box&           b1,
			int                  comp1,
			const BaseFab<Real>& f2,
			const Box&           b2,
			int                  comp2,
			Real                 alpha,
			Real                 beta,
			const Box&           b,
			int                  comp,
			int                  numcomp)
{
    BL_ASSERT(b1.ok());
    BL_ASSERT(f1.box().contains(b1));
    BL_ASSERT(b2.ok());
    BL_ASSERT(f2.box().contains(b2));
    BL_ASSERT(b.ok());
    BL_ASSERT(box().contains(b));
    BL_ASSERT(b.sameSize(b1));
    BL_ASSERT(b.sameSize(b2));
    BL_ASSERT(comp1 >= 0 && comp1+numcomp <= f1.nComp());
    BL_ASSERT(comp2 >= 0 && comp2+numcomp <= f2.nComp());
    BL_ASSERT(comp  >= 0 && comp +numcomp <=    nComp());

<<<<<<< HEAD
    FORT_LAUNCH(b, fort_fab_lincomb,
                BL_TO_FORTRAN_BOX(b),
                BL_TO_FORTRAN_N_ANYD(*this,comp),
                alpha, BL_TO_FORTRAN_N_ANYD(f1,comp1), ARLIM_3D(b1.loVect()),
                beta,  BL_TO_FORTRAN_N_ANYD(f2,comp2), ARLIM_3D(b2.loVect()),
                numcomp);
=======
    amrex_fort_fab_lincomb(ARLIM_3D(b.loVect()), ARLIM_3D(b.hiVect()),
		     BL_TO_FORTRAN_N_3D(*this,comp),
		     &alpha, BL_TO_FORTRAN_N_3D(f1,comp1), ARLIM_3D(b1.loVect()),
		     &beta,  BL_TO_FORTRAN_N_3D(f2,comp2), ARLIM_3D(b2.loVect()),
		     &numcomp);
>>>>>>> 1f1ac779
    return *this;
}

template <>
Real
BaseFab<Real>::dot (const Box& xbx, int xcomp, 
                    const BaseFab<Real>& y, const Box& ybx, int ycomp,
                    int numcomp) const
{
    BL_ASSERT(xbx.ok());
    BL_ASSERT(box().contains(xbx));
    BL_ASSERT(y.box().contains(ybx));
    BL_ASSERT(xbx.sameSize(ybx));
    BL_ASSERT(xcomp >= 0 && xcomp+numcomp <=   nComp());
    BL_ASSERT(ycomp >= 0 && ycomp+numcomp <= y.nComp());
<<<<<<< HEAD
    
    Real dp = 0.0;
    
#ifdef AMREX_USE_CUDA
    std::shared_ptr<Real> sptr = Device::create_device_pointer<Real>();
    Real* dp_f = sptr.get();
    CudaAPICheck(cudaMemset(dp_f, 0, sizeof(Real)));
#else
    Real* dp_f = &dp;
#endif
    
    FORT_LAUNCH(xbx, fort_fab_dot,
                BL_TO_FORTRAN_BOX(xbx),
                BL_TO_FORTRAN_N_ANYD(*this,xcomp),
                BL_TO_FORTRAN_N_ANYD(y,ycomp), ARLIM_3D(ybx.loVect()),
                numcomp, dp_f);
    
#ifdef AMREX_USE_CUDA
    CudaAPICheck(cudaMemcpy(&dp, dp_f, sizeof(Real), cudaMemcpyDeviceToHost));
#endif
    
    return dp;
=======

    return amrex_fort_fab_dot(ARLIM_3D(xbx.loVect()), ARLIM_3D(xbx.hiVect()),
			BL_TO_FORTRAN_N_3D(*this,xcomp),
			BL_TO_FORTRAN_N_3D(y,ycomp), ARLIM_3D(ybx.loVect()),
			&numcomp);
>>>>>>> 1f1ac779
}

template <>
Real
BaseFab<Real>::dotmask (const BaseFab<int>& mask, const Box& xbx, int xcomp, 
                        const BaseFab<Real>& y, const Box& ybx, int ycomp,
                        int numcomp) const
{
    BL_ASSERT(xbx.ok());
    BL_ASSERT(box().contains(xbx));
    BL_ASSERT(y.box().contains(ybx));
    BL_ASSERT(xbx.sameSize(ybx));
    BL_ASSERT(xcomp >= 0 && xcomp+numcomp <=   nComp());
    BL_ASSERT(ycomp >= 0 && ycomp+numcomp <= y.nComp());

    return amrex_fort_fab_dot_mask(ARLIM_3D(xbx.loVect()), ARLIM_3D(xbx.hiVect()),
                             BL_TO_FORTRAN_N_3D(*this,xcomp),
                             BL_TO_FORTRAN_N_3D(y,ycomp), ARLIM_3D(ybx.loVect()),
                             BL_TO_FORTRAN_ANYD(mask),
                             &numcomp);
}

template<>
void
BaseFab<int>::performCopy (const BaseFab<int>& src,
                           const Box&          srcbox,
                           int                 srccomp,
                           const Box&          destbox,
                           int                 destcomp,
                           int                 numcomp)
{
    BL_ASSERT(destbox.ok());
    BL_ASSERT(src.box().contains(srcbox));
    BL_ASSERT(box().contains(destbox));
    BL_ASSERT(destbox.sameSize(srcbox));
    BL_ASSERT(srccomp >= 0 && srccomp+numcomp <= src.nComp());
    BL_ASSERT(destcomp >= 0 && destcomp+numcomp <= nComp());

    amrex_fort_ifab_copy(ARLIM_3D(destbox.loVect()), ARLIM_3D(destbox.hiVect()),
                   BL_TO_FORTRAN_N_3D(*this,destcomp),
                   BL_TO_FORTRAN_N_3D(src,srccomp), ARLIM_3D(srcbox.loVect()),
                   &numcomp);
}

template <>
std::size_t
BaseFab<int>::copyToMem (const Box& srcbox,
                         int        srccomp,
                         int        numcomp,
                         void*      dst) const
{
    BL_ASSERT(box().contains(srcbox));
    BL_ASSERT(srccomp >= 0 && srccomp+numcomp <= nComp());

    if (srcbox.ok())
    {
	long nints =  amrex_fort_ifab_copytomem(ARLIM_3D(srcbox.loVect()), ARLIM_3D(srcbox.hiVect()),
                                          static_cast<int*>(dst),
                                          BL_TO_FORTRAN_N_3D(*this,srccomp),
                                          &numcomp);
        return sizeof(int) * nints;
    }
    else
    {
        return 0;
    }
}

template <>
std::size_t
BaseFab<int>::copyFromMem (const Box&  dstbox,
                           int         dstcomp,
                           int         numcomp,
                           const void* src)
{
    BL_ASSERT(box().contains(dstbox));
    BL_ASSERT(dstcomp >= 0 && dstcomp+numcomp <= nComp());

    if (dstbox.ok()) 
    {
	long nints = amrex_fort_ifab_copyfrommem(ARLIM_3D(dstbox.loVect()), ARLIM_3D(dstbox.hiVect()),
                                           BL_TO_FORTRAN_N_3D(*this,dstcomp), &numcomp,
                                           static_cast<const int*>(src));
        return sizeof(int) * nints;
    }
    else
    {
        return 0;
    }
}

template<>
void
BaseFab<int>::performSetVal (int        val,
                             const Box& bx,
                             int        comp,
                             int        ncomp)
{
    BL_ASSERT(domain.contains(bx));
    BL_ASSERT(comp >= 0 && comp + ncomp <= nvar);

    amrex_fort_ifab_setval(ARLIM_3D(bx.loVect()), ARLIM_3D(bx.hiVect()),
                     BL_TO_FORTRAN_N_3D(*this,comp), &ncomp,
                     &val);
}

template<>
BaseFab<int>&
BaseFab<int>::plus (const BaseFab<int>& src,
                    const Box&           srcbox,
                    const Box&           destbox,
                    int                  srccomp,
                    int                  destcomp,
                    int                  numcomp)
{
    BL_ASSERT(destbox.ok());
    BL_ASSERT(src.box().contains(srcbox));
    BL_ASSERT(box().contains(destbox));
    BL_ASSERT(destbox.sameSize(srcbox));
    BL_ASSERT(srccomp >= 0 && srccomp+numcomp <= src.nComp());
    BL_ASSERT(destcomp >= 0 && destcomp+numcomp <= nComp());

    amrex_fort_ifab_plus(ARLIM_3D(destbox.loVect()), ARLIM_3D(destbox.hiVect()),
                   BL_TO_FORTRAN_N_3D(*this,destcomp),
                   BL_TO_FORTRAN_N_3D(src,srccomp), ARLIM_3D(srcbox.loVect()),
                   &numcomp);
    
    return *this;
}

template<>
BaseFab<int>&
BaseFab<int>::minus (const BaseFab<int>& src,
                     const Box&           srcbox,
                     const Box&           destbox,
                     int                  srccomp,
                     int                  destcomp,
                     int                  numcomp)
{
    BL_ASSERT(destbox.ok());
    BL_ASSERT(src.box().contains(srcbox));
    BL_ASSERT(box().contains(destbox));
    BL_ASSERT(destbox.sameSize(srcbox));
    BL_ASSERT(srccomp >= 0 && srccomp+numcomp <= src.nComp());
    BL_ASSERT(destcomp >= 0 && destcomp+numcomp <= nComp());

    amrex_fort_ifab_minus(ARLIM_3D(destbox.loVect()), ARLIM_3D(destbox.hiVect()),
		   BL_TO_FORTRAN_N_3D(*this,destcomp),
		   BL_TO_FORTRAN_N_3D(src,srccomp), ARLIM_3D(srcbox.loVect()),
		   &numcomp);
    return *this;
}

#endif

}<|MERGE_RESOLUTION|>--- conflicted
+++ resolved
@@ -205,18 +205,11 @@
     BL_ASSERT(srccomp >= 0 && srccomp+numcomp <= src.nComp());
     BL_ASSERT(destcomp >= 0 && destcomp+numcomp <= nComp());
 
-<<<<<<< HEAD
-    FORT_LAUNCH(destbox, fort_fab_copy,
+    FORT_LAUNCH(destbox, amrex_fort_fab_copy,
                 BL_TO_FORTRAN_BOX(destbox),
                 BL_TO_FORTRAN_N_ANYD(*this,destcomp),
                 BL_TO_FORTRAN_N_ANYD(src,srccomp), ARLIM_3D(srcbox.loVect()),
                 numcomp);
-=======
-    amrex_fort_fab_copy(ARLIM_3D(destbox.loVect()), ARLIM_3D(destbox.hiVect()),
-		  BL_TO_FORTRAN_N_3D(*this,destcomp),
-		  BL_TO_FORTRAN_N_3D(src,srccomp), ARLIM_3D(srcbox.loVect()),
-		  &numcomp);
->>>>>>> 1f1ac779
 }
 
 template <>
@@ -231,20 +224,12 @@
 
     if (srcbox.ok())
     {
-<<<<<<< HEAD
-	FORT_LAUNCH(srcbox, fort_fab_copytomem,
+	FORT_LAUNCH(srcbox, amrex_fort_fab_copytomem,
                     BL_TO_FORTRAN_BOX(srcbox),
                     static_cast<Real*>(dst),
                     BL_TO_FORTRAN_N_ANYD(*this,srccomp),
                     numcomp);
         return sizeof(Real) * srcbox.numPts() * numcomp;
-=======
-	long nreal =  amrex_fort_fab_copytomem(ARLIM_3D(srcbox.loVect()), ARLIM_3D(srcbox.hiVect()),
-                                         static_cast<Real*>(dst),
-                                         BL_TO_FORTRAN_N_3D(*this,srccomp),
-                                         &numcomp);
-        return sizeof(Real) * nreal;
->>>>>>> 1f1ac779
     }
     else
     {
@@ -264,18 +249,11 @@
 
     if (dstbox.ok()) 
     {
-<<<<<<< HEAD
-	FORT_LAUNCH(dstbox, fort_fab_copyfrommem,
+	FORT_LAUNCH(dstbox, amrex_fort_fab_copyfrommem,
                     BL_TO_FORTRAN_BOX(dstbox),
                     BL_TO_FORTRAN_N_ANYD(*this,dstcomp), numcomp,
                     static_cast<const Real*>(src));
         return sizeof(Real) * dstbox.numPts() * numcomp;
-=======
-	long nreal = amrex_fort_fab_copyfrommem(ARLIM_3D(dstbox.loVect()), ARLIM_3D(dstbox.hiVect()),
-                                          BL_TO_FORTRAN_N_3D(*this,dstcomp), &numcomp,
-                                          static_cast<const Real*>(src));
-        return sizeof(Real) * nreal;
->>>>>>> 1f1ac779
     }
     else
     {
@@ -293,16 +271,10 @@
     BL_ASSERT(domain.contains(bx));
     BL_ASSERT(comp >= 0 && comp + ncomp <= nvar);
 
-<<<<<<< HEAD
-    FORT_LAUNCH(bx, fort_fab_setval,
+    FORT_LAUNCH(bx, amrex_fort_fab_setval,
                 BL_TO_FORTRAN_BOX(bx),
                 BL_TO_FORTRAN_N_ANYD(*this,comp), ncomp,
                 val);
-=======
-    amrex_fort_fab_setval(ARLIM_3D(bx.loVect()), ARLIM_3D(bx.hiVect()),
-		    BL_TO_FORTRAN_N_3D(*this,comp), &ncomp,
-		    &val);
->>>>>>> 1f1ac779
 }
 
 template<>
@@ -315,16 +287,10 @@
     BL_ASSERT(domain.contains(bx));
     BL_ASSERT(comp >= 0 && comp + ncomp <= nvar);
 
-<<<<<<< HEAD
-    FORT_LAUNCH(bx, fort_fab_invert,
+    FORT_LAUNCH(bx, amrex_fort_fab_invert,
                 BL_TO_FORTRAN_BOX(bx),
                 BL_TO_FORTRAN_N_ANYD(*this,comp), &ncomp,
                 val);
-=======
-    amrex_fort_fab_invert(ARLIM_3D(bx.loVect()), ARLIM_3D(bx.hiVect()),
-		    BL_TO_FORTRAN_N_3D(*this,comp), &ncomp,
-		    &val);
->>>>>>> 1f1ac779
     return *this;
 }
 
@@ -361,20 +327,12 @@
 #endif
     
     if (p == 0 || p == 1)
-<<<<<<< HEAD
-        {
-            FORT_LAUNCH(bx, fort_fab_norm,
-                        BL_TO_FORTRAN_BOX(bx),
-                        BL_TO_FORTRAN_N_ANYD(*this,comp), ncomp,
-                        p, nrm_f);
-        }
-=======
-    {
-	nrm = amrex_fort_fab_norm(ARLIM_3D(bx.loVect()), ARLIM_3D(bx.hiVect()),
-			    BL_TO_FORTRAN_N_3D(*this,comp), &ncomp,
-			    &p);
-    }
->>>>>>> 1f1ac779
+    {
+        FORT_LAUNCH(bx, amrex_fort_fab_norm,
+                    BL_TO_FORTRAN_BOX(bx),
+                    BL_TO_FORTRAN_N_ANYD(*this,comp), ncomp,
+                    p, nrm_f);
+    }
     else
         {
             amrex::Error("BaseFab<Real>::norm(): only p == 0 or p == 1 are supported");
@@ -395,7 +353,6 @@
 {
     BL_ASSERT(domain.contains(bx));
     BL_ASSERT(comp >= 0 && comp + ncomp <= nvar);
-<<<<<<< HEAD
     
     Real sm = 0.0;
     
@@ -407,18 +364,13 @@
     Real* sm_f = &sm;
 #endif
     
-    FORT_LAUNCH(bx, fort_fab_sum, BL_TO_FORTRAN_BOX(bx), BL_TO_FORTRAN_N_ANYD(*this,comp), ncomp, sm_f);
+    FORT_LAUNCH(bx, amrex_fort_fab_sum, BL_TO_FORTRAN_BOX(bx), BL_TO_FORTRAN_N_ANYD(*this,comp), ncomp, sm_f);
     
 #ifdef AMREX_USE_CUDA
     CudaAPICheck(cudaMemcpy(&sm, sm_f, sizeof(Real), cudaMemcpyDeviceToHost));
 #endif
     
     return sm;
-=======
-
-    return amrex_fort_fab_sum(ARLIM_3D(bx.loVect()), ARLIM_3D(bx.hiVect()),
-			BL_TO_FORTRAN_N_3D(*this,comp), &ncomp);
->>>>>>> 1f1ac779
 }
 
 template<>
@@ -437,18 +389,11 @@
     BL_ASSERT(srccomp >= 0 && srccomp+numcomp <= src.nComp());
     BL_ASSERT(destcomp >= 0 && destcomp+numcomp <= nComp());
 
-<<<<<<< HEAD
-    FORT_LAUNCH(destbox, fort_fab_plus,
+    FORT_LAUNCH(destbox, amrex_fort_fab_plus,
                 BL_TO_FORTRAN_BOX(destbox),
                 BL_TO_FORTRAN_N_ANYD(*this,destcomp),
                 BL_TO_FORTRAN_N_ANYD(src,srccomp), ARLIM_3D(srcbox.loVect()),
                 numcomp);
-=======
-    amrex_fort_fab_plus(ARLIM_3D(destbox.loVect()), ARLIM_3D(destbox.hiVect()),
-		  BL_TO_FORTRAN_N_3D(*this,destcomp),
-		  BL_TO_FORTRAN_N_3D(src,srccomp), ARLIM_3D(srcbox.loVect()),
-		  &numcomp);
->>>>>>> 1f1ac779
 
     return *this;
 }
@@ -469,18 +414,11 @@
     BL_ASSERT(srccomp >= 0 && srccomp+numcomp <= src.nComp());
     BL_ASSERT(destcomp >= 0 && destcomp+numcomp <= nComp());
 
-<<<<<<< HEAD
-    FORT_LAUNCH(destbox, fort_fab_mult,
+    FORT_LAUNCH(destbox, amrex_fort_fab_mult,
                 BL_TO_FORTRAN_BOX(destbox),
                 BL_TO_FORTRAN_N_ANYD(*this,destcomp),
                 BL_TO_FORTRAN_N_ANYD(src,srccomp), ARLIM_3D(srcbox.loVect()),
                 numcomp);
-=======
-    amrex_fort_fab_mult(ARLIM_3D(destbox.loVect()), ARLIM_3D(destbox.hiVect()),
-		  BL_TO_FORTRAN_N_3D(*this,destcomp),
-		  BL_TO_FORTRAN_N_3D(src,srccomp), ARLIM_3D(srcbox.loVect()),
-		  &numcomp);
->>>>>>> 1f1ac779
     return *this;
 }
 
@@ -501,20 +439,12 @@
     BL_ASSERT( srccomp >= 0 &&  srccomp+numcomp <= src.nComp());
     BL_ASSERT(destcomp >= 0 && destcomp+numcomp <=     nComp());
 
-<<<<<<< HEAD
-    FORT_LAUNCH(destbox, fort_fab_saxpy,
+    FORT_LAUNCH(destbox, amrex_fort_fab_saxpy,
                 BL_TO_FORTRAN_BOX(destbox),
                 BL_TO_FORTRAN_N_ANYD(*this,destcomp),
                 a,
                 BL_TO_FORTRAN_N_ANYD(src,srccomp), ARLIM_3D(srcbox.loVect()),
                 numcomp);
-=======
-    amrex_fort_fab_saxpy(ARLIM_3D(destbox.loVect()), ARLIM_3D(destbox.hiVect()),
-		   BL_TO_FORTRAN_N_3D(*this,destcomp),
-		   &a,
-		   BL_TO_FORTRAN_N_3D(src,srccomp), ARLIM_3D(srcbox.loVect()),
-		   &numcomp);
->>>>>>> 1f1ac779
     return *this;
 }
 
@@ -535,20 +465,12 @@
     BL_ASSERT( srccomp >= 0 &&  srccomp+numcomp <= src.nComp());
     BL_ASSERT(destcomp >= 0 && destcomp+numcomp <=     nComp());
 
-<<<<<<< HEAD
-    FORT_LAUNCH(destbox, fort_fab_xpay,
+    FORT_LAUNCH(destbox, amrex_fort_fab_xpay,
                 BL_TO_FORTRAN_BOX(destbox),
                 BL_TO_FORTRAN_N_ANYD(*this,destcomp),
                 a,
                 BL_TO_FORTRAN_N_ANYD(src,srccomp), ARLIM_3D(srcbox.loVect()),
                 numcomp);
-=======
-    amrex_fort_fab_xpay(ARLIM_3D(destbox.loVect()), ARLIM_3D(destbox.hiVect()),
-		  BL_TO_FORTRAN_N_3D(*this,destcomp),
-		  &a,
-		  BL_TO_FORTRAN_N_3D(src,srccomp), ARLIM_3D(srcbox.loVect()),
-		  &numcomp);
->>>>>>> 1f1ac779
     return *this;
 }
 
@@ -568,20 +490,12 @@
     BL_ASSERT(   comp2 >= 0 &&    comp2+numcomp <= src2.nComp());
     BL_ASSERT(destcomp >= 0 && destcomp+numcomp <=      nComp());
 
-<<<<<<< HEAD
-    FORT_LAUNCH(destbox, fort_fab_addproduct,
+    FORT_LAUNCH(destbox, amrex_fort_fab_addproduct,
                 BL_TO_FORTRAN_BOX(destbox),
                 BL_TO_FORTRAN_N_ANYD(*this,destcomp),
                 BL_TO_FORTRAN_N_ANYD(src1,comp1),
                 BL_TO_FORTRAN_N_ANYD(src2,comp2),
                 numcomp);
-=======
-    amrex_fort_fab_addproduct(ARLIM_3D(destbox.loVect()), ARLIM_3D(destbox.hiVect()),
-			BL_TO_FORTRAN_N_3D(*this,destcomp),
-			BL_TO_FORTRAN_N_3D(src1,comp1),
-			BL_TO_FORTRAN_N_3D(src2,comp2),
-			&numcomp);
->>>>>>> 1f1ac779
     return *this;
 }
 
@@ -601,18 +515,11 @@
     BL_ASSERT(srccomp >= 0 && srccomp+numcomp <= src.nComp());
     BL_ASSERT(destcomp >= 0 && destcomp+numcomp <= nComp());
 
-<<<<<<< HEAD
-    FORT_LAUNCH(destbox, fort_fab_minus,
+    FORT_LAUNCH(destbox, amrex_fort_fab_minus,
                 BL_TO_FORTRAN_BOX(destbox),
                 BL_TO_FORTRAN_N_ANYD(*this,destcomp),
                 BL_TO_FORTRAN_N_ANYD(src,srccomp), ARLIM_3D(srcbox.loVect()),
                 numcomp);
-=======
-    amrex_fort_fab_minus(ARLIM_3D(destbox.loVect()), ARLIM_3D(destbox.hiVect()),
-		   BL_TO_FORTRAN_N_3D(*this,destcomp),
-		   BL_TO_FORTRAN_N_3D(src,srccomp), ARLIM_3D(srcbox.loVect()),
-		   &numcomp);
->>>>>>> 1f1ac779
     return *this;
 }
 
@@ -632,18 +539,11 @@
     BL_ASSERT(srccomp >= 0 && srccomp+numcomp <= src.nComp());
     BL_ASSERT(destcomp >= 0 && destcomp+numcomp <= nComp());
 
-<<<<<<< HEAD
-    FORT_LAUNCH(destbox, fort_fab_divide,
+    FORT_LAUNCH(destbox, amrex_fort_fab_divide,
                 BL_TO_FORTRAN_BOX(destbox),
                 BL_TO_FORTRAN_N_ANYD(*this,destcomp),
                 BL_TO_FORTRAN_N_ANYD(src,srccomp), ARLIM_3D(srcbox.loVect()),
                 numcomp);
-=======
-    amrex_fort_fab_divide(ARLIM_3D(destbox.loVect()), ARLIM_3D(destbox.hiVect()),
-		    BL_TO_FORTRAN_N_3D(*this,destcomp),
-		    BL_TO_FORTRAN_N_3D(src,srccomp), ARLIM_3D(srcbox.loVect()),
-		    &numcomp);
->>>>>>> 1f1ac779
     return *this;
 }
 
@@ -663,18 +563,11 @@
     BL_ASSERT(srccomp >= 0 && srccomp+numcomp <= src.nComp());
     BL_ASSERT(destcomp >= 0 && destcomp+numcomp <= nComp());
 
-<<<<<<< HEAD
-    FORT_LAUNCH(destbox, fort_fab_protdivide,
+    FORT_LAUNCH(destbox, amrex_fort_fab_protdivide,
                 BL_TO_FORTRAN_BOX(destbox),
                 BL_TO_FORTRAN_N_ANYD(*this,destcomp),
                 BL_TO_FORTRAN_N_ANYD(src,srccomp), ARLIM_3D(srcbox.loVect()),
                 numcomp);
-=======
-    amrex_fort_fab_protdivide(ARLIM_3D(destbox.loVect()), ARLIM_3D(destbox.hiVect()),
-			BL_TO_FORTRAN_N_3D(*this,destcomp),
-			BL_TO_FORTRAN_N_3D(src,srccomp), ARLIM_3D(srcbox.loVect()),
-			&numcomp);
->>>>>>> 1f1ac779
     return *this;
 }
 
@@ -704,20 +597,12 @@
     BL_ASSERT(comp2 >= 0 && comp2+numcomp <= f2.nComp());
     BL_ASSERT(comp  >= 0 && comp +numcomp <=    nComp());
 
-<<<<<<< HEAD
-    FORT_LAUNCH(b, fort_fab_lincomb,
+    FORT_LAUNCH(b, amrex_fort_fab_lincomb,
                 BL_TO_FORTRAN_BOX(b),
                 BL_TO_FORTRAN_N_ANYD(*this,comp),
                 alpha, BL_TO_FORTRAN_N_ANYD(f1,comp1), ARLIM_3D(b1.loVect()),
                 beta,  BL_TO_FORTRAN_N_ANYD(f2,comp2), ARLIM_3D(b2.loVect()),
                 numcomp);
-=======
-    amrex_fort_fab_lincomb(ARLIM_3D(b.loVect()), ARLIM_3D(b.hiVect()),
-		     BL_TO_FORTRAN_N_3D(*this,comp),
-		     &alpha, BL_TO_FORTRAN_N_3D(f1,comp1), ARLIM_3D(b1.loVect()),
-		     &beta,  BL_TO_FORTRAN_N_3D(f2,comp2), ARLIM_3D(b2.loVect()),
-		     &numcomp);
->>>>>>> 1f1ac779
     return *this;
 }
 
@@ -733,7 +618,6 @@
     BL_ASSERT(xbx.sameSize(ybx));
     BL_ASSERT(xcomp >= 0 && xcomp+numcomp <=   nComp());
     BL_ASSERT(ycomp >= 0 && ycomp+numcomp <= y.nComp());
-<<<<<<< HEAD
     
     Real dp = 0.0;
     
@@ -745,7 +629,7 @@
     Real* dp_f = &dp;
 #endif
     
-    FORT_LAUNCH(xbx, fort_fab_dot,
+    FORT_LAUNCH(xbx, amrex_fort_fab_dot,
                 BL_TO_FORTRAN_BOX(xbx),
                 BL_TO_FORTRAN_N_ANYD(*this,xcomp),
                 BL_TO_FORTRAN_N_ANYD(y,ycomp), ARLIM_3D(ybx.loVect()),
@@ -756,13 +640,6 @@
 #endif
     
     return dp;
-=======
-
-    return amrex_fort_fab_dot(ARLIM_3D(xbx.loVect()), ARLIM_3D(xbx.hiVect()),
-			BL_TO_FORTRAN_N_3D(*this,xcomp),
-			BL_TO_FORTRAN_N_3D(y,ycomp), ARLIM_3D(ybx.loVect()),
-			&numcomp);
->>>>>>> 1f1ac779
 }
 
 template <>
