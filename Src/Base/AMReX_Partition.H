#ifndef AMREX_PARTITION_H_
#define AMREX_PARTITION_H_

#include <AMReX_Gpu.H>
#include <AMReX_Scan.H>
<<<<<<< HEAD

=======
#include <AMReX_Algorithm.H>
>>>>>>> 0717f620
#include <algorithm>

namespace amrex {

#ifdef AMREX_USE_GPU

namespace detail
{
    template <typename T, typename F>    
    int amrex_partition_helper (T const* AMREX_RESTRICT pv, T* AMREX_RESTRICT pv2, int n, F && f)
    {
        return Scan::PrefixSum<int> (n,
         [=] AMREX_GPU_DEVICE (int i) -> int
         {
             return f(pv[i]);
         },
         [=] AMREX_GPU_DEVICE (int i, int const& s)
         {
             // We store true elements from the beginning and false
             // elements reversely from the end.  If all elements
             // before pv[i] are true, the exclusive sum so far would
             // be i.  But the actual value is s.
             if (f(pv[i])) {
                 // For true element, s spots from the beginning have
                 // been taken.
                 pv2[s] = pv[i];
             } else {
                 // There are i-s elements before this element that
                 // are false.  From the end, i-s spots have been
                 // taken.
                 pv2[n-1-(i-s)] = pv[i];
             }
         },
         Scan::Type::exclusive);
    }

    template <typename T>
    void amrex_stable_partition_helper (T* p, int n2)
    {
        if (n2 > 1) {
            int npairs = n2/2;
            amrex::ParallelFor(npairs, [=] AMREX_GPU_DEVICE (int i) noexcept
            {
                std::swap(p[i], p[n2-1-i]);
            });
            Gpu::synchronize();
        }
    }
}

template <typename T, typename F>
int Partition (T* data, int beg, int end, F && f)    
{
    int n = end - beg;
    Gpu::DeviceVector<T> v2(n);
    int tot = detail::amrex_partition_helper(data + beg, v2.dataPtr(), n, std::forward<F>(f));
    Gpu::copy(Gpu::deviceToDevice, v2.begin(), v2.end(), data + beg);
    return tot;
}
    
template <typename T, typename F>
int Partition (T* data, int n, F && f)
{
    return Partition(data, 0, n, std::forward<F>(f));
}

template <typename T, typename F>
int Partition (Gpu::DeviceVector<T>& v, F && f)
{
    int n = v.size();
    Gpu::DeviceVector<T> v2(n);
    int tot = detail::amrex_partition_helper(v.dataPtr(), v2.dataPtr(), n, std::forward<F>(f));
    v.swap(v2);
    return tot;
}

template <typename T, typename F>
int StablePartition (T* data, int beg, int end, F && f)
{
    int n = Partition(data, beg, end, std::forward<F>(f));
    int n2 = end - beg;
    detail::amrex_stable_partition_helper(data + beg + n, n2);
    return n;
}
    
template <typename T, typename F>
int StablePartition (T* data, int n, F && f)
{
    return StablePartition(data, 0, n, std::forward<F>(f));
}

template <typename T, typename F>
int StablePartition (Gpu::DeviceVector<T>& v, F && f)
{
    int n = Partition(v, std::forward<F>(f));
    int n2 = static_cast<int>(v.size()) - n;
<<<<<<< HEAD
    detail::amrex_stable_partition_helper(v.dataPtr() + n, n2);    
=======
    if (n2 > 1) {
        int npairs = n2/2;
        T* p = v.dataPtr() + n;
        amrex::ParallelFor(npairs, [=] AMREX_GPU_DEVICE (int i) noexcept
        {
            amrex::Swap(p[i], p[n2-1-i]);
        });
        Gpu::synchronize();
    }
>>>>>>> 0717f620
    return n;
}

#else

template <typename T, typename F>
int Partition (T* data, int beg, int end, F && f)    
{
    auto it = std::partition(data + beg, data + end, f);
    return static_cast<int>(std::distance(data + beg, it));    
}

template <typename T, typename F>
int Partition (T* data, int n, F && f)
{
    return Partition(data, 0, n, std::forward<F>(f));
}
        
template <typename T, typename F>
int Partition (Gpu::DeviceVector<T>& v, F && f)
{
    auto it = std::partition(v.begin(), v.end(), f);
    return static_cast<int>(std::distance(b.begin(), it));
}

template <typename T, typename F>
int StablePartition (T* data, int beg, int end, F && f)    
{
    auto it = std::stable_partition(data + beg, data + end, f);
    return static_cast<int>(std::distance(data + beg, it));    
}

template <typename T, typename F>
int StablePartition (T* data, int n, F && f)
{
    return StablePartition(data, 0, n, std::forward<F>(f));
}
    
template <typename T, typename F>
int StablePartition (Gpu::DeviceVector<T>& v, F && f)
{
    auto it = std::stable_partition(v.begin(), v.end(), f);
    return static_cast<int>(std::distance(b.begin(), it));
}

#endif

}

#endif<|MERGE_RESOLUTION|>--- conflicted
+++ resolved
@@ -3,11 +3,8 @@
 
 #include <AMReX_Gpu.H>
 #include <AMReX_Scan.H>
-<<<<<<< HEAD
+#include <AMReX_Algorithm.H>
 
-=======
-#include <AMReX_Algorithm.H>
->>>>>>> 0717f620
 #include <algorithm>
 
 namespace amrex {
@@ -51,7 +48,7 @@
             int npairs = n2/2;
             amrex::ParallelFor(npairs, [=] AMREX_GPU_DEVICE (int i) noexcept
             {
-                std::swap(p[i], p[n2-1-i]);
+                amrex::Swap(p[i], p[n2-1-i]);
             });
             Gpu::synchronize();
         }
@@ -104,19 +101,7 @@
 {
     int n = Partition(v, std::forward<F>(f));
     int n2 = static_cast<int>(v.size()) - n;
-<<<<<<< HEAD
     detail::amrex_stable_partition_helper(v.dataPtr() + n, n2);    
-=======
-    if (n2 > 1) {
-        int npairs = n2/2;
-        T* p = v.dataPtr() + n;
-        amrex::ParallelFor(npairs, [=] AMREX_GPU_DEVICE (int i) noexcept
-        {
-            amrex::Swap(p[i], p[n2-1-i]);
-        });
-        Gpu::synchronize();
-    }
->>>>>>> 0717f620
     return n;
 }
 
