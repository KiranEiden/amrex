--- conflicted
+++ resolved
@@ -309,14 +309,9 @@
     }
 
     // ---- find the maximum value for a tag
-<<<<<<< HEAD
-    int flag(0);
-    BL_MPI_REQUIRE( MPI_Comm_get_attr(m_comm, MPI_TAG_UB, &m_MaxTag, &flag) );
-=======
     int flag(0), *p;
     BL_MPI_REQUIRE( MPI_Comm_get_attr(m_comm, MPI_TAG_UB, &p, &flag) );
     m_MaxTag = *p;
->>>>>>> 4a3729fa
     if(!flag) {
         amrex::Abort("MPI_Comm_get_attr() failed to get MPI_TAG_UB");
     }
@@ -337,11 +332,7 @@
 void
 ParallelDescriptor::EndParallel ()
 {
-<<<<<<< HEAD
-    ParallelDescriptor::SeqNum(2, m_MinTag);
-=======
     ParallelContext::pop();
->>>>>>> 4a3729fa
 
     if (call_mpi_finalize) {
         BL_MPI_REQUIRE( MPI_Finalize() );
@@ -1716,10 +1707,7 @@
 {
     m_comm = 0;
     m_MaxTag = 9000;
-<<<<<<< HEAD
-=======
     ParallelContext::push(m_comm);
->>>>>>> 4a3729fa
 }
 
 void
@@ -1747,14 +1735,10 @@
     return m_finished;
 }
 
-<<<<<<< HEAD
-void ParallelDescriptor::EndParallel () {}
-=======
 void ParallelDescriptor::EndParallel () 
 {
     ParallelContext::pop();
 }
->>>>>>> 4a3729fa
 
 void ParallelDescriptor::Abort (int s, bool backtrace)
 { 
@@ -1893,69 +1877,6 @@
 
 #endif
 
-<<<<<<< HEAD
-int
-ParallelDescriptor::TagNum ()
-{
-    if (ParallelContext::frames.size() == 1)
-    {
-        return ParallelDescriptor::SeqNum();
-    }
-    else
-    {
-        return ParallelContext::get_inc_mpi_tag();
-    }
-}
-
-//
-// This function is the same whether or not we're using MPI.
-//
-int
-ParallelDescriptor::SeqNum (int getsetinc, int newvalue)
-{
-    static int seqno = m_MinTag;
-    int result = seqno;
-
-    switch(getsetinc) {
-      case 0:  // ---- increment and return result
-      {
-          ++seqno;
-      }
-      break;
-      case 1:  // ---- get current seqno
-      {
-        result = seqno;
-      }
-      break;
-      case 2:  // ---- set current seqno
-      {
-	seqno = newvalue;
-        result = seqno;
-      }
-      break;
-      case 3:  // ---- jump 
-      {
-          seqno += (m_MaxTag-m_MinTag) / 2;
-      }
-      break;
-      default:  // ---- error
-      {
-	amrex::Abort("**** Error in ParallelDescriptor::SeqNum:  bad getsetinc.");
-        result = -1;
-      }
-    }
-
-    if (seqno > m_MaxTag) {
-	seqno = m_MinTag;
-	BL_COMM_PROFILE_TAGWRAP();
-    }
-
-    return result;
-}
-
-
-=======
->>>>>>> 4a3729fa
 BL_FORT_PROC_DECL(BL_PD_BARRIER,bl_pd_barrier)()
 {
     ParallelDescriptor::Barrier();
