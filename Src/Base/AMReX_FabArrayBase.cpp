
#include <AMReX_FabArrayBase.H>
#include <AMReX_ParmParse.H>
#include <AMReX_Utility.H>
#include <AMReX_Geometry.H>
#include <AMReX_FArrayBox.H>

#ifdef BL_MEM_PROFILING
#include <AMReX_MemProfiler.H>
#endif

#ifdef AMREX_USE_EB
#include <AMReX_EBFabFactory.H>
#include <AMReX_EBLevel.H>
#endif

namespace amrex {

//
// Set default values in Initialize()!!!
//
bool    FabArrayBase::do_async_sends;
int     FabArrayBase::MaxComp;
#if BL_SPACEDIM == 1
IntVect FabArrayBase::mfiter_tile_size(1024000);
#elif BL_SPACEDIM == 2
IntVect FabArrayBase::mfiter_tile_size(1024000,1024000);
#else
IntVect FabArrayBase::mfiter_tile_size(1024000,8,8);
#endif
IntVect FabArrayBase::comm_tile_size(AMREX_D_DECL(1024000, 8, 8));
IntVect FabArrayBase::mfghostiter_tile_size(AMREX_D_DECL(1024000, 8, 8));

int FabArrayBase::nFabArrays(0);

FabArrayBase::TACache              FabArrayBase::m_TheTileArrayCache;
FabArrayBase::FBCache              FabArrayBase::m_TheFBCache;
FabArrayBase::CPCache              FabArrayBase::m_TheCPCache;
FabArrayBase::FPinfoCache          FabArrayBase::m_TheFillPatchCache;
FabArrayBase::CFinfoCache          FabArrayBase::m_TheCrseFineCache;

FabArrayBase::CacheStats           FabArrayBase::m_TAC_stats("TileArrayCache");
FabArrayBase::CacheStats           FabArrayBase::m_FBC_stats("FBCache");
FabArrayBase::CacheStats           FabArrayBase::m_CPC_stats("CopyCache");
FabArrayBase::CacheStats           FabArrayBase::m_FPinfo_stats("FillPatchCache");
FabArrayBase::CacheStats           FabArrayBase::m_CFinfo_stats("CrseFineCache");

std::map<FabArrayBase::BDKey, int> FabArrayBase::m_BD_count;

FabArrayBase::FabArrayStats        FabArrayBase::m_FA_stats;

namespace
{
    bool initialized = false;
}


bool
FabArrayBase::IsInitialized () const
{
  return initialized;
}

void
FabArrayBase::SetInitialized (bool binit)
{
  initialized = binit;
}

void
FabArrayBase::Initialize ()
{
    if (initialized) return;
    initialized = true;

    //
    // Set default values here!!!
    //
    FabArrayBase::do_async_sends    = true;
    FabArrayBase::MaxComp           = 25;

    ParmParse pp("fabarray");

    Array<int> tilesize(BL_SPACEDIM);

    if (pp.queryarr("mfiter_tile_size", tilesize, 0, BL_SPACEDIM))
    {
	for (int i=0; i<BL_SPACEDIM; i++) FabArrayBase::mfiter_tile_size[i] = tilesize[i];
    }

    if (pp.queryarr("mfghostiter_tile_size", tilesize, 0, BL_SPACEDIM))
    {
	for (int i=0; i<BL_SPACEDIM; i++) FabArrayBase::mfghostiter_tile_size[i] = tilesize[i];
    }

    if (pp.queryarr("comm_tile_size", tilesize, 0, BL_SPACEDIM))
    {
        for (int i=0; i<BL_SPACEDIM; i++) FabArrayBase::comm_tile_size[i] = tilesize[i];
    }

    pp.query("maxcomp",             FabArrayBase::MaxComp);
    pp.query("do_async_sends",      FabArrayBase::do_async_sends);

    if (MaxComp < 1)
        MaxComp = 1;

    FabArrayBase::nFabArrays = 0;

    amrex::ExecOnFinalize(FabArrayBase::Finalize);

#ifdef BL_MEM_PROFILING
    MemProfiler::add(m_TAC_stats.name, std::function<MemProfiler::MemInfo()>
		     ([] () -> MemProfiler::MemInfo {
			 return {m_TAC_stats.bytes, m_TAC_stats.bytes_hwm};
		     }));
    MemProfiler::add(m_FBC_stats.name, std::function<MemProfiler::MemInfo()>
		     ([] () -> MemProfiler::MemInfo {
			 return {m_FBC_stats.bytes, m_FBC_stats.bytes_hwm};
		     }));
    MemProfiler::add(m_CPC_stats.name, std::function<MemProfiler::MemInfo()>
		     ([] () -> MemProfiler::MemInfo {
			 return {m_CPC_stats.bytes, m_CPC_stats.bytes_hwm};
		     }));
    MemProfiler::add(m_FPinfo_stats.name, std::function<MemProfiler::MemInfo()>
		     ([] () -> MemProfiler::MemInfo {
			 return {m_FPinfo_stats.bytes, m_FPinfo_stats.bytes_hwm};
		     }));
    MemProfiler::add(m_CFinfo_stats.name, std::function<MemProfiler::MemInfo()>
		     ([] () -> MemProfiler::MemInfo {
			 return {m_CFinfo_stats.bytes, m_CFinfo_stats.bytes_hwm};
		     }));
#endif
}

FabArrayBase::FabArrayBase ()
{
    aFAPId = nFabArrays++;
    aFAPIdLock = 0;  // ---- not locked
}

FabArrayBase::~FabArrayBase () {}

void
FabArrayBase::define (const BoxArray&            bxs,
                      const DistributionMapping& dm,
                      int                        nvar,
                      int                        ngrow)
{
    BL_ASSERT(ngrow >= 0);
    BL_ASSERT(boxarray.size() == 0);
    indexArray.clear();
    ownership.clear();
    n_grow = ngrow;
    n_comp = nvar;
    
    boxarray = bxs;
    
    BL_ASSERT(dm.ProcessorMap().size() == bxs.size());
    distributionMap = dm;
    
    int myProc = ParallelDescriptor::MyProc();
    
    for(int i = 0, N = boxarray.size(); i < N; ++i) {
	if (ParallelDescriptor::sameTeam(distributionMap[i])) {
            // If Team is not used (i.e., team size == 1), distributionMap[i] == myProc
            indexArray.push_back(i);
            ownership.push_back(myProc == distributionMap[i]);
	}
    }
}

Box
FabArrayBase::fabbox (int K) const
{
    return amrex::grow(boxarray[K], n_grow);
}

long
FabArrayBase::bytesOfMapOfCopyComTagContainers (const FabArrayBase::MapOfCopyComTagContainers& m)
{
    long r = sizeof(MapOfCopyComTagContainers);
    for (MapOfCopyComTagContainers::const_iterator it = m.begin(); it != m.end(); ++it) {
	r += sizeof(it->first) + amrex::bytesOf(it->second)
	    + amrex::gcc_map_node_extra_bytes;
    }
    return r;
}

long
FabArrayBase::CPC::bytes () const
{
    long cnt = sizeof(FabArrayBase::CPC);

    if (m_LocTags)
	cnt += amrex::bytesOf(*m_LocTags);

    if (m_SndTags)
	cnt += FabArrayBase::bytesOfMapOfCopyComTagContainers(*m_SndTags);

    if (m_RcvTags)
	cnt += FabArrayBase::bytesOfMapOfCopyComTagContainers(*m_RcvTags);

    if (m_SndVols)
	cnt += FabArrayBase::bytesOfMapOfCopyComTagContainers(*m_SndVols);

    if (m_RcvVols)
	cnt += FabArrayBase::bytesOfMapOfCopyComTagContainers(*m_RcvVols);

    return cnt;
}

long
FabArrayBase::FB::bytes () const
{
    int cnt = sizeof(FabArrayBase::FB);

    if (m_LocTags)
	cnt += amrex::bytesOf(*m_LocTags);

    if (m_SndTags)
	cnt += FabArrayBase::bytesOfMapOfCopyComTagContainers(*m_SndTags);

    if (m_RcvTags)
	cnt += FabArrayBase::bytesOfMapOfCopyComTagContainers(*m_RcvTags);

    if (m_SndVols)
	cnt += FabArrayBase::bytesOfMapOfCopyComTagContainers(*m_SndVols);

    if (m_RcvVols)
	cnt += FabArrayBase::bytesOfMapOfCopyComTagContainers(*m_RcvVols);

    return cnt;
}

long
FabArrayBase::TileArray::bytes () const
{
    return sizeof(*this) 
	+ (amrex::bytesOf(this->numLocalTiles)     - sizeof(this->numLocalTiles))
	+ (amrex::bytesOf(this->indexMap)          - sizeof(this->indexMap))
	+ (amrex::bytesOf(this->localIndexMap)     - sizeof(this->localIndexMap))
	+ (amrex::bytesOf(this->localTileIndexMap) - sizeof(this->localTileIndexMap))
	+ (amrex::bytesOf(this->tileArray)         - sizeof(this->tileArray));
}

//
// Stuff used for copy() caching.
//

FabArrayBase::CPC::CPC (const FabArrayBase& dstfa, int dstng,
			const FabArrayBase& srcfa, int srcng,
			const Periodicity& period)
    : m_srcbdk(srcfa.getBDKey()), 
      m_dstbdk(dstfa.getBDKey()), 
      m_srcng(srcng), 
      m_dstng(dstng), 
      m_period(period),
      m_srcba(srcfa.boxArray()), 
      m_dstba(dstfa.boxArray()),
      m_threadsafe_loc(false), m_threadsafe_rcv(false),
      m_LocTags(0), m_SndTags(0), m_RcvTags(0), m_SndVols(0), m_RcvVols(0), m_nuse(0)
{
    this->define(m_dstba, dstfa.DistributionMap(), dstfa.IndexArray(), 
		 m_srcba, srcfa.DistributionMap(), srcfa.IndexArray());
}

FabArrayBase::CPC::CPC (const BoxArray& dstba, const DistributionMapping& dstdm, 
			const Array<int>& dstidx, int dstng,
			const BoxArray& srcba, const DistributionMapping& srcdm, 
			const Array<int>& srcidx, int srcng,
			const Periodicity& period, int myproc)
    : m_srcbdk(), 
      m_dstbdk(), 
      m_srcng(srcng), 
      m_dstng(dstng), 
      m_period(period),
      m_srcba(srcba), 
      m_dstba(dstba),
      m_threadsafe_loc(false), m_threadsafe_rcv(false),
      m_LocTags(0), m_SndTags(0), m_RcvTags(0), m_SndVols(0), m_RcvVols(0), m_nuse(0)
{
    this->define(dstba, dstdm, dstidx, srcba, srcdm, srcidx, myproc);
}

FabArrayBase::CPC::~CPC ()
{
    delete m_LocTags;
    delete m_SndTags;
    delete m_RcvTags;
    delete m_SndVols;
    delete m_RcvVols;
}

void
FabArrayBase::CPC::define (const BoxArray& ba_dst, const DistributionMapping& dm_dst,
			   const Array<int>& imap_dst,
			   const BoxArray& ba_src, const DistributionMapping& dm_src,
			   const Array<int>& imap_src,
			   int MyProc)
{
    BL_PROFILE("FabArrayBase::CPC::define()");

    BL_ASSERT(ba_dst.size() > 0 && ba_src.size() > 0);
    BL_ASSERT(ba_dst.ixType() == ba_src.ixType());
    
    m_LocTags = new CopyComTag::CopyComTagsContainer;
    m_SndTags = new CopyComTag::MapOfCopyComTagContainers;
    m_RcvTags = new CopyComTag::MapOfCopyComTagContainers;
    m_SndVols = new CopyComTag::MapOfCopyComTagContainers;
    m_RcvVols = new CopyComTag::MapOfCopyComTagContainers;

    if (!(imap_dst.empty() && imap_src.empty())) 
    {
	const int nlocal_src = imap_src.size();
	const int ng_src = m_srcng;
	const int nlocal_dst = imap_dst.size();
	const int ng_dst = m_dstng;

	std::vector< std::pair<int,Box> > isects;

	const std::vector<IntVect>& pshifts = m_period.shiftIntVect();

	auto& send_tags = *m_SndVols;
	
	for (int i = 0; i < nlocal_src; ++i)
	{
	    const int   k_src = imap_src[i];
	    const Box& bx_src = amrex::grow(ba_src[k_src], ng_src);

	    for (std::vector<IntVect>::const_iterator pit=pshifts.begin(); pit!=pshifts.end(); ++pit)
	    {
		ba_dst.intersections(bx_src+(*pit), isects, false, ng_dst);
	    
		for (int j = 0, M = isects.size(); j < M; ++j)
		{
		    const int k_dst     = isects[j].first;
		    const Box& bx       = isects[j].second;
		    const int dst_owner = dm_dst[k_dst];
		
		    if (ParallelDescriptor::sameTeam(dst_owner)) {
			continue; // local copy will be dealt with later
		    } else if (MyProc == dm_src[k_src]) {
			send_tags[dst_owner].push_back(CopyComTag(bx, bx-(*pit), k_dst, k_src));
		    }
		}
	    }
	}

	auto& recv_tags = *m_RcvVols;

	BaseFab<int> localtouch, remotetouch;
	bool check_local = false, check_remote = false;
#ifdef _OPENMP
	if (omp_get_max_threads() > 1) {
	    check_local = true;
	    check_remote = true;
	}
#endif    
	
	if (ParallelDescriptor::TeamSize() > 1) {
	    check_local = true;
	}
	
	for (int i = 0; i < nlocal_dst; ++i)
	{
	    const int   k_dst = imap_dst[i];
	    const Box& bx_dst = amrex::grow(ba_dst[k_dst], ng_dst);
	    
	    if (check_local) {
		localtouch.resize(bx_dst);
		localtouch.setVal(0);
	    }
	    
	    if (check_remote) {
		remotetouch.resize(bx_dst);
		remotetouch.setVal(0);
	    }
	    
	    for (std::vector<IntVect>::const_iterator pit=pshifts.begin(); pit!=pshifts.end(); ++pit)
	    {
		ba_src.intersections(bx_dst+(*pit), isects, false, ng_src);
	    
		for (int j = 0, M = isects.size(); j < M; ++j)
		{
		    const int k_src     = isects[j].first;
		    const Box& bx       = isects[j].second - *pit;
		    const int src_owner = dm_src[k_src];
		
		    if (ParallelDescriptor::sameTeam(src_owner, MyProc)) { // local copy
			const BoxList tilelist(bx, FabArrayBase::comm_tile_size);
			for (BoxList::const_iterator
				 it_tile  = tilelist.begin(),
				 End_tile = tilelist.end();   it_tile != End_tile; ++it_tile)
			{
			    m_LocTags->push_back(CopyComTag(*it_tile, (*it_tile)+(*pit), k_dst, k_src));
			}
			if (check_local) {
			    localtouch.plus(1, bx);
			}
		    } else if (MyProc == dm_dst[k_dst]) {
			recv_tags[src_owner].push_back(CopyComTag(bx, bx+(*pit), k_dst, k_src));
			if (check_remote) {
			    remotetouch.plus(1, bx);
			}
		    }
		}
	    }
	    
	    if (check_local) {  
		// safe if a cell is touched no more than once 
		// keep checking thread safety if it is safe so far
		check_local = m_threadsafe_loc = localtouch.max() <= 1;
	    }
	    
	    if (check_remote) {
		check_remote = m_threadsafe_rcv = remotetouch.max() <= 1;
	    }
	}
	
	for (int ipass = 0; ipass < 2; ++ipass) // pass 0: send; pass 1: recv
	{
	    CopyComTag::MapOfCopyComTagContainers & Tags = (ipass == 0) ? *m_SndTags : *m_RcvTags;
	    CopyComTag::MapOfCopyComTagContainers & Vols = (ipass == 0) ? *m_SndVols : *m_RcvVols;
	    
            for (auto& kv : Vols)
	    {
		const int key = kv.first;
		std::vector<CopyComTag>& cctv = kv.second;
		
		// We need to fix the order so that the send and recv processes match.
		std::sort(cctv.begin(), cctv.end());
		
		std::vector<CopyComTag> cctv_tags;
		cctv_tags.reserve(cctv.size());
		
                for (auto const& tag : cctv)
		{
		    const Box& bx = tag.dbox;
		    const IntVect& d2s = tag.sbox.smallEnd() - tag.dbox.smallEnd();
		    
		    const BoxList tilelist(bx, FabArrayBase::comm_tile_size);
                    for (auto const& tile : tilelist)
		    {
			cctv_tags.push_back(CopyComTag(tile, tile+d2s, 
						      tag.dstIndex, tag.srcIndex));
		    }
		}
		
		Tags[key].swap(cctv_tags);
	    }
	}    
    }
}

void
FabArrayBase::flushCPC (bool no_assertion) const
{
    BL_ASSERT(no_assertion || getBDKey() == m_bdkey);

    std::vector<CPCacheIter> others;

    std::pair<CPCacheIter,CPCacheIter> er_it = m_TheCPCache.equal_range(m_bdkey);

    for (CPCacheIter it = er_it.first; it != er_it.second; ++it)
    {
	const BDKey& srckey = it->second->m_srcbdk;
	const BDKey& dstkey = it->second->m_dstbdk;

	BL_ASSERT((srckey==dstkey && srckey==m_bdkey) || 
		  (m_bdkey==srckey) || (m_bdkey==dstkey));

	if (srckey != dstkey) {
	    const BDKey& otherkey = (m_bdkey == srckey) ? dstkey : srckey;
	    std::pair<CPCacheIter,CPCacheIter> o_er_it = m_TheCPCache.equal_range(otherkey);

	    for (CPCacheIter oit = o_er_it.first; oit != o_er_it.second; ++oit)
	    {
		if (it->second == oit->second)
		    others.push_back(oit);
	    }
	}

#ifdef BL_MEM_PROFILING
	m_CPC_stats.bytes -= it->second->bytes();
#endif
	m_CPC_stats.recordErase(it->second->m_nuse);
	delete it->second;
    }

    m_TheCPCache.erase(er_it.first, er_it.second);

    for (std::vector<CPCacheIter>::iterator it = others.begin(),
	     End = others.end(); it != End; ++it)
    {
	m_TheCPCache.erase(*it);
    }    
}

void
FabArrayBase::flushCPCache ()
{
    for (CPCacheIter it = m_TheCPCache.begin(); it != m_TheCPCache.end(); ++it)
    {
	if (it->first == it->second->m_srcbdk) {
	    m_CPC_stats.recordErase(it->second->m_nuse);
	    delete it->second;
	}
    }
    m_TheCPCache.clear();
#ifdef BL_MEM_PROFILING
    m_CPC_stats.bytes = 0L;
#endif
}

const FabArrayBase::CPC&
FabArrayBase::getCPC (int dstng, const FabArrayBase& src, int srcng, const Periodicity& period) const
{
    BL_PROFILE("FabArrayBase::getCPC()");

    BL_ASSERT(getBDKey() == m_bdkey);
    BL_ASSERT(src.getBDKey() == src.m_bdkey);
    BL_ASSERT(boxArray().ixType() == src.boxArray().ixType());

    const BDKey& srckey = src.getBDKey();
    const BDKey& dstkey =     getBDKey();

    std::pair<CPCacheIter,CPCacheIter> er_it = m_TheCPCache.equal_range(dstkey);

    for (CPCacheIter it = er_it.first; it != er_it.second; ++it)
    {
	if (it->second->m_srcng  == srcng &&
	    it->second->m_dstng  == dstng &&
	    it->second->m_srcbdk == srckey &&
	    it->second->m_dstbdk == dstkey &&
	    it->second->m_period == period &&
	    it->second->m_srcba  == src.boxArray() &&
	    it->second->m_dstba  == boxArray())
	{
	    ++(it->second->m_nuse);
	    m_CPC_stats.recordUse();
	    return *(it->second);
	}
    }
    
    // Have to build a new one
    CPC* new_cpc = new CPC(*this, dstng, src, srcng, period);

#ifdef BL_MEM_PROFILING
    m_CPC_stats.bytes += new_cpc->bytes();
    m_CPC_stats.bytes_hwm = std::max(m_CPC_stats.bytes_hwm, m_CPC_stats.bytes);
#endif    

    new_cpc->m_nuse = 1;
    m_CPC_stats.recordBuild();
    m_CPC_stats.recordUse();

    m_TheCPCache.insert(er_it.second, CPCache::value_type(dstkey,new_cpc));
    if (srckey != dstkey)
	m_TheCPCache.insert(          CPCache::value_type(srckey,new_cpc));

    return *new_cpc;
}

//
// Some stuff for fill boundary
//

FabArrayBase::FB::FB (const FabArrayBase& fa, bool cross, const Periodicity& period, 
		      bool enforce_periodicity_only)
    : m_typ(fa.boxArray().ixType()), m_crse_ratio(fa.boxArray().crseRatio()),
      m_ngrow(fa.nGrow()), m_cross(cross),
      m_epo(enforce_periodicity_only), m_period(period),
      m_threadsafe_loc(false), m_threadsafe_rcv(false),
      m_LocTags(new CopyComTag::CopyComTagsContainer),
      m_SndTags(new CopyComTag::MapOfCopyComTagContainers),
      m_RcvTags(new CopyComTag::MapOfCopyComTagContainers),
      m_SndVols(new CopyComTag::MapOfCopyComTagContainers),
      m_RcvVols(new CopyComTag::MapOfCopyComTagContainers),
      m_nuse(0)
{
    BL_PROFILE("FabArrayBase::FB::FB()");

    if (!fa.IndexArray().empty()) {
	if (enforce_periodicity_only) {
	    BL_ASSERT(m_cross==false);
	    define_epo(fa);
	} else {
	    define_fb(fa);
	}
    }
}

void
FabArrayBase::FB::define_fb(const FabArrayBase& fa)
{
    const int                  MyProc   = ParallelDescriptor::MyProc();
    const BoxArray&            ba       = fa.boxArray();
    const DistributionMapping& dm       = fa.DistributionMap();
    const Array<int>&          imap     = fa.IndexArray();

    // For local copy, all workers in the same team will have the identical copy of tags
    // so that they can share work.  But for remote communication, they are all different.
    
    const int nlocal = imap.size();
    const int ng = m_ngrow;
    std::vector< std::pair<int,Box> > isects;
    
    const std::vector<IntVect>& pshifts = m_period.shiftIntVect();
    
    auto& send_tags = *m_SndVols;
    
    for (int i = 0; i < nlocal; ++i)
    {
	const int ksnd = imap[i];
	const Box& vbx = ba[ksnd];
	
	for (auto pit=pshifts.cbegin(); pit!=pshifts.cend(); ++pit)
	{
	    ba.intersections(vbx+(*pit), isects, false, ng);

	    for (int j = 0, M = isects.size(); j < M; ++j)
	    {
		const int krcv      = isects[j].first;
		const Box& bx       = isects[j].second;
		const int dst_owner = dm[krcv];
		
		if (ParallelDescriptor::sameTeam(dst_owner)) {
		    continue;  // local copy will be dealt with later
		} else if (MyProc == dm[ksnd]) {
		    const BoxList& bl = amrex::boxDiff(bx, ba[krcv]);
		    for (BoxList::const_iterator lit = bl.begin(); lit != bl.end(); ++lit)
			send_tags[dst_owner].push_back(CopyComTag(*lit, (*lit)-(*pit), krcv, ksnd));
		}
	    }
	}
    }

    auto& recv_tags = *m_RcvVols;

    BaseFab<int> localtouch, remotetouch;
    bool check_local = false, check_remote = false;
#ifdef _OPENMP
    if (omp_get_max_threads() > 1) {
	check_local = true;
	check_remote = true;
    }
#endif

    if (ParallelDescriptor::TeamSize() > 1) {
	check_local = true;
    }

    for (int i = 0; i < nlocal; ++i)
    {
	const int   krcv = imap[i];
	const Box& vbx   = ba[krcv];
	const Box& bxrcv = amrex::grow(vbx, ng);
	
	if (check_local) {
	    localtouch.resize(bxrcv);
	    localtouch.setVal(0);
	}
	
	if (check_remote) {
	    remotetouch.resize(bxrcv);
	    remotetouch.setVal(0);
	}
	
	for (auto pit=pshifts.cbegin(); pit!=pshifts.cend(); ++pit)
	{
	    ba.intersections(bxrcv+(*pit), isects);

	    for (int j = 0, M = isects.size(); j < M; ++j)
	    {
		const int ksnd      = isects[j].first;
		const Box& dst_bx   = isects[j].second - *pit;
		const int src_owner = dm[ksnd];
		
		const BoxList& bl = amrex::boxDiff(dst_bx, vbx);
		for (BoxList::const_iterator lit = bl.begin(); lit != bl.end(); ++lit)
		{
		    const Box& blbx = *lit;
			
		    if (ParallelDescriptor::sameTeam(src_owner)) { // local copy
			const BoxList tilelist(blbx, FabArrayBase::comm_tile_size);
			for (BoxList::const_iterator
				 it_tile  = tilelist.begin(),
				 End_tile = tilelist.end();   it_tile != End_tile; ++it_tile)
			{
			    m_LocTags->push_back(CopyComTag(*it_tile, (*it_tile)+(*pit), krcv, ksnd));
			}
			if (check_local) {
			    localtouch.plus(1, blbx);
			}
		    } else if (MyProc == dm[krcv]) {
			recv_tags[src_owner].push_back(CopyComTag(blbx, blbx+(*pit), krcv, ksnd));
			if (check_remote) {
			    remotetouch.plus(1, blbx);
			}
		    }
		}
	    }
	}

	if (check_local) {  
	    // safe if a cell is touched no more than once 
	    // keep checking thread safety if it is safe so far
	    check_local = m_threadsafe_loc = localtouch.max() <= 1;
	}

	if (check_remote) {
	    check_remote = m_threadsafe_rcv = remotetouch.max() <= 1;
	}
    }

    for (int ipass = 0; ipass < 2; ++ipass) // pass 0: send; pass 1: recv
    {
	CopyComTag::MapOfCopyComTagContainers & Tags = (ipass == 0) ? *m_SndTags : *m_RcvTags;
	CopyComTag::MapOfCopyComTagContainers & Vols = (ipass == 0) ? *m_SndVols : *m_RcvVols;

        Array<int> to_be_deleted;
	    
        for (auto& kv : Vols)
	{
            const int key = kv.first;
            std::vector<CopyComTag>& cctv = kv.second;
		
	    // We need to fix the order so that the send and recv processes match.
	    std::sort(cctv.begin(), cctv.end());
		
	    std::vector<CopyComTag> cctv_tags;
	    cctv_tags.reserve(cctv.size());

            std::vector<CopyComTag> cctv_vols_cross;
            cctv_vols_cross.reserve(cctv.size());

            for (auto const& tag : cctv)
            {
		const Box& bx = tag.dbox;
		const IntVect& d2s = tag.sbox.smallEnd() - tag.dbox.smallEnd();

		std::vector<Box> boxes;
		if (m_cross) {
		    const Box& dstvbx = ba[tag.dstIndex];
		    for (int dir = 0; dir < BL_SPACEDIM; dir++)
		    {
			Box lo = dstvbx;
			lo.setSmall(dir, dstvbx.smallEnd(dir) - ng);
			lo.setBig  (dir, dstvbx.smallEnd(dir) - 1);
			lo &= bx;
			if (lo.ok()) {
			    boxes.push_back(lo);
			}
			    
			Box hi = dstvbx;
			hi.setSmall(dir, dstvbx.bigEnd(dir) + 1);
			hi.setBig  (dir, dstvbx.bigEnd(dir) + ng);
			hi &= bx;
			if (hi.ok()) {
			    boxes.push_back(hi);
			}
		    }
		} else {
		    boxes.push_back(bx);
		}
		
		if (!boxes.empty()) 
		{
                    for (auto const& cross_box : boxes)
                    {
                        if (m_cross)
                        {
                            cctv_vols_cross.push_back(CopyComTag(cross_box, cross_box+d2s, 
                                                                 tag.dstIndex, tag.srcIndex));
                        }

			const BoxList tilelist(cross_box, FabArrayBase::comm_tile_size);
                        for (auto const& tile : tilelist)
			{
			    cctv_tags.push_back(CopyComTag(tile, tile+d2s, 
							  tag.dstIndex, tag.srcIndex));
			}
		    }
		}
	    }
		
	    if (cctv_tags.empty()) {
                to_be_deleted.push_back(key);
            } else {
		Tags[key].swap(cctv_tags);
	    }

            if (!cctv_vols_cross.empty()) {
                cctv.swap(cctv_vols_cross);
            }
	}

        for (int key : to_be_deleted) {
            Vols.erase(key);
        }
    }
}

void
FabArrayBase::FB::define_epo (const FabArrayBase& fa)
{
    const int                  MyProc   = ParallelDescriptor::MyProc();
    const BoxArray&            ba       = fa.boxArray();
    const DistributionMapping& dm       = fa.DistributionMap();
    const Array<int>&          imap     = fa.IndexArray();

    // For local copy, all workers in the same team will have the identical copy of tags
    // so that they can share work.  But for remote communication, they are all different.
    
    const int nlocal = imap.size();
    const int ng = m_ngrow;
    const IndexType& typ = ba.ixType();
    std::vector< std::pair<int,Box> > isects;
    
    const std::vector<IntVect>& pshifts = m_period.shiftIntVect();
    
    auto& send_tags = *m_SndVols;

    Box pdomain = m_period.Domain();
    pdomain.convert(typ);
    
    for (int i = 0; i < nlocal; ++i)
    {
	const int ksnd = imap[i];
	Box bxsnd = amrex::grow(ba[ksnd],ng);
	bxsnd &= pdomain; // source must be inside the periodic domain.

	if (!bxsnd.ok()) continue;

	for (auto pit=pshifts.cbegin(); pit!=pshifts.cend(); ++pit)
	{
	    if (*pit != IntVect::TheZeroVector())
	    {
		ba.intersections(bxsnd+(*pit), isects, false, ng);
		
		for (int j = 0, M = isects.size(); j < M; ++j)
		{
		    const int krcv      = isects[j].first;
		    const Box& bx       = isects[j].second;
		    const int dst_owner = dm[krcv];
		    
		    if (ParallelDescriptor::sameTeam(dst_owner)) {
			continue;  // local copy will be dealt with later
		    } else if (MyProc == dm[ksnd]) {
			const BoxList& bl = amrex::boxDiff(bx, pdomain);
			for (BoxList::const_iterator lit = bl.begin(); lit != bl.end(); ++lit) {
			    send_tags[dst_owner].push_back(CopyComTag(*lit, (*lit)-(*pit), krcv, ksnd));
			}
		    }
		}
	    }
	}
    }

    auto& recv_tags = *m_RcvVols;

    BaseFab<int> localtouch, remotetouch;
    bool check_local = false, check_remote = false;
#ifdef _OPENMP
    if (omp_get_max_threads() > 1) {
	check_local = true;
	check_remote = true;
    }
#endif

    if (ParallelDescriptor::TeamSize() > 1) {
	check_local = true;
    }

    for (int i = 0; i < nlocal; ++i)
    {
	const int   krcv = imap[i];
	const Box& vbx   = ba[krcv];
	const Box& bxrcv = amrex::grow(vbx, ng);
	
	if (pdomain.contains(bxrcv)) continue;

	if (check_local) {
	    localtouch.resize(bxrcv);
	    localtouch.setVal(0);
	}
	
	if (check_remote) {
	    remotetouch.resize(bxrcv);
	    remotetouch.setVal(0);
	}
	
	for (std::vector<IntVect>::const_iterator pit=pshifts.begin(); pit!=pshifts.end(); ++pit)
	{
	    if (*pit != IntVect::TheZeroVector())
	    {
		ba.intersections(bxrcv+(*pit), isects, false, ng);

		for (int j = 0, M = isects.size(); j < M; ++j)
		{
		    const int ksnd      = isects[j].first;
		    const Box& dst_bx   = isects[j].second - *pit;
		    const int src_owner = dm[ksnd];
		    
		    const BoxList& bl = amrex::boxDiff(dst_bx, pdomain);

		    for (BoxList::const_iterator lit = bl.begin(); lit != bl.end(); ++lit)
		    {
			Box sbx = (*lit) + (*pit);
			sbx &= pdomain; // source must be inside the periodic domain.
			
			if (sbx.ok()) {
			    Box dbx = sbx - (*pit);
			    if (ParallelDescriptor::sameTeam(src_owner)) { // local copy
				const BoxList tilelist(dbx, FabArrayBase::comm_tile_size);
				for (BoxList::const_iterator
					 it_tile  = tilelist.begin(),
					 End_tile = tilelist.end();   it_tile != End_tile; ++it_tile)
				{
				    m_LocTags->push_back(CopyComTag(*it_tile, (*it_tile)+(*pit), krcv, ksnd));
				}
				if (check_local) {
				    localtouch.plus(1, dbx);
				}
			    } else if (MyProc == dm[krcv]) {
				recv_tags[src_owner].push_back(CopyComTag(dbx, sbx, krcv, ksnd));
				if (check_remote) {
				    remotetouch.plus(1, dbx);
				}
			    }
			}
		    }
		}
	    }
	}

	if (check_local) {  
	    // safe if a cell is touched no more than once 
	    // keep checking thread safety if it is safe so far
	    check_local = m_threadsafe_loc = localtouch.max() <= 1;
	}

	if (check_remote) {
	    check_remote = m_threadsafe_rcv = remotetouch.max() <= 1;
	}
    }

    for (int ipass = 0; ipass < 2; ++ipass) // pass 0: send; pass 1: recv
    {
	CopyComTag::MapOfCopyComTagContainers & Tags = (ipass == 0) ? *m_SndTags : *m_RcvTags;
	CopyComTag::MapOfCopyComTagContainers & Vols = (ipass == 0) ? *m_SndVols : *m_RcvVols;

        for (auto& kv : Vols)
	{
            const int key = kv.first;
	    std::vector<CopyComTag>& cctv = kv.second;
		
	    // We need to fix the order so that the send and recv processes match.
	    std::sort(cctv.begin(), cctv.end());
		
	    std::vector<CopyComTag> cctv_tags;
	    cctv_tags.reserve(cctv.size());

            for (auto const& tag : cctv)
            {
		const Box& bx = tag.dbox;
		const IntVect& d2s = tag.sbox.smallEnd() - tag.dbox.smallEnd();
		
		const BoxList tilelist(bx, FabArrayBase::comm_tile_size);
                for (auto const& tile : tilelist)
                {
		    cctv_tags.push_back(CopyComTag(tile, tile+d2s, 
                                                  tag.dstIndex, tag.srcIndex));
		}
	    }

            Tags[key].swap(cctv_tags);
	}
    }
}

FabArrayBase::FB::~FB ()
{
    delete m_LocTags;
    delete m_SndTags;
    delete m_RcvTags;
    delete m_SndVols;
    delete m_RcvVols;
}

void
FabArrayBase::flushFB (bool no_assertion) const
{
    BL_ASSERT(no_assertion || getBDKey() == m_bdkey);
    std::pair<FBCacheIter,FBCacheIter> er_it = m_TheFBCache.equal_range(m_bdkey);
    for (FBCacheIter it = er_it.first; it != er_it.second; ++it)
    {
#ifdef BL_MEM_PROFILING
	m_FBC_stats.bytes -= it->second->bytes();
#endif
	m_FBC_stats.recordErase(it->second->m_nuse);
	delete it->second;
    }
    m_TheFBCache.erase(er_it.first, er_it.second);
}

void
FabArrayBase::flushFBCache ()
{
    for (FBCacheIter it = m_TheFBCache.begin(); it != m_TheFBCache.end(); ++it)
    {
	m_FBC_stats.recordErase(it->second->m_nuse);
	delete it->second;
    }
    m_TheFBCache.clear();
#ifdef BL_MEM_PROFILING
    m_FBC_stats.bytes = 0L;
#endif
}

const FabArrayBase::FB&
FabArrayBase::getFB (const Periodicity& period, bool cross, bool enforce_periodicity_only) const
{
    BL_PROFILE("FabArrayBase::getFB()");

    BL_ASSERT(getBDKey() == m_bdkey);
    std::pair<FBCacheIter,FBCacheIter> er_it = m_TheFBCache.equal_range(m_bdkey);
    for (FBCacheIter it = er_it.first; it != er_it.second; ++it)
    {
	if (it->second->m_typ        == boxArray().ixType()      &&
            it->second->m_crse_ratio == boxArray().crseRatio()   &&
	    it->second->m_ngrow      == nGrow()                  &&
	    it->second->m_cross      == cross                    &&
	    it->second->m_epo        == enforce_periodicity_only &&
	    it->second->m_period     == period              )
	{
	    ++(it->second->m_nuse);
	    m_FBC_stats.recordUse();
	    return *(it->second);
	}
    }

    // Have to build a new one
    FB* new_fb = new FB(*this, cross, period, enforce_periodicity_only);

#ifdef BL_PROFILE
    m_FBC_stats.bytes += new_fb->bytes();
    m_FBC_stats.bytes_hwm = std::max(m_FBC_stats.bytes_hwm, m_FBC_stats.bytes);
#endif

    new_fb->m_nuse = 1;
    m_FBC_stats.recordBuild();
    m_FBC_stats.recordUse();

    m_TheFBCache.insert(er_it.second, FBCache::value_type(m_bdkey,new_fb));

    return *new_fb;
}

FabArrayBase::FPinfo::FPinfo (const FabArrayBase& srcfa,
			      const FabArrayBase& dstfa,
			      const Box&          dstdomain,
			      int                 dstng,
			      const BoxConverter& coarsener,
                              const Box&          cdomain)
    : m_srcbdk   (srcfa.getBDKey()),
      m_dstbdk   (dstfa.getBDKey()),
      m_dstdomain(dstdomain),
      m_dstng    (dstng),
      m_coarsener(coarsener.clone()),
      m_nuse     (0)
{ 
    BL_PROFILE("FPinfo::FPinfo()");

    const BoxArray& srcba = srcfa.boxArray();
    const BoxArray& dstba = dstfa.boxArray();
    BL_ASSERT(srcba.ixType() == dstba.ixType());

    const IndexType& boxtype = dstba.ixType();
    BL_ASSERT(boxtype == dstdomain.ixType());
     
    BL_ASSERT(dstng <= dstfa.nGrow());

    const DistributionMapping& dstdm = dstfa.DistributionMap();
    
    const int myproc = ParallelDescriptor::MyProc();

    BoxList bl(boxtype);
    Array<int> iprocs;

    for (int i = 0, N = dstba.size(); i < N; ++i)
    {
	Box bx = dstba[i];
	bx.grow(m_dstng);
	bx &= m_dstdomain;

	BoxList leftover = srcba.complementIn(bx);

	bool ismybox = (dstdm[i] == myproc);
	for (BoxList::const_iterator bli = leftover.begin(); bli != leftover.end(); ++bli)
	{
	    bl.push_back(m_coarsener->doit(*bli));
	    if (ismybox) {
		dst_boxes.push_back(*bli);
		dst_idxs.push_back(i);
	    }
	    iprocs.push_back(dstdm[i]);
	}
    }

    if (!iprocs.empty()) {
	ba_crse_patch.define(bl);
	dm_crse_patch.define(iprocs);
#ifdef AMREX_USE_EB
        EBLevel eblg(ba_crse_patch, dm_crse_patch, cdomain, 0);
        fact_crse_patch.reset(new EBFArrayBoxFactory(eblg));
#else
        fact_crse_patch.reset(new FArrayBoxFactory());
#endif
    }
}

FabArrayBase::FPinfo::~FPinfo ()
{
    delete m_coarsener;
}

long
FabArrayBase::FPinfo::bytes () const
{
    long cnt = sizeof(FabArrayBase::FPinfo);
    cnt += sizeof(Box) * (ba_crse_patch.capacity() + dst_boxes.capacity());
    cnt += sizeof(int) * (dm_crse_patch.capacity() + dst_idxs.capacity());
    return cnt;
}

const FabArrayBase::FPinfo&
FabArrayBase::TheFPinfo (const FabArrayBase& srcfa,
			 const FabArrayBase& dstfa,
			 const Box&          dstdomain,
			 int                 dstng,
			 const BoxConverter& coarsener,
                         const Box&          cdomain)
{
    BL_PROFILE("FabArrayBase::TheFPinfo()");

    const BDKey& srckey = srcfa.getBDKey();
    const BDKey& dstkey = dstfa.getBDKey();

    std::pair<FPinfoCacheIter,FPinfoCacheIter> er_it = m_TheFillPatchCache.equal_range(dstkey);

    for (FPinfoCacheIter it = er_it.first; it != er_it.second; ++it)
    {
	if (it->second->m_srcbdk    == srckey    &&
	    it->second->m_dstbdk    == dstkey    &&
	    it->second->m_dstdomain == dstdomain &&
	    it->second->m_dstng     == dstng     &&
	    it->second->m_dstdomain.ixType() == dstdomain.ixType() &&
	    it->second->m_coarsener->doit(it->second->m_dstdomain) == coarsener.doit(dstdomain))
	{
	    ++(it->second->m_nuse);
	    m_FPinfo_stats.recordUse();
	    return *(it->second);
	}
    }

    // Have to build a new one
    FPinfo* new_fpc = new FPinfo(srcfa, dstfa, dstdomain, dstng, coarsener, cdomain);

#ifdef BL_MEM_PROFILING
    m_FPinfo_stats.bytes += new_fpc->bytes();
    m_FPinfo_stats.bytes_hwm = std::max(m_FPinfo_stats.bytes_hwm, m_FPinfo_stats.bytes);
#endif
    
    new_fpc->m_nuse = 1;
    m_FPinfo_stats.recordBuild();
    m_FPinfo_stats.recordUse();

    m_TheFillPatchCache.insert(er_it.second, FPinfoCache::value_type(dstkey,new_fpc));
    if (srckey != dstkey)
	m_TheFillPatchCache.insert(          FPinfoCache::value_type(srckey,new_fpc));

    return *new_fpc;
}

void
FabArrayBase::flushFPinfo (bool no_assertion)
{
    BL_ASSERT(no_assertion || getBDKey() == m_bdkey);

    std::vector<FPinfoCacheIter> others;

    std::pair<FPinfoCacheIter,FPinfoCacheIter> er_it = m_TheFillPatchCache.equal_range(m_bdkey);

    for (FPinfoCacheIter it = er_it.first; it != er_it.second; ++it)
    {
	const BDKey& srckey = it->second->m_srcbdk;
	const BDKey& dstkey = it->second->m_dstbdk;

	BL_ASSERT((srckey==dstkey && srckey==m_bdkey) || 
		  (m_bdkey==srckey) || (m_bdkey==dstkey));

	if (srckey != dstkey) {
	    const BDKey& otherkey = (m_bdkey == srckey) ? dstkey : srckey;
	    std::pair<FPinfoCacheIter,FPinfoCacheIter> o_er_it = m_TheFillPatchCache.equal_range(otherkey);

	    for (FPinfoCacheIter oit = o_er_it.first; oit != o_er_it.second; ++oit)
	    {
		if (it->second == oit->second)
		    others.push_back(oit);
	    }
	} 

#ifdef BL_MEM_PROFILING
	m_FPinfo_stats.bytes -= it->second->bytes();
#endif
	m_FPinfo_stats.recordErase(it->second->m_nuse);
	delete it->second;
    }
    
    m_TheFillPatchCache.erase(er_it.first, er_it.second);

    for (std::vector<FPinfoCacheIter>::iterator it = others.begin(),
	     End = others.end(); it != End; ++it)
    {
	m_TheFillPatchCache.erase(*it);
    }
}

FabArrayBase::CFinfo::CFinfo (const FabArrayBase& finefa,
                              const Geometry&     finegm,
                              int                 ng,
                              bool                include_periodic,
                              bool                include_physbndry)
    : m_fine_bdk (finefa.getBDKey()),
      m_ng       (ng),
      m_include_periodic(include_periodic),
      m_include_physbndry(include_physbndry),
      m_nuse     (0)
{
    BL_PROFILE("CFinfo::CFinfo()");
    
    m_fine_domain = Domain(finegm, ng, include_periodic, include_physbndry);

    const BoxArray& fba = amrex::convert(finefa.boxArray(), IndexType::TheCellType());
    const DistributionMapping& fdm = finefa.DistributionMap();

    BoxList bl(fba.ixType());
    Array<int> iprocs;
    const int myproc = ParallelDescriptor::MyProc();

    for (int i = 0, N = fba.size(); i < N; ++i)
    {
        Box bx = fba[i];
        bx.grow(m_ng);
        bx &= m_fine_domain;

        const BoxList& noncovered = fba.complementIn(bx);
        for (const Box& b : noncovered) {
            bl.push_back(b);
            iprocs.push_back(fdm[i]);
            if (fdm[i] == myproc) {
                fine_grid_idx.push_back(i);
            }
        }
    }

    if (!iprocs.empty())
    {
        ba_cfb.define(bl);
        dm_cfb.define(iprocs);
    }
}

Box
FabArrayBase::CFinfo::Domain (const Geometry& geom, int ng,
                              bool include_periodic, bool include_physbndry)
{
    Box bx = geom.Domain();
    for (int idim = 0; idim < BL_SPACEDIM; ++idim) {
        if (Geometry::isPeriodic(idim)) {
            if (include_periodic) {
                bx.grow(idim, ng);
            }
        } else {
            if (include_physbndry) {
                bx.grow(idim, ng);
            }
        }
    }
    return bx;
}

long
FabArrayBase::CFinfo::bytes () const
{
    long cnt = sizeof(FabArrayBase::CFinfo);
    cnt += sizeof(Box) * ba_cfb.capacity();
    cnt += sizeof(int) * (dm_cfb.capacity() + fine_grid_idx.capacity());
    return cnt;
}

const FabArrayBase::CFinfo&
FabArrayBase::TheCFinfo (const FabArrayBase& finefa,
                         const Geometry&     finegm,
                         int                 ng,
                         bool                include_periodic,
                         bool                include_physbndry)
{
    BL_PROFILE("FabArrayBase::TheCFinfo()");

    const BDKey& key = finefa.getBDKey();
    auto er_it = m_TheCrseFineCache.equal_range(key);
    for (auto it = er_it.first; it != er_it.second; ++it)
    {
        if (it->second->m_fine_bdk    == key                        &&
            it->second->m_fine_domain == CFinfo::Domain(finegm, ng,
                                                        include_periodic,
                                                        include_physbndry) &&
            it->second->m_ng          == ng)
        {
            ++(it->second->m_nuse);
            m_CFinfo_stats.recordUse();
            return *(it->second);
        }
    }

    // Have to build a new one
    CFinfo* new_cfinfo = new CFinfo(finefa, finegm, ng, include_periodic, include_physbndry);

#ifdef BL_MEM_PROFILING
    m_CFinfo_stats.bytes += new_cfinfo->bytes();
    m_CFinfo_stats.bytes_hwm = std::max(m_CFinfo_stats.bytes_hwm, m_CFinfo_stats.bytes);
#endif

    new_cfinfo->m_nuse = 1;
    m_CFinfo_stats.recordBuild();
    m_CFinfo_stats.recordUse();

    m_TheCrseFineCache.insert(er_it.second, CFinfoCache::value_type(key,new_cfinfo));

    return *new_cfinfo;
}

void
FabArrayBase::flushCFinfo (bool no_assertion)
{
    BL_ASSERT(no_assertion || getBDKey() == m_bdkey);
    auto er_it = m_TheCrseFineCache.equal_range(m_bdkey);
    for (auto it = er_it.first; it != er_it.second; ++it)
    {
#ifdef BL_MEM_PROFILING
        m_CFinfo_stats.bytes -= it->second->bytes();
#endif
        m_CFinfo_stats.recordErase(it->second->m_nuse);
        delete it->second;
    }
    m_TheCrseFineCache.erase(er_it.first, er_it.second);
}

void
FabArrayBase::Finalize ()
{
    FabArrayBase::flushFBCache();
    FabArrayBase::flushCPCache();

    FabArrayBase::flushTileArrayCache();

    if (ParallelDescriptor::IOProcessor() && amrex::system::verbose) {
	m_FA_stats.print();
	m_TAC_stats.print();
	m_FBC_stats.print();
	m_CPC_stats.print();
	m_FPinfo_stats.print();
	m_CFinfo_stats.print();
    }

    initialized = false;
}

const FabArrayBase::TileArray* 
FabArrayBase::getTileArray (const IntVect& tilesize) const
{
    TileArray* p;

#ifdef _OPENMP
#pragma omp critical(gettilearray)
#endif
    {
        BL_ASSERT(getBDKey() == m_bdkey);

        const IntVect& crse_ratio = boxArray().crseRatio();
	p = &FabArrayBase::m_TheTileArrayCache[m_bdkey][std::pair<IntVect,IntVect>(tilesize,crse_ratio)];
	if (p->nuse == -1) {
	    buildTileArray(tilesize, *p);
	    p->nuse = 0;
	    m_TAC_stats.recordBuild();
#ifdef BL_MEM_PROFILING
	    m_TAC_stats.bytes += p->bytes();
	    m_TAC_stats.bytes_hwm = std::max(m_TAC_stats.bytes_hwm,
					     m_TAC_stats.bytes);
#endif
	}
#ifdef _OPENMP
#pragma omp master
#endif
	{
	    ++(p->nuse);
	    m_TAC_stats.recordUse();
        }
    }

    return p;
}

void
FabArrayBase::buildTileArray (const IntVect& tileSize, TileArray& ta) const
{
    // Note that we store Tiles always as cell-centered boxes, even if the boxarray is nodal.
    const int N = indexArray.size();

    if (tileSize == IntVect::TheZeroVector())
    {
	for (int i = 0; i < N; ++i)
	{
	    if (isOwner(i))
	    {
		const int K = indexArray[i]; 
		const Box& bx = boxarray.getCellCenteredBox(K);
		ta.indexMap.push_back(K);
		ta.localIndexMap.push_back(i);
		ta.localTileIndexMap.push_back(0);
		ta.numLocalTiles.push_back(1);
		ta.tileArray.push_back(bx);
	    }
	}
    }
    else
    {
	std::vector<int> local_idxs(N);
	std::iota(std::begin(local_idxs), std::end(local_idxs), 0);

#if defined(BL_USE_TEAM)
	const int nworkers = ParallelDescriptor::TeamSize();
	if (nworkers > 1) {
	    // reorder it so that each worker will be more likely to work on their own fabs
	    std::stable_sort(local_idxs.begin(), local_idxs.end(), [this](int i, int j) 
			     { return  this->distributionMap[this->indexArray[i]] 
				     < this->distributionMap[this->indexArray[j]]; });
	}
#endif	

	for (std::vector<int>::const_iterator it = local_idxs.begin(); it != local_idxs.end(); ++it)
	{
	    const int i = *it;         // local index 
	    const int K = indexArray[i]; // global index
	    const Box& bx = boxarray.getCellCenteredBox(K);

            //
            //  This must be consistent with ParticleContainer::getTileIndex function!!!
            //
	    
	    IntVect nt_in_fab, tsize, nleft;
	    int ntiles = 1;
	    for (int d=0; d<BL_SPACEDIM; d++) {
		int ncells = bx.length(d);
		nt_in_fab[d] = std::max(ncells/tileSize[d], 1);
		tsize    [d] = ncells/nt_in_fab[d];
		nleft    [d] = ncells - nt_in_fab[d]*tsize[d];
		ntiles *= nt_in_fab[d];
	    }
	    
	    IntVect small, big, ijk;  // note that the initial values are all zero.
	    ijk[0] = -1;
	    for (int t = 0; t < ntiles; ++t) {
		ta.indexMap.push_back(K);
		ta.localIndexMap.push_back(i);
		ta.localTileIndexMap.push_back(t);
		ta.numLocalTiles.push_back(ntiles);

		for (int d=0; d<BL_SPACEDIM; d++) {
		    if (ijk[d]<nt_in_fab[d]-1) {
			ijk[d]++;
			break;
		    } else {
			ijk[d] = 0;
		    }
		}
		
		for (int d=0; d<BL_SPACEDIM; d++) {
		    if (ijk[d] < nleft[d]) {
			small[d] = ijk[d]*(tsize[d]+1);
			big[d] = small[d] + tsize[d];
		    } else {
			small[d] = ijk[d]*tsize[d] + nleft[d];
			big[d] = small[d] + tsize[d] - 1;
		    }
		}
		
		Box tbx(small, big, IndexType::TheCellType());
		tbx.shift(bx.smallEnd());
		
		ta.tileArray.push_back(tbx);
	    }
	}
    }
}

void
FabArrayBase::flushTileArray (const IntVect& tileSize, bool no_assertion) const
{
    BL_ASSERT(no_assertion || getBDKey() == m_bdkey);

    TACache& tao = m_TheTileArrayCache;
    TACache::iterator tao_it = tao.find(m_bdkey);
    if(tao_it != tao.end()) 
    {
	if (tileSize == IntVect::TheZeroVector()) 
	{
	    for (TAMap::const_iterator tai_it = tao_it->second.begin();
		 tai_it != tao_it->second.end(); ++tai_it)
	    {
#ifdef BL_MEM_PROFILING
		m_TAC_stats.bytes -= tai_it->second.bytes();
#endif		
		m_TAC_stats.recordErase(tai_it->second.nuse);
	    }
	    tao.erase(tao_it);
	} 
	else 
	{
	    TAMap& tai = tao_it->second;
            const IntVect& crse_ratio = boxArray().crseRatio();
	    TAMap::iterator tai_it = tai.find(std::pair<IntVect,IntVect>(tileSize,crse_ratio));
	    if (tai_it != tai.end()) {
#ifdef BL_MEM_PROFILING
		m_TAC_stats.bytes -= tai_it->second.bytes();
#endif		
		m_TAC_stats.recordErase(tai_it->second.nuse);
		tai.erase(tai_it);
	    }
	}
    }
}

void
FabArrayBase::flushTileArrayCache ()
{
    for (TACache::const_iterator tao_it = m_TheTileArrayCache.begin();
	 tao_it != m_TheTileArrayCache.end(); ++tao_it)
    {
	for (TAMap::const_iterator tai_it = tao_it->second.begin();
	     tai_it != tao_it->second.end(); ++tai_it)
	{
	    m_TAC_stats.recordErase(tai_it->second.nuse);
	}
    }
    m_TheTileArrayCache.clear();
#ifdef BL_MEM_PROFILING
    m_TAC_stats.bytes = 0L;
#endif
}

void
FabArrayBase::clearThisBD (bool no_assertion)
{
    if ( ! boxarray.empty() ) 
    {
	BL_ASSERT(no_assertion || getBDKey() == m_bdkey);

	std::map<BDKey, int>::iterator cnt_it = m_BD_count.find(m_bdkey);
	if (cnt_it != m_BD_count.end()) 
	{
	    --(cnt_it->second);
	    if (cnt_it->second == 0) 
	    {
		m_BD_count.erase(cnt_it);
		
		// Since this is the last one built with these BoxArray 
		// and DistributionMapping, erase it from caches.
		flushTileArray(IntVect::TheZeroVector(), no_assertion);
		flushFPinfo(no_assertion);
		flushCFinfo(no_assertion);
		flushFB(no_assertion);
		flushCPC(no_assertion);
	    }
	}
    }
}

void
FabArrayBase::addThisBD ()
{
    m_bdkey = getBDKey();
    int cnt = ++(m_BD_count[m_bdkey]);
    if (cnt == 1) { // new one
	m_FA_stats.recordMaxNumBoxArrays(m_BD_count.size());
    } else {
	m_FA_stats.recordMaxNumBAUse(cnt);
    }
}

void
FabArrayBase::updateBDKey ()
{
    if (getBDKey() != m_bdkey) {
	clearThisBD(true);
	addThisBD();
    }
}


void
FabArrayBase::WaitForAsyncSends (int                 N_snds,
                                 Array<MPI_Request>& send_reqs,
                                 Array<char*>&       send_data,
                                 Array<MPI_Status>&  stats)
{
#ifdef BL_USE_MPI
    BL_ASSERT(N_snds > 0);

    stats.resize(N_snds);

    BL_ASSERT(send_reqs.size() == N_snds);
    BL_ASSERT(send_data.size() == N_snds);

    Array<int> indx;
    BL_COMM_PROFILE_WAITSOME(BLProfiler::Waitall, send_reqs, N_snds, indx, stats, false);

    BL_MPI_REQUIRE( MPI_Waitall(N_snds, send_reqs.dataPtr(), stats.dataPtr()) );

    BL_COMM_PROFILE_WAITSOME(BLProfiler::Waitall, send_reqs, N_snds, indx, stats, false);

    for (int i = 0; i < N_snds; i++) {
        if (send_data[i]) {
            amrex::The_Arena()->free(send_data[i]);
        }
    }
#endif /*BL_USE_MPI*/
}

#ifdef BL_USE_UPCXX
void
FabArrayBase::WaitForAsyncSends_PGAS (int                 N_snds,
                                      Array<char*>&       send_data,
                                      upcxx::event*       send_event,
                                      volatile int*       send_counter)
{
    BL_ASSERT(N_snds > 0);
    BL_ASSERT(send_data.size() == N_snds);
    int N_null = std::count(send_data.begin(), send_data.begin()+N_snds, nullptr);
    // Need to make sure all sends have been started
    while ((*send_counter) < N_snds-N_null) {
        upcxx::advance();
    }
    send_event->wait(); // wait for the sends
    for (int i = 0; i < N_snds; i++) {
        if (send_data[i]) {
            BLPgas::free(send_data[i]);
        }
    }
}
#endif

#ifdef BL_USE_MPI
bool
<<<<<<< HEAD
FabArrayBase::CheckRcvStats( Array<MPI_Status>& recv_stats,
=======
FabArrayBase::CheckRcvStats(Array<MPI_Status>& recv_stats,
>>>>>>> cfe29f84
			    const Array<int>& recv_size,
			    MPI_Datatype datatype, int tag)
{
    bool r = true;
    for (int i = 0, n = recv_size.size(); i < n; ++i) {
	if (recv_size[i] > 0) {
	    int count;

	    MPI_Get_count(&recv_stats[i], datatype, &count);

	    if (count != recv_size[i]) {
		r = false;
		amrex::AllPrint() << "ERROR: Proc. " << ParallelDescriptor::MyProc()
				  << " received " << count << " counts of data from Proc. "
				  << recv_stats[i].MPI_SOURCE
				  << " with tag " << recv_stats[i].MPI_TAG
				  << " error " << recv_stats[i].MPI_ERROR
				  << ", but the expected counts is " << recv_size[i]
                                  << " with tag " << tag << "\n";
	    }
	}
    }
    return r;
}
#endif

}<|MERGE_RESOLUTION|>--- conflicted
+++ resolved
@@ -1664,11 +1664,7 @@
 
 #ifdef BL_USE_MPI
 bool
-<<<<<<< HEAD
-FabArrayBase::CheckRcvStats( Array<MPI_Status>& recv_stats,
-=======
 FabArrayBase::CheckRcvStats(Array<MPI_Status>& recv_stats,
->>>>>>> cfe29f84
 			    const Array<int>& recv_size,
 			    MPI_Datatype datatype, int tag)
 {
