--- conflicted
+++ resolved
@@ -358,7 +358,6 @@
 
             FillBoundary_test();
 
-<<<<<<< HEAD
             if (Gpu::inLaunchRegion())
             {
                 LayoutData<Array<Vector<FabCopyTag<FAB> >,AMREX_SPACEDIM> >
@@ -454,8 +453,6 @@
             }
             else
             {
-=======
->>>>>>> 4aaf0d8f
 #ifdef _OPENMP
 #pragma omp parallel if (Gpu::notInLaunchRegion())
 #endif
