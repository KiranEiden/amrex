// TODO: need to work on read for upc++

#include <fstream>
#include <iostream>
#include <sstream>
#include <vector>
#include <deque>
#include <cerrno>

#include <AMReX_ccse-mpi.H>
#include <AMReX_Utility.H>
#include <AMReX_VisMF.H>
#include <AMReX_ParmParse.H>
#include <AMReX_NFiles.H>
#include <AMReX_FPC.H>

namespace amrex {

static const char *TheMultiFabHdrFileSuffix = "_H";
static const char *FabFileSuffix = "_D_";
static const char *TheFabOnDiskPrefix = "FabOnDisk:";

std::map<std::string, VisMF::PersistentIFStream> VisMF::persistentIFStreams;

int VisMF::verbose(0);
VisMF::Header::Version VisMF::currentVersion(VisMF::Header::Version_v1);
bool VisMF::groupSets(false);
bool VisMF::setBuf(true);
bool VisMF::useSingleRead(false);
bool VisMF::useSingleWrite(false);
bool VisMF::checkFilePositions(false);
bool VisMF::usePersistentIFStreams(false);
bool VisMF::useSynchronousReads(false);
bool VisMF::useDynamicSetSelection(true);
bool VisMF::allowSparseWrites(true);

long VisMF::ioBufferSize(VisMF::IO_Buffer_Size);


//
// Set these in Initialize().
//
int VisMF::nOutFiles(256);
int VisMF::nMFFileInStreams(4);

namespace
{
    bool initialized = false;
}

void
VisMF::Initialize ()
{
    BL_PROFILE("VisMF::Initialize");

    if(initialized) {
      return;
    }
    //
    // Use the same defaults as in Amr.cpp.
    //
    VisMF::SetNOutFiles(nOutFiles);

    VisMF::SetMFFileInStreams(nMFFileInStreams);

    amrex::ExecOnFinalize(VisMF::Finalize);

    ParmParse pp("vismf");
    pp.query("v",verbose);

    int headerVersion(currentVersion);
    pp.query("headerversion", headerVersion);
    if(headerVersion != currentVersion) {
      currentVersion = static_cast<VisMF::Header::Version> (headerVersion);
    }

    pp.query("groupsets", groupSets);
    pp.query("setbuf", setBuf);
    pp.query("usesingleread", useSingleRead);
    pp.query("usesinglewrite", useSingleWrite);
    pp.query("checkfilepositions", checkFilePositions);
    pp.query("usepersistentifstreams", usePersistentIFStreams);
    pp.query("usesynchronousreads", useSynchronousReads);
    pp.query("usedynamicsetselection", useDynamicSetSelection);
    pp.query("iobuffersize", ioBufferSize);
    pp.query("allowsparsewrites", allowSparseWrites);

    initialized = true;
}

void
VisMF::Finalize ()
{
    initialized = false;
}

void
VisMF::SetNOutFiles (int noutfiles)
{
    nOutFiles = std::max(1, std::min(ParallelDescriptor::NProcs(), noutfiles));
}

void
VisMF::SetMFFileInStreams (int nstreams)
{
    nMFFileInStreams = std::max(1, std::min(ParallelDescriptor::NProcs(), nstreams));
}

int
VisMF::GetNOutFiles()
{
    return nOutFiles;
}

std::ostream&
operator<< (std::ostream&           os,
            const VisMF::FabOnDisk& fod)
{
    os << TheFabOnDiskPrefix << ' ' << fod.m_name << ' ' << fod.m_head;

    if( ! os.good()) {
        amrex::Error("Write of VisMF::FabOnDisk failed");
    }

    return os;
}

std::istream&
operator>> (std::istream&     is,
            VisMF::FabOnDisk& fod)
{
    std::string str;
    is >> str;

    BL_ASSERT(str == TheFabOnDiskPrefix);

    is >> fod.m_name;
    is >> fod.m_head;

    if( ! is.good()) {
        amrex::Error("Read of VisMF::FabOnDisk failed");
    }

    return is;
}

std::ostream&
operator<< (std::ostream&                  os,
            const Vector<VisMF::FabOnDisk>& fa)
{
    long i(0), N(fa.size());

    os << N << '\n';

    for( ; i < N; ++i) {
        os << fa[i] << '\n';
    }

    if( ! os.good()) {
        amrex::Error("Write of Vector<VisMF::FabOnDisk> failed");
    }

    return os;
}

std::istream&
operator>> (std::istream&            is,
            Vector<VisMF::FabOnDisk>& fa)
{
    long i(0), N;

    is >> N;
    BL_ASSERT(N >= 0);

    fa.resize(N);

    for ( ; i < N; ++i) {
        is >> fa[i];
    }

    if( ! is.good()) {
        amrex::Error("Read of Vector<VisMF::FabOnDisk> failed");
    }

    return is;
}

static
std::ostream&
operator<< (std::ostream&               os,
            const Vector< Vector<Real> >& ar)
{
    long i(0), N(ar.size()), M = (N == 0) ? 0 : ar[0].size();

    os << N << ',' << M << '\n';

    for( ; i < N; ++i) {
        BL_ASSERT(ar[i].size() == M);

        for(long j(0); j < M; ++j) {
            os << ar[i][j] << ',';
        }
        os << '\n';
    }

    if( ! os.good()) {
        amrex::Error("Write of Vector<Vector<Real>> failed");
    }

    return os;
}

static
std::istream&
operator>> (std::istream&         is,
            Vector< Vector<Real> >& ar)
{
    char ch;
    long i(0), N, M;
#ifdef BL_USE_FLOAT
    double dtemp;
#endif

    is >> N >> ch >> M;

    if( N < 0 ) {
      amrex::Error("Expected a positive integer, N, got something else");
    }
    if( M < 0 ) {
      amrex::Error("Expected a positive integer, M, got something else");
    }
    if( ch != ',' ) {
      amrex::Error("Expected a ',' got something else");
    }

    ar.resize(N);
    
    for( ; i < N; ++i) {
        ar[i].resize(M);

        for(long j = 0; j < M; ++j) {
#ifdef BL_USE_FLOAT
            is >> dtemp >> ch;
            ar[i][j] = static_cast<Real>(dtemp);
#else
            is >> ar[i][j] >> ch;
#endif
	    if( ch != ',' ) {
	      amrex::Error("Expected a ',' got something else");
	    }
        }
    }

    if( ! is.good()) {
        amrex::Error("Read of Vector<Vector<Real>> failed");
    }

    return is;
}

std::ostream&
operator<< (std::ostream        &os,
            const VisMF::Header &hd)
{
    //
    // Up the precision for the Reals in m_min and m_max.
    // Force it to be written in scientific notation to match fParallel code.
    //
    std::ios::fmtflags oflags = os.flags();
    os.setf(std::ios::floatfield, std::ios::scientific);
    int oldPrec(os.precision(16));

    os << hd.m_vers     << '\n';
    os << int(hd.m_how) << '\n';
    os << hd.m_ncomp    << '\n';
    os << hd.m_ngrow    << '\n';

    hd.m_ba.writeOn(os); os << '\n';

    os << hd.m_fod      << '\n';

    if(hd.m_vers == VisMF::Header::Version_v1 ||
       hd.m_vers == VisMF::Header::NoFabHeaderMinMax_v1)
    {
      os << hd.m_min      << '\n';
      os << hd.m_max      << '\n';
    }

    if(hd.m_vers == VisMF::Header::NoFabHeaderFAMinMax_v1) {
      BL_ASSERT(hd.m_famin.size() == hd.m_ncomp);
      BL_ASSERT(hd.m_famin.size() == hd.m_famax.size());
      for(int i(0); i < hd.m_famin.size(); ++i) {
        os << hd.m_famin[i] << ',';
      }
      os << '\n';
      for(int i(0); i < hd.m_famax.size(); ++i) {
        os << hd.m_famax[i] << ',';
      }
      os << '\n';
    }

    if(hd.m_vers == VisMF::Header::NoFabHeader_v1       ||
       hd.m_vers == VisMF::Header::NoFabHeaderMinMax_v1 ||
       hd.m_vers == VisMF::Header::NoFabHeaderFAMinMax_v1)
    {
      if(FArrayBox::getFormat() == FABio::FAB_NATIVE) {
        os << FPC::NativeRealDescriptor() << '\n';
      } else if(FArrayBox::getFormat() == FABio::FAB_NATIVE_32) {
        os << FPC::Native32RealDescriptor() << '\n';
      } else if(FArrayBox::getFormat() == FABio::FAB_IEEE_32) {
        os << FPC::Ieee32NormalRealDescriptor() << '\n';
      }
    }

    os.flags(oflags);
    os.precision(oldPrec);

    if( ! os.good()) {
        amrex::Error("Write of VisMF::Header failed");
    }

    return os;
}

std::istream&
operator>> (std::istream  &is,
            VisMF::Header &hd)
{
    is >> hd.m_vers;
    BL_ASSERT(hd.m_vers != VisMF::Header::Undefined_v1);

    int how;
    is >> how;
    switch(how) {
      case VisMF::OneFilePerCPU:
        hd.m_how = VisMF::OneFilePerCPU;
      break;
      case VisMF::NFiles:
        hd.m_how = VisMF::NFiles;
      break;
      default:
        amrex::Error("Bad case in VisMF::Header.m_how switch");
    }

    is >> hd.m_ncomp;
    BL_ASSERT(hd.m_ncomp >= 0);

    is >> hd.m_ngrow;
    BL_ASSERT(hd.m_ngrow >= 0);

    hd.m_ba.readFrom(is);

    is >> hd.m_fod;
    BL_ASSERT(hd.m_ba.size() == hd.m_fod.size());

    if(hd.m_vers == VisMF::Header::Version_v1 ||
       hd.m_vers == VisMF::Header::NoFabHeaderMinMax_v1)
    {
      is >> hd.m_min;
      is >> hd.m_max;
      BL_ASSERT(hd.m_ba.size() == hd.m_min.size());
      BL_ASSERT(hd.m_ba.size() == hd.m_max.size());
    }

    if(hd.m_vers == VisMF::Header::NoFabHeaderFAMinMax_v1) {
      char ch;
      hd.m_famin.resize(hd.m_ncomp);
      hd.m_famax.resize(hd.m_ncomp);
      for(int i(0); i < hd.m_famin.size(); ++i) {
        is >> hd.m_famin[i] >> ch;
	if( ch != ',' ) {
	  amrex::Error("Expected a ',' when reading hd.m_famin");
	}
      }
      for(int i(0); i < hd.m_famax.size(); ++i) {
        is >> hd.m_famax[i] >> ch;
	if( ch != ',' ) {
	  amrex::Error("Expected a ',' when reading hd.m_famax");
	}
      }
    }
    if(hd.m_vers == VisMF::Header::NoFabHeader_v1       ||
       hd.m_vers == VisMF::Header::NoFabHeaderMinMax_v1 ||
       hd.m_vers == VisMF::Header::NoFabHeaderFAMinMax_v1)
    {
      is >> hd.m_writtenRD;
    }


    if( ! is.good()) {
        amrex::Error("Read of VisMF::Header failed");
    }

    return is;
}

VisMF::FabOnDisk::FabOnDisk () {}

VisMF::FabOnDisk::FabOnDisk (const std::string& name, long offset)
    :
    m_name(name),
    m_head(offset)
{}


VisMF::FabReadLink::FabReadLink()
    :
    rankToRead(-1),
    faIndex(-1),
    fileOffset(-1)
{ }

VisMF::FabReadLink::FabReadLink(int ranktoread, int faindex, long fileoffset,
                                const Box &b)
    :
    rankToRead(ranktoread),
    faIndex(faindex),
    fileOffset(fileoffset),
    box(b)
{ }

int
VisMF::nComp () const
{
    return m_hdr.m_ncomp;
}

int
VisMF::nGrow () const
{
    return m_hdr.m_ngrow;
}

int
VisMF::size () const
{
    return m_hdr.m_ba.size();
}

const BoxArray&
VisMF::boxArray () const
{
    return m_hdr.m_ba;
}

Real
VisMF::min (int fabIndex,
            int nc) const
{
    BL_ASSERT(0 <= fabIndex && fabIndex < m_hdr.m_ba.size());
    BL_ASSERT(0 <= nc && nc < m_hdr.m_ncomp);

    if(m_hdr.m_min.size() == 0) {  // ---- these were not in the header
      return std::numeric_limits<int>::max();
    }

    return m_hdr.m_min[fabIndex][nc];
}

Real
VisMF::min (int nc) const
{
    BL_ASSERT(0 <= nc && nc < m_hdr.m_ncomp);

    if(m_hdr.m_famin.size() == 0) {  // ---- these were not in the header
      return std::numeric_limits<int>::max();
    }

    return m_hdr.m_famin[nc];
}

Real
VisMF::max (int fabIndex,
            int nc) const
{
    BL_ASSERT(0 <= fabIndex && fabIndex < m_hdr.m_ba.size());
    BL_ASSERT(0 <= nc && nc < m_hdr.m_ncomp);

    if(m_hdr.m_max.size() == 0) {  // ---- these were not in the header
      return -std::numeric_limits<int>::max();
    }

    return m_hdr.m_max[fabIndex][nc];
}

Real
VisMF::max (int nc) const
{
    BL_ASSERT(0 <= nc && nc < m_hdr.m_ncomp);

    if(m_hdr.m_famax.size() == 0) {  // ---- these were not in the header
      return -std::numeric_limits<int>::max();
    }

    return m_hdr.m_famax[nc];
}

const FArrayBox&
VisMF::GetFab (int fabIndex,
               int ncomp) const
{
    if(m_pa[ncomp][fabIndex] == 0) {
        m_pa[ncomp][fabIndex] = VisMF::readFAB(fabIndex, m_fafabname, m_hdr, ncomp);
    }
    return *m_pa[ncomp][fabIndex];
}

void
VisMF::clear (int fabIndex,
              int compIndex)
{
    delete m_pa[compIndex][fabIndex];
    m_pa[compIndex][fabIndex] = 0;
}

long
VisMF::FileOffset (std::ostream& os)
{
    //
    // Set to the end of the file before doing the tellp().
    // This shouldn't be needed except for a bug we've found
    // on edison.  As long as it doesn't hurt anything we'll
    // go with it for now.  The reason it should be OK is that
    // all our open()s for writing in this file are in append
    // mode.  So tellp() should always be at the file end.
    //
    os.seekp(0, std::ios::end);

    return os.tellp();
}

FArrayBox*
VisMF::readFAB (int                idx,
                const std::string& mf_name)
{
    return VisMF::readFAB(idx, mf_name, m_hdr, -1);
}

FArrayBox*
VisMF::readFAB (int idx,
		int ncomp)
{
    return VisMF::readFAB(idx, m_fafabname, m_hdr, ncomp);
}

std::string
VisMF::BaseName (const std::string& filename)
{
    BL_ASSERT(filename[filename.length() - 1] != '/');

    if(const char *slash = strrchr(filename.c_str(), '/')) {
        //
        // Got at least one slash -- return the following tail.
        //
        return std::string(slash + 1);
    } else {
        //
        // No leading directory portion to name.
        //
        return filename;
    }
}

std::string
VisMF::DirName (const std::string& filename)
{
    BL_ASSERT(filename[filename.length() - 1] != '/');

    static const std::string TheNullString("");

    const char *str = filename.c_str();    

    if(const char *slash = strrchr(str, '/')) {
        //
        // Got at least one slash -- return the dirname including last slash.
        //
        int len((slash - str) + 1);

        char *buf = new char[len+1];

        strncpy(buf, str, len);

        buf[len] = 0;   // Stringify

        std::string dirname = buf;

        delete [] buf;

        return dirname;
    } else {
        //
        // No directory name here.
        //
        return TheNullString;
    }
}

VisMF::FabOnDisk
VisMF::Write (const FArrayBox&   fab,
              const std::string& filename,
              std::ostream&      os,
              long&              bytes)
{
    BL_PROFILE("VisMF::Write_fab");
    VisMF::FabOnDisk fab_on_disk(filename, VisMF::FileOffset(os));

    fab.writeOn(os);
    //
    // Add in the number of bytes in the FAB including the FAB header.
    //
    bytes += (VisMF::FileOffset(os) - fab_on_disk.m_head);

    return fab_on_disk;
}

//
// This does not build a valid header.
//

VisMF::Header::Header ()
    :
    m_vers(VisMF::Header::Undefined_v1)
{}

//
// The more-or-less complete header only exists at IOProcessor().
//

VisMF::Header::Header (const FabArray<FArrayBox>& mf,
                       VisMF::How      how,
		       Version version,
		       bool calcMinMax)
    :
    m_vers(version),
    m_how(how),
    m_ncomp(mf.nComp()),
    m_ngrow(mf.nGrow()),
    m_ba(mf.boxArray()),
    m_fod(m_ba.size())
{
    BL_PROFILE("VisMF::Header");

    if(version == NoFabHeader_v1) {
      m_min.clear();
      m_max.clear();
      m_famin.clear();
      m_famax.clear();
      return;
    }

    if(version == NoFabHeaderFAMinMax_v1) {
      // ---- calculate FabArray min max values only
      m_min.clear();
      m_max.clear();
      m_famin.resize(m_ncomp,  std::numeric_limits<Real>::max());
      m_famax.resize(m_ncomp, -std::numeric_limits<Real>::max());

      for(MFIter mfi(mf); mfi.isValid(); ++mfi) {
        const int idx = mfi.index();
        for(int i(0); i < m_ncomp; ++i) {
          m_famin[i] = std::min(m_famin[i], mf[mfi].min(m_ba[idx],i));
          m_famax[i] = std::max(m_famax[i], mf[mfi].max(m_ba[idx],i));
        }
      }
      ParallelDescriptor::ReduceRealMin(m_famin.dataPtr(), m_famin.size());
      ParallelDescriptor::ReduceRealMax(m_famax.dataPtr(), m_famax.size());

      return;
    }

    if(calcMinMax) {
      CalculateMinMax(mf);
    }
}


void
VisMF::Header::CalculateMinMax (const FabArray<FArrayBox>& mf,
                                int procToWrite)
{
    BL_PROFILE("VisMF::CalculateMinMax");

    m_min.resize(m_ba.size());
    m_max.resize(m_ba.size());

#ifdef BL_USE_MPI
    //
    // Calculate m_min and m_max on the CPU owning the fab.
    //
    for(MFIter mfi(mf); mfi.isValid(); ++mfi) {
        const int idx = mfi.index();

        m_min[idx].resize(m_ncomp);
        m_max[idx].resize(m_ncomp);

        BL_ASSERT(mf[mfi].box().contains(m_ba[idx]));

        for(long j(0); j < m_ncomp; ++j) {
            m_min[idx][j] = mf[mfi].min(m_ba[idx],j);
            m_max[idx][j] = mf[mfi].max(m_ba[idx],j);
        }
    }

    Vector<int> nmtags(ParallelDescriptor::NProcs(), 0);
    Vector<int> offset(ParallelDescriptor::NProcs(), 0);

    const Vector<int> &pmap = mf.DistributionMap().ProcessorMap();

    for(int i(0), N = mf.size(); i < N; ++i) {
        ++nmtags[pmap[i]];
    }

    for(int i(0), N(nmtags.size()); i < N; ++i) {
        //
        // Each Fab corresponds to 2*m_ncomp Reals.
        //
        nmtags[i] *= 2*m_ncomp;
    }

    for(int i(1), N(offset.size()); i < N; ++i) {
        offset[i] = offset[i-1] + nmtags[i-1];
    }

    Vector<Real> senddata(nmtags[ParallelDescriptor::MyProc()]);

    if(senddata.empty()) {
        //
        // Can't let senddata be empty as senddata.dataPtr() will fail.
        //
        senddata.resize(1);
    }

    int ioffset = 0;

    for(MFIter mfi(mf); mfi.isValid(); ++mfi) {
        const int idx = mfi.index();
        for(int i(0); i < m_ncomp; ++i) {
            senddata[ioffset+i]         = m_min[idx][i];
            senddata[ioffset+m_ncomp+i] = m_max[idx][i];
        }
        ioffset += 2*m_ncomp;
    }

    BL_ASSERT(ioffset == nmtags[ParallelDescriptor::MyProc()]);

    Vector<Real> recvdata(mf.size()*2*m_ncomp);

    BL_COMM_PROFILE(BLProfiler::Gatherv, recvdata.size() * sizeof(Real),
                    ParallelDescriptor::MyProc(), BLProfiler::BeforeCall());

    BL_MPI_REQUIRE( MPI_Gatherv(senddata.dataPtr(),
                                nmtags[ParallelDescriptor::MyProc()],
                                ParallelDescriptor::Mpi_typemap<Real>::type(),
                                recvdata.dataPtr(),
                                nmtags.dataPtr(),
                                offset.dataPtr(),
                                ParallelDescriptor::Mpi_typemap<Real>::type(),
                                procToWrite,
                                ParallelDescriptor::Communicator()) );

    BL_COMM_PROFILE(BLProfiler::Gatherv, recvdata.size() * sizeof(Real),
                    ParallelDescriptor::MyProc(), BLProfiler::AfterCall());

    if(ParallelDescriptor::MyProc() == procToWrite) {
        for(int i(0), N(mf.size()); i < N; ++i) {
            if(pmap[i] != procToWrite) {
                m_min[i].resize(m_ncomp);
                m_max[i].resize(m_ncomp);
            }
        }

        for(int j(0), N(mf.size()); j < N; ++j) {
            if(pmap[j] != procToWrite) {
                for(int k(0); k < m_ncomp; ++k) {
                    m_min[j][k] = recvdata[offset[pmap[j]]+k];
                    m_max[j][k] = recvdata[offset[pmap[j]]+k+m_ncomp];
                }

                offset[pmap[j]] += 2*m_ncomp;
            }
        }
    }
#else
    for(MFIter mfi(mf); mfi.isValid(); ++mfi) {
        const int idx = mfi.index();

        m_min[idx].resize(m_ncomp);
        m_max[idx].resize(m_ncomp);

        BL_ASSERT(mf[mfi].box().contains(m_ba[idx]));

        for(long j(0); j < m_ncomp; ++j) {
            m_min[idx][j] = mf[mfi].min(m_ba[idx],j);
            m_max[idx][j] = mf[mfi].max(m_ba[idx],j);
        }
    }
#endif /*BL_USE_MPI*/

#ifdef BL_FIXHEADERDENORMS
    if(ParallelDescriptor::MyProc() == procToWrite) {
        for(int i(0); i < m_min.size(); ++i) {
            for(int j(0); j < m_min[i].size(); ++j) {
                if(std::abs(m_min[i][j]) < 1.0e-300) {
                    m_min[i][j] = 0.0;
                }
            }
        }
        for(int i(0); i < m_max.size(); ++i) {
            for(int j(0); j < m_max[i].size(); ++j) {
                if(std::abs(m_max[i][j]) < 1.0e-300) {
                    m_max[i][j] = 0.0;
                }
            }
        }
    }
#endif

    // ---- calculate fabarray min max values
    m_famin.resize(m_ncomp);
    m_famax.resize(m_ncomp);
    for(int comp(0); comp < m_ncomp; ++comp) {
      m_famin[comp] =  std::numeric_limits<Real>::max();
      m_famax[comp] = -std::numeric_limits<Real>::max();
    }

    for(int ibox(0); ibox < m_min.size(); ++ibox) {
      for(int comp(0); comp < m_min[ibox].size(); ++comp) {
        m_famin[comp] = std::min(m_famin[comp], m_min[ibox][comp]);
      }
    }
    for(int ibox(0); ibox < m_max.size(); ++ibox) {
      for(int comp(0); comp < m_max[ibox].size(); ++comp) {
        m_famax[comp] = std::max(m_famax[comp], m_max[ibox][comp]);
      }
    }
}


long
VisMF::WriteHeader (const std::string &mf_name,
                    VisMF::Header     &hdr,
		    int                procToWrite)
{
    BL_PROFILE("VisMF::WriteHeader");
    long bytesWritten(0);

    if(ParallelDescriptor::MyProc() == procToWrite) {
        std::string MFHdrFileName(mf_name);

        MFHdrFileName += TheMultiFabHdrFileSuffix;

        VisMF::IO_Buffer io_buffer(ioBufferSize);

        std::ofstream MFHdrFile;

        MFHdrFile.rdbuf()->pubsetbuf(io_buffer.dataPtr(), io_buffer.size());

        MFHdrFile.open(MFHdrFileName.c_str(), std::ios::out | std::ios::trunc);

        if( ! MFHdrFile.good()) {
            amrex::FileOpenFailed(MFHdrFileName);
	}

        MFHdrFile << hdr;

        //
        // Add in the number of bytes written out in the Header.
        //
        bytesWritten += VisMF::FileOffset(MFHdrFile);

        MFHdrFile.flush();
        MFHdrFile.close();

	if(checkFilePositions) {
          std::stringstream hss;
	  hss << hdr;
	  if(hss.tellp() != bytesWritten) {
	    std::cerr << "**** tellp error: hss.tellp() != bytesWritten :  "
	              << hss.tellp() << "  " << bytesWritten << std::endl;
	  }
	}
	
    }
    return bytesWritten;
}


long
VisMF::Write (const FabArray<FArrayBox>&    mf,
              const std::string& mf_name,
              VisMF::How         how,
              bool               set_ghost)
{
    BL_PROFILE("VisMF::Write(FabArray)");
    BL_ASSERT(mf_name[mf_name.length() - 1] != '/');
    BL_ASSERT(currentVersion != VisMF::Header::Undefined_v1);

    // ---- add stream retry
    // ---- add stream buffer (to nfiles)
    RealDescriptor *whichRD;
    if(FArrayBox::getFormat() == FABio::FAB_NATIVE) {
      whichRD = FPC::NativeRealDescriptor().clone();
    } else if(FArrayBox::getFormat() == FABio::FAB_NATIVE_32) {
      whichRD = FPC::Native32RealDescriptor().clone();
    } else if(FArrayBox::getFormat() == FABio::FAB_IEEE_32) {
      whichRD = FPC::Ieee32NormalRealDescriptor().clone();
    }
    bool doConvert(*whichRD != FPC::NativeRealDescriptor());

    if(set_ghost) {
        FabArray<FArrayBox>* the_mf = const_cast<FabArray<FArrayBox>*>(&mf);

        for(MFIter mfi(*the_mf); mfi.isValid(); ++mfi) {
            const int idx(mfi.index());

            for(int j(0); j < mf.nComp(); ++j) {
                const Real valMin(mf[mfi].min(mf.box(idx), j));
                const Real valMax(mf[mfi].max(mf.box(idx), j));
                const Real val((valMin + valMax) / 2.0);

                the_mf->get(mfi).setComplement(val, mf.box(idx), j, 1);
            }
        }
    }

    // ---- check if mf has sparse data
    bool useSparseFPP(false);
    const Vector<int> &pmap = mf.DistributionMap().ProcessorMap();
    std::set<int> procsWithData;
    Vector<int> procsWithDataVector;
    for(int i(0); i < pmap.size(); ++i) {
      procsWithData.insert(pmap[i]);
    }
<<<<<<< HEAD
    if(procsWithData.size() < nOutFiles) {
=======
    if(allowSparseWrites && (procsWithData.size() < nOutFiles)) {
>>>>>>> 34c39800
      useSparseFPP = true;
      amrex::Print() << "SSSSSSSS:  in VisMF::Write:  useSparseFPP for:  " << mf_name << '\n';
      for(std::set<int>::iterator it = procsWithData.begin(); it != procsWithData.end(); ++it) {
        procsWithDataVector.push_back(*it);
      }
    }

    int coordinatorProc(ParallelDescriptor::IOProcessorNumber());
    long bytesWritten(0);
    bool calcMinMax(false);
    VisMF::Header hdr(mf, how, currentVersion, calcMinMax);

    std::string filePrefix(mf_name + FabFileSuffix);

    NFilesIter nfi(nOutFiles, filePrefix, groupSets, setBuf);

    bool oldHeader(currentVersion == VisMF::Header::Version_v1);

      if(useSparseFPP) {
        nfi.SetSparseFPP(procsWithDataVector);
      } else if(useDynamicSetSelection) {
        nfi.SetDynamic();
      }
      for( ; nfi.ReadyToWrite(); ++nfi) {
	  // ---- find the total number of bytes including fab headers if needed
          const FABio &fio = FArrayBox::getFABio();
          int whichRDBytes(whichRD->numBytes()), nFABs(0);
          long writeDataItems(0), writeDataSize(0);
          for(MFIter mfi(mf); mfi.isValid(); ++mfi) {
	    const FArrayBox &fab = mf[mfi];
	    if(oldHeader) {
	      std::stringstream hss;
	      fio.write_header(hss, fab, fab.nComp());
	      bytesWritten += hss.tellp();
	    }
	    bytesWritten += fab.box().numPts() * mf.nComp() * whichRDBytes;
	    ++nFABs;
	  }
	  char *allFabData(nullptr);
	  bool canCombineFABs(false);
	  if((nFABs > 1 || doConvert) && VisMF::useSingleWrite) {
	    allFabData = new(std::nothrow) char[bytesWritten];
	  }    // ---- else { no need to make a copy for one fab }
	  if(allFabData == nullptr) {
	    canCombineFABs = false;
	  } else {
	    canCombineFABs = true;
	  }

	  if(canCombineFABs) {
            long writePosition(0);
            for(MFIter mfi(mf); mfi.isValid(); ++mfi) {
              int hLength(0);
              const FArrayBox &fab = mf[mfi];
	      writeDataItems = fab.box().numPts() * mf.nComp();
	      writeDataSize = writeDataItems * whichRDBytes;
	      char *afPtr = allFabData + writePosition;
	      if(oldHeader) {
	        std::stringstream hss;
	        fio.write_header(hss, fab, fab.nComp());
	        hLength = hss.tellp();
	        memcpy(afPtr, hss.str().c_str(), hLength);  // ---- the fab header
	      }
	      if(doConvert) {
	        RealDescriptor::convertFromNativeFormat(static_cast<void *> (afPtr + hLength),
		                                        writeDataItems,
		                                        fab.dataPtr(), *whichRD);
	      } else {    // ---- copy from the fab
	        memcpy(afPtr + hLength, fab.dataPtr(), writeDataSize);
	      }
              writePosition += hLength + writeDataSize;
            }
            nfi.Stream().write(allFabData, bytesWritten);
            nfi.Stream().flush();
	    delete [] allFabData;

	  } else {    // ---- write fabs individually
            for(MFIter mfi(mf); mfi.isValid(); ++mfi) {
              int hLength(0);
              const FArrayBox &fab = mf[mfi];
	      writeDataItems = fab.box().numPts() * mf.nComp();
	      writeDataSize = writeDataItems * whichRDBytes;
	      if(oldHeader) {
	        std::stringstream hss;
	        fio.write_header(hss, fab, fab.nComp());
	        hLength = hss.tellp();
                nfi.Stream().write(hss.str().c_str(), hLength);    // ---- the fab header
                nfi.Stream().flush();
	      }
	      if(doConvert) {
	        char *cDataPtr = new char[writeDataSize];
	        RealDescriptor::convertFromNativeFormat(static_cast<void *> (cDataPtr),
		                                        writeDataItems,
		                                        fab.dataPtr(), *whichRD);
                nfi.Stream().write(cDataPtr, writeDataSize);
                nfi.Stream().flush();
	        delete [] cDataPtr;
	      } else {    // ---- copy from the fab
                nfi.Stream().write((char *) fab.dataPtr(), writeDataSize);
                nfi.Stream().flush();
	      }
            }
	  }
      }


    if(nfi.GetDynamic()) {
      coordinatorProc = nfi.CoordinatorProc();
    }

    if(currentVersion == VisMF::Header::Version_v1 ||
       currentVersion == VisMF::Header::NoFabHeaderMinMax_v1)
    {
      hdr.CalculateMinMax(mf, coordinatorProc);
    }

    VisMF::FindOffsets(mf, filePrefix, hdr, groupSets, currentVersion, nfi);

    bytesWritten += VisMF::WriteHeader(mf_name, hdr, coordinatorProc);

    delete whichRD;

    return bytesWritten;
}


void
VisMF::FindOffsets (const FabArray<FArrayBox> &mf,
		    const std::string &filePrefix,
                    VisMF::Header &hdr,
		    bool groupSets,
		    VisMF::Header::Version whichVersion,
		    NFilesIter &nfi)
{
    BL_PROFILE("VisMF::FindOffsets");

    const int myProc(ParallelDescriptor::MyProc());
    const int nProcs(ParallelDescriptor::NProcs());
    int coordinatorProc(ParallelDescriptor::IOProcessorNumber());
    if(nfi.GetDynamic()) {
      coordinatorProc = nfi.CoordinatorProc();
    }

    if(FArrayBox::getFormat() == FABio::FAB_ASCII ||
       FArrayBox::getFormat() == FABio::FAB_8BIT)
    {
#ifdef BL_USE_MPI
    Vector<int> nmtags(nProcs,0);
    Vector<int> offset(nProcs,0);

    const Vector<int> &pmap = mf.DistributionMap().ProcessorMap();

    for(int i(0), N(mf.size()); i < N; ++i) {
        ++nmtags[pmap[i]];
    }

    for(int i(1), N(offset.size()); i < N; ++i) {
        offset[i] = offset[i-1] + nmtags[i-1];
    }

    Vector<long> senddata(nmtags[myProc]);

    if(senddata.empty()) {
      // Can't let senddata be empty as senddata.dataPtr() will fail.
      senddata.resize(1);
    }

    int ioffset(0);

    for(MFIter mfi(mf); mfi.isValid(); ++mfi) {
      senddata[ioffset++] = hdr.m_fod[mfi.index()].m_head;
    }

    BL_ASSERT(ioffset == nmtags[myProc]);

    Vector<long> recvdata(mf.size());

    BL_COMM_PROFILE(BLProfiler::Gatherv, recvdata.size() * sizeof(long),
                    myProc, BLProfiler::BeforeCall());

    BL_MPI_REQUIRE( MPI_Gatherv(senddata.dataPtr(),
                                nmtags[myProc],
                                ParallelDescriptor::Mpi_typemap<long>::type(),
                                recvdata.dataPtr(),
                                nmtags.dataPtr(),
                                offset.dataPtr(),
                                ParallelDescriptor::Mpi_typemap<long>::type(),
                                coordinatorProc,
                                ParallelDescriptor::Communicator()) );

    BL_COMM_PROFILE(BLProfiler::Gatherv, recvdata.size() * sizeof(long),
                    myProc, BLProfiler::AfterCall());

    if(myProc == coordinatorProc) {
        Vector<int> cnt(nProcs,0);

        for(int j(0), N(mf.size()); j < N; ++j) {
            const int i(pmap[j]);
            hdr.m_fod[j].m_head = recvdata[offset[i]+cnt[i]];

            const std::string name(NFilesIter::FileName(nOutFiles, filePrefix, i, groupSets));

            hdr.m_fod[j].m_name = VisMF::BaseName(name);

            ++cnt[i];
        }
    }
#endif /*BL_USE_MPI*/


    } else {    // ---- calculate offsets

      RealDescriptor *whichRD;
      if(FArrayBox::getFormat() == FABio::FAB_NATIVE) {
        whichRD = FPC::NativeRealDescriptor().clone();
      } else if(FArrayBox::getFormat() == FABio::FAB_NATIVE_32) {
        whichRD = FPC::Native32RealDescriptor().clone();
      } else if(FArrayBox::getFormat() == FABio::FAB_IEEE_32) {
        whichRD = FPC::Ieee32NormalRealDescriptor().clone();
      }
      const FABio &fio = FArrayBox::getFABio();
      int whichRDBytes(whichRD->numBytes());
      int nComps(mf.nComp());

      if(myProc == coordinatorProc) {   // ---- calculate offsets
	const BoxArray &mfBA = mf.boxArray();
	const DistributionMapping &mfDM = mf.DistributionMap();
	Vector<long> fabHeaderBytes(mfBA.size(), 0);
	int nFiles(NFilesIter::ActualNFiles(nOutFiles));
	int whichFileNumber(-1);
	std::string whichFileName;
	Vector<long> currentOffset(nFiles, 0L);

        if(hdr.m_vers == VisMF::Header::Version_v1) {
	  // ---- find the length of the fab header instead of asking the file system
	  for(int i(0); i < mfBA.size(); ++i) {
            std::stringstream hss;
	    FArrayBox tempFab(mf.fabbox(i), nComps, false);  // ---- no alloc
            fio.write_header(hss, tempFab, tempFab.nComp());
	    fabHeaderBytes[i] = hss.tellp();
	  }
	}

	std::map<int, Vector<int> > rankBoxOrder;  // ---- [rank, boxarray index array]
	for(int i(0); i < mfBA.size(); ++i) {
	  rankBoxOrder[mfDM[i]].push_back(i);
	}

	Vector<int> fileNumbers;
        if(nfi.GetDynamic()) {
	  fileNumbers = nfi.FileNumbersWritten();
        } else {
	  fileNumbers.resize(nProcs);
	  for(int i(0); i < fileNumbers.size(); ++i) {
	    fileNumbers[i] = NFilesIter::FileNumber(nFiles, i, groupSets);
	  }
	}

	const Vector< Vector<int> > &fileNumbersWriteOrder = nfi.FileNumbersWriteOrder();

	for(int fn(0); fn < fileNumbersWriteOrder.size(); ++fn) {
	  for(int ri(0); ri < fileNumbersWriteOrder[fn].size(); ++ri) {
	    int rank(fileNumbersWriteOrder[fn][ri]);
	    std::map<int, Vector<int> >::iterator rboIter = rankBoxOrder.find(rank);
	    if(rboIter != rankBoxOrder.end()) {
	      Vector<int> &index = rboIter->second;
	      whichFileNumber = fileNumbers[rank];
	      whichFileName   = VisMF::BaseName(NFilesIter::FileName(whichFileNumber, filePrefix));

	      for(int i(0); i < index.size(); ++i) {
	        hdr.m_fod[index[i]].m_name = whichFileName;
	        hdr.m_fod[index[i]].m_head = currentOffset[whichFileNumber];
	        currentOffset[whichFileNumber] += mf.fabbox(index[i]).numPts() * nComps * whichRDBytes
	                                          + fabHeaderBytes[index[i]];
	      }
	    }
	  }
	}
      }
      delete whichRD;
    }
}


void
VisMF::RemoveFiles(const std::string &mf_name, bool verbose)
{
    if(ParallelDescriptor::IOProcessor()) {
      std::string MFHdrFileName(mf_name + TheMultiFabHdrFileSuffix);
      if(verbose) {
        std::cout << "---- removing:  " << MFHdrFileName << std::endl;
      }
      int retVal(std::remove(MFHdrFileName.c_str()));
      if(verbose) {
        if(retVal != 0) {
          std::cout << "---- error removing:  " << MFHdrFileName << "  errno = "
	            << strerror(errno) << std::endl;
        }
      }
      for(int ip(0); ip < nOutFiles; ++ip) {
        std::string fileName(NFilesIter::FileName(nOutFiles, mf_name + FabFileSuffix, ip, true));
        if(verbose) {
          std::cout << "---- removing:  " << fileName << std::endl;
	}
        int rv(std::remove(fileName.c_str()));
        if(verbose) {
          if(rv != 0) {
            std::cout << "---- error removing:  " << fileName << "  errno = "
	              << strerror(errno) << std::endl;
          }
	}
      }
    }
}


VisMF::VisMF (const std::string &fafab_name)
    :
    m_fafabname(fafab_name)
{
    std::string FullHdrFileName(m_fafabname);

    FullHdrFileName += TheMultiFabHdrFileSuffix;

    Vector<char> fileCharPtr;
    ParallelDescriptor::ReadAndBcastFile(FullHdrFileName, fileCharPtr);
    std::string fileCharPtrString(fileCharPtr.dataPtr());
    std::istringstream infs(fileCharPtrString, std::istringstream::in);

    infs >> m_hdr;

    m_pa.resize(m_hdr.m_ncomp);

    for(int n(0); n < m_pa.size(); ++n) {
        m_pa[n].resize(m_hdr.m_ba.size());

        for(int ii(0), N(m_pa[n].size()); ii < N; ++ii) {
            m_pa[n][ii] = 0;
        }
    }
}


VisMF::~VisMF ()
{
}


FArrayBox*
VisMF::readFAB (int                  idx,
                const std::string   &mf_name,
                const VisMF::Header &hdr,
		int                  whichComp)
{
    BL_PROFILE("VisMF::readFAB_idx");
    Box fab_box(hdr.m_ba[idx]);
    if(hdr.m_ngrow) {
        fab_box.grow(hdr.m_ngrow);
    }

    FArrayBox *fab = new FArrayBox(fab_box, whichComp == -1 ? hdr.m_ncomp : 1);

    std::string FullName(VisMF::DirName(mf_name));
    FullName += hdr.m_fod[idx].m_name;

    std::ifstream *infs = VisMF::OpenStream(FullName);
    infs->seekg(hdr.m_fod[idx].m_head, std::ios::beg);

    if(hdr.m_vers == Header::Version_v1) {
      if(whichComp == -1) {    // ---- read all components
        fab->readFrom(*infs);
      } else {
        fab->readFrom(*infs, whichComp);
      }
    } else {
      if(whichComp == -1) {    // ---- read all components
	if(hdr.m_writtenRD == FPC::NativeRealDescriptor()) {
          infs->read((char *) fab->dataPtr(), fab->nBytes());
	} else {
          long readDataItems(fab->box().numPts() * fab->nComp());
          RealDescriptor::convertToNativeFormat(fab->dataPtr(), readDataItems,
	                                        *infs, hdr.m_writtenRD);
	}

      } else {
        long bytesPerComp(fab->box().numPts() * hdr.m_writtenRD.numBytes());
        infs->seekg(bytesPerComp * whichComp, std::ios::cur);
	if(hdr.m_writtenRD == FPC::NativeRealDescriptor()) {
          infs->read((char *) fab->dataPtr(), bytesPerComp);
	} else {
          long readDataItems(fab->box().numPts());  // ---- one component only
          RealDescriptor::convertToNativeFormat(fab->dataPtr(), readDataItems,
	                                        *infs, hdr.m_writtenRD);
	}
      }
    }

    VisMF::CloseStream(FullName);

    return fab;
}


void
VisMF::readFAB (FabArray<FArrayBox> &mf,
		int                  idx,
                const std::string&   mf_name,
                const VisMF::Header& hdr)
{
    BL_PROFILE("VisMF::readFAB_mf");
    FArrayBox &fab = mf[idx];

    std::string FullName(VisMF::DirName(mf_name));
    FullName += hdr.m_fod[idx].m_name;

    std::ifstream *infs = VisMF::OpenStream(FullName);
    infs->seekg(hdr.m_fod[idx].m_head, std::ios::beg);

    if(NoFabHeader(hdr)) {
      if(hdr.m_writtenRD == FPC::NativeRealDescriptor()) {
        infs->read((char *) fab.dataPtr(), fab.nBytes());
      } else {
        long readDataItems(fab.box().numPts() * fab.nComp());
        RealDescriptor::convertToNativeFormat(fab.dataPtr(), readDataItems,
	                                      *infs, hdr.m_writtenRD);
      }
    } else {
      fab.readFrom(*infs);
    }

    VisMF::CloseStream(FullName);
}


void
VisMF::Read (FabArray<FArrayBox> &mf,
             const std::string   &mf_name,
	     const char *faHeader,
	     int coordinatorProc)
{
    BL_PROFILE("VisMF::Read()");

    VisMF::Header hdr;
    Real hEndTime, hStartTime, faCopyTime(0.0);
    Real startTime(ParallelDescriptor::second());
    static Real totalTime(0.0);
    int myProc(ParallelDescriptor::MyProc());
    int messTotal(0);

    if(verbose && myProc == coordinatorProc) {
      std::cout << myProc << "::VisMF::Read:  about to read:  " << mf_name << std::endl;
    }

    std::string FullHdrFileName(mf_name + TheMultiFabHdrFileSuffix);

    {
        hStartTime = ParallelDescriptor::second();
        std::string fileCharPtrString;
	if(faHeader == nullptr) {
          Vector<char> fileCharPtr;
          ParallelDescriptor::ReadAndBcastFile(FullHdrFileName, fileCharPtr);
          fileCharPtrString = fileCharPtr.dataPtr();
	} else {
          fileCharPtrString = faHeader;
	}
        std::istringstream infs(fileCharPtrString, std::istringstream::in);

        infs >> hdr;

        hEndTime = ParallelDescriptor::second();
    }

    if (mf.empty()) {
	DistributionMapping dm(hdr.m_ba);
	mf.define(hdr.m_ba, dm, hdr.m_ncomp, hdr.m_ngrow, MFInfo(), FArrayBoxFactory());
    } else {
	BL_ASSERT(amrex::match(hdr.m_ba,mf.boxArray()));
    }

#ifdef BL_USE_MPI

  // ---- This limits the number of concurrent readers per file.
  int nOpensPerFile(nMFFileInStreams);
  int nProcs(ParallelDescriptor::NProcs());
  bool noFabHeader(NoFabHeader(hdr));

  if(noFabHeader && useSynchronousReads) {

    // ---- This code is only for reading in file order
    bool doConvert(hdr.m_writtenRD != FPC::NativeRealDescriptor());

    // ---- Create an ordered map of which processors read which
    // ---- Fabs in each file
    
    std::map<std::string, Vector<FabReadLink> > FileReadChains;        // ---- [filename, chain]
    std::map<std::string, std::set<int> > readFileRanks;              // ---- [filename, ranks]

    int nBoxes(hdr.m_ba.size());
    for(int i(0); i < nBoxes; ++i) {   // ---- create the map
      int undefined(-1);
      std::string fname(hdr.m_fod[i].m_name);
      FileReadChains[fname].push_back(FabReadLink(undefined, undefined, hdr.m_fod[i].m_head, hdr.m_ba[i]));
    }

    std::map<std::string, Vector<FabReadLink> >::iterator frcIter;

    int indexFileOrder(0);
    int currentRank(0);
    FabArray<FArrayBox> fafabFileOrder;
    BoxArray baFileOrder(hdr.m_ba.size());

    Vector<int> ranksFileOrder(mf.DistributionMap().size(), -1);

    Vector<int> nRanksPerFile(FileReadChains.size());
    amrex::NItemsPerBin(nProcs, nRanksPerFile);
    int currentFileIndex(0);

    for(frcIter = FileReadChains.begin(); frcIter != FileReadChains.end(); ++frcIter) {
      const std::string &fileName = frcIter->first;
      Vector<FabReadLink> &frc = frcIter->second;
      // ---- sort by offset
      std::sort(frc.begin(), frc.end(), [] (const FabReadLink &a, const FabReadLink &b)
	                                      { return a.fileOffset < b.fileOffset; } );

      Vector<int> nBoxesPerRank(nRanksPerFile[currentFileIndex]);
      amrex::NItemsPerBin(frc.size(), nBoxesPerRank);
      int frcIndex(0);

      for(int nbpr(0); nbpr < nBoxesPerRank.size(); ++nbpr) {
        for(int nb(0); nb < nBoxesPerRank[nbpr]; ++nb) {

	  baFileOrder.set(indexFileOrder, frc[frcIndex].box);
	  ranksFileOrder[indexFileOrder] = currentRank;
	  frc[frcIndex].rankToRead = currentRank;
	  frc[frcIndex].faIndex    = indexFileOrder;
	  readFileRanks[fileName].insert(currentRank);

	  ++frcIndex;
	  ++indexFileOrder;
        }
        ++currentRank;
        currentRank = std::min(currentRank, nProcs - 1);
      }
      ++currentFileIndex;
    }

    DistributionMapping dmFileOrder(ranksFileOrder);

    bool inFileOrder(mf.DistributionMap() == dmFileOrder && mf.boxArray() == baFileOrder);
    if(inFileOrder) {
      if(myProc == coordinatorProc && verbose) {
        std::cout << "VisMF::Read:  inFileOrder" << std::endl;
      }
    } else {
      if(myProc == coordinatorProc && verbose) {
        std::cout << "VisMF::Read:  not inFileOrder" << std::endl;
      }
      // ---- make a temporary fabarray in file order
      fafabFileOrder.define(baFileOrder, dmFileOrder, hdr.m_ncomp, hdr.m_ngrow, MFInfo(), mf.Factory());
    }

    FabArray<FArrayBox> &whichFA = inFileOrder ? mf : fafabFileOrder;

    // ---- check that a rank only needs to read one file
    std::map<std::string, std::set<int> >::iterator rfrIter;
    std::set<int>::iterator setIter;

    for(rfrIter = readFileRanks.begin(); rfrIter != readFileRanks.end(); ++rfrIter) {
      std::set<int> &rfrSplitSet = rfrIter->second;
      if(rfrSplitSet.size() == 0) {
        continue;
      }
      // ---- split the set into nstreams sets
      int ssSize(rfrSplitSet.size());
      int nStreams(std::min(ssSize, nOpensPerFile));
      int ranksPerStream(ssSize / nStreams); // ---- plus some remainder... 
      Vector<std::set<int> > streamSets(nStreams);
      int sIndex(0), sCount(0);
      for(setIter = rfrSplitSet.begin(); setIter != rfrSplitSet.end(); ++setIter) {
        streamSets[sIndex].insert(*setIter);
	if(++sCount >= ranksPerStream) {
	  sCount = 0;
	  ++sIndex;
	  sIndex = std::min<int>(sIndex, streamSets.size() - 1);
	}
      }

      for(int iSet(0); iSet < streamSets.size(); ++iSet) {
        Vector<int> readRanks;
        std::set<int> &rfrSet = streamSets[iSet];
        for(setIter = rfrSet.begin(); setIter != rfrSet.end(); ++setIter) {
          readRanks.push_back(*setIter);
        }

        if(rfrSet.find(myProc) != rfrSet.end()) {  // ---- myProc needs to read this file
          const std::string &fileName = rfrIter->first;
	  std::string fullFileName(VisMF::DirName(mf_name) + fileName);
	  frcIter = FileReadChains.find(fileName);
	  BL_ASSERT(frcIter != FileReadChains.end());
          Vector<FabReadLink> &frc = frcIter->second;
          for(NFilesIter nfi(fullFileName, readRanks); nfi.ReadyToRead(); ++nfi) {

	      // ---- confirm the data is contiguous in the stream
	      long firstOffset(-1);
	      for(int i(0); i < frc.size(); ++i) {
	        if(myProc == frc[i].rankToRead) {
		  firstOffset = frc[i].fileOffset;
		  break;
		}
	      }

	      bool dataIsContiguous(true);
	      long currentOffset(firstOffset), bytesToRead(0);
	      int nFABs(0);

	      for(int i(0); i < frc.size(); ++i) {
	        if(myProc == frc[i].rankToRead) {
	          if(currentOffset != frc[i].fileOffset) {
                    dataIsContiguous = false;
	          } else {
	            FArrayBox &fab = whichFA[frc[i].faIndex];
		    long fabBytesToRead(fab.box().numPts() * fab.nComp() * hdr.m_writtenRD.numBytes());
                    currentOffset += fabBytesToRead;
                    bytesToRead   += fabBytesToRead;
		    ++nFABs;
		  }
	        }
	      }
	      char *allFabData;
	      bool canCombineFABs(false);
	      if(nFABs > 1 && dataIsContiguous && VisMF::useSingleRead) {
	        allFabData = new(std::nothrow) char[bytesToRead];
		if(allFabData == nullptr) {
		  canCombineFABs = false;
		} else {
		  canCombineFABs = true;
		}
	      }
	      if(canCombineFABs) {
                nfi.Stream().seekp(firstOffset, std::ios::beg);
                nfi.Stream().read(allFabData, bytesToRead);

		currentOffset = 0;  // ---- this is now relative to allFabData

	        for(int i(0); i < frc.size(); ++i) {
	          if(myProc == frc[i].rankToRead) {
		    char *afPtr = allFabData + currentOffset;
	            FArrayBox &fab = whichFA[frc[i].faIndex];
		    long readDataItems(fab.box().numPts() * fab.nComp());
		    if(doConvert) {
		      RealDescriptor::convertToNativeFormat(fab.dataPtr(), readDataItems,
		                                            afPtr, hdr.m_writtenRD);
		    } else {
                      memcpy(fab.dataPtr(), afPtr, fab.nBytes());
		    }
                    currentOffset += readDataItems * hdr.m_writtenRD.numBytes();
	          }
	        }
		delete [] allFabData;

	      } else {          // ---- cannot use one read
	        for(int i(0); i < frc.size(); ++i) {
	          if(myProc == frc[i].rankToRead) {
	            if(nfi.SeekPos() != frc[i].fileOffset) {
                      nfi.Stream().seekp(frc[i].fileOffset, std::ios::beg);
	            }
	            FArrayBox &fab = whichFA[frc[i].faIndex];
		    long readDataItems(fab.box().numPts() * fab.nComp());
		    if(doConvert) {
		      RealDescriptor::convertToNativeFormat(fab.dataPtr(), readDataItems,
		                                            nfi.Stream(), hdr.m_writtenRD);
		    } else {
                      nfi.Stream().read((char *) fab.dataPtr(), fab.nBytes());
		    }
	          }
	        }
	      }

          }    // ---- end NFilesIter
        }

      }
    }

    if( ! inFileOrder) {
      faCopyTime = ParallelDescriptor::second();
      mf.copy(fafabFileOrder);
      faCopyTime = ParallelDescriptor::second() - faCopyTime;
    }

  } else {    // ---- (noFabHeader && useSynchronousReads) == false

    int nReqs(0), ioProcNum(coordinatorProc);
    int nBoxes(hdr.m_ba.size());
    int totalIOReqs(nBoxes), nFiles(-1);
    std::vector<int> iDone(2);
    const int iDoneIndex(0), iDoneCount(1);
    std::set<int> busyProcs;  // [whichProc]
    std::map<std::string, int> fileNames;  // <filename, allreadsindex>
    std::multiset<int> availableFiles;  // [whichFile]  supports multiple reads/file
    int allReadsIndex(0);
    ParallelDescriptor::Message rmess;
    Vector<std::map<int,std::map<long,int> > > allReads; // [file]<proc,<seek,index>>


    for(int i(0); i < nBoxes; ++i) {   // count the files
      int whichProc(mf.DistributionMap()[i]);
      if(whichProc == myProc) {
        ++nReqs;
      }
      if(myProc == coordinatorProc) {
        std::string fname(hdr.m_fod[i].m_name);
	if(fileNames.insert(std::pair<std::string,int>(fname,allReadsIndex)).second)
	{
	  ++allReadsIndex;
	}
      }
    }

    if(myProc == coordinatorProc) {    // fill availableFiles
      nFiles = fileNames.size();
      for(int i(0); i < nFiles; ++i) {
        for(int nOpens(0); nOpens < nOpensPerFile; ++nOpens) {
          availableFiles.insert(i);
        }
      }
      allReads.resize(nFiles);
      int whichProc;
      long iSeekPos;
      std::map<std::string, int>::iterator fileNamesIter;
      for(int i(0); i < nBoxes; ++i) {   // fill allReads maps
        whichProc = mf.DistributionMap()[i];
        iSeekPos = hdr.m_fod[i].m_head;
        std::string fname(hdr.m_fod[i].m_name);
	fileNamesIter = fileNames.find(fname);
	if(fileNamesIter != fileNames.end()) {
	  int findex(fileNames.find(fname)->second);
	  allReads[findex][whichProc].insert(std::pair<long, int>(iSeekPos, i));
	} else {
	  std::cout << "**** Error:  filename not found = " << fname << std::endl;
	  amrex::Abort("**** Error in VisMF::Read");
	}
      }
    }

    int readTag(ParallelDescriptor::SeqNum());
    int doneTag(ParallelDescriptor::SeqNum());

    if(myProc == coordinatorProc) {  // manage the file locks
      int reqsPending(0), iopFileIndex;
      std::deque<int> iopReads;
      MPI_Status status;
      int doneFlag;
      while(totalIOReqs > 0) {
	std::vector<int> vReads;
        std::multiset<int>::iterator aFilesIter;
        aFilesIter = availableFiles.begin();
        while(aFilesIter != availableFiles.end()) {  // handle available files
	  int arIndex(*aFilesIter);
	  if(allReads[arIndex].empty()) {
            availableFiles.erase(arIndex);
            aFilesIter = availableFiles.begin();
	    continue;
	  }
          std::map<int,std::map<long,int> >::iterator whichRead;
	  for(whichRead = allReads[arIndex].begin();
	      whichRead != allReads[arIndex].end(); ++whichRead)
	  {
	    int tryProc(whichRead->first);
	    if(busyProcs.find(tryProc) == busyProcs.end()) {  // tryProc not busy
	      busyProcs.insert(tryProc);
	      int nReads(whichRead->second.size());
	      int ir(0);
	      vReads.resize(nReads);
              std::map<long,int>::iterator imiter;
	      for(imiter = whichRead->second.begin();
	          imiter != whichRead->second.end(); ++imiter)
	      {
	        vReads[ir] = imiter->second;  // the mfindex
		++ir;
	      }
	      if(tryProc == ioProcNum) {
		iopFileIndex = arIndex;
		for(int irr(0); irr < nReads; ++irr) {
	          iopReads.push_back(vReads[irr]);
		}
	      } else {
	        ParallelDescriptor::Send(vReads, tryProc, readTag);
		++messTotal;
		++reqsPending;
	      }
              availableFiles.erase(aFilesIter);
              aFilesIter = availableFiles.begin();
	      break;
	    }
	  }
	  if(whichRead == allReads[arIndex].end()) {
	    ++aFilesIter;
	  } else {
	    allReads[arIndex].erase(whichRead);
	  }
        }  // end while(aFilesIter...)

	while( ! iopReads.empty()) {
	  int index(iopReads.front());
	  VisMF::readFAB(mf,index, mf_name, hdr);
	  --totalIOReqs;
	  iopReads.pop_front();
	  if(iopReads.empty()) {
	    availableFiles.insert(iopFileIndex);
	    busyProcs.erase(ioProcNum);
	  }
	  ParallelDescriptor::IProbe(MPI_ANY_SOURCE, doneTag, doneFlag, status);
	  if(doneFlag) {
	    break;
	  }
	}

	if(reqsPending > 0) {
          rmess = ParallelDescriptor::Recv(iDone, MPI_ANY_SOURCE, doneTag);

	  int index(iDone[iDoneIndex]);
	  int procDone(rmess.pid());
	  totalIOReqs -= iDone[iDoneCount];
	  --reqsPending;
	  busyProcs.erase(procDone);
          std::string fname(hdr.m_fod[index].m_name);
	  int fileIndex(fileNames.find(fname)->second);
	  availableFiles.insert(fileIndex);
	}

      }  // end while(totalIOReqs...)

    } else {  /// all other procs
      std::vector<int> recReads(nReqs, -1);
      while(nReqs > 0) {
        rmess = ParallelDescriptor::Recv(recReads, ioProcNum, readTag);
        for(int ir(0); ir < static_cast<int>(rmess.count()); ++ir) {
	  int mfIndex(recReads[ir]);
	  VisMF::readFAB(mf,mfIndex, mf_name, hdr);
	}
        nReqs -= rmess.count();
	iDone[iDoneIndex] = recReads[0];
	iDone[iDoneCount] = rmess.count();
        ParallelDescriptor::Send(iDone, ioProcNum, doneTag);
      }
    }

  }

#else
    for(MFIter mfi(mf); mfi.isValid(); ++mfi) {
      VisMF::readFAB(mf,mfi.index(), mf_name, hdr);
    }
#endif

    if(VisMF::GetUsePersistentIFStreams()) {
      for(int idx(0); idx < hdr.m_fod.size(); ++idx) {
        std::string FullName(VisMF::DirName(mf_name));
        FullName += hdr.m_fod[idx].m_name;
        VisMF::DeleteStream(FullName);
      }
    }

    if(myProc == coordinatorProc && verbose) {
      Real mfReadTime = ParallelDescriptor::second() - startTime;
      totalTime += mfReadTime;
      std::cout << "FARead ::  nBoxes = " << hdr.m_ba.size()
                << "  nMessages = " << messTotal << '\n';
      std::cout << "FARead ::  hTime = " << (hEndTime - hStartTime) << '\n';
      std::cout << "FARead ::  faCopyTime = " << faCopyTime << '\n';
      std::cout << "FARead ::  mfReadTime = " << mfReadTime
                << "  totalTime = " << totalTime << std::endl;
    }

    BL_ASSERT(mf.ok());
}


bool
VisMF::Exist (const std::string& mf_name)
{
    std::string FullHdrFileName(mf_name + TheMultiFabHdrFileSuffix);
    int exist;
    if (ParallelDescriptor::IOProcessor()) {
        std::ifstream iss;
        iss.open(FullHdrFileName.c_str(), std::ios::in);
        exist = iss.good();
    }
    ParallelDescriptor::Bcast(&exist, 1, ParallelDescriptor::IOProcessorNumber());
    return exist;
}

void
VisMF::ReadFAHeader (const std::string &fafabName,
	             Vector<char> &faHeader)
{
    BL_PROFILE("VisMF::ReadFAHeader()");

    std::string FullHdrFileName(fafabName + TheMultiFabHdrFileSuffix);
    ParallelDescriptor::ReadAndBcastFile(FullHdrFileName, faHeader);
}


bool
VisMF::Check (const std::string& mf_name)
{
  BL_PROFILE("VisMF::Check()");

  int isOk(true);  // ---- int to broadcast
  int v1(true);

  if(ParallelDescriptor::IOProcessor()) {
    std::cout << "---------------- VisMF::Check:  about to check:  " << mf_name << std::endl;

    char c;
    int nBadFabs(0);
    VisMF::Header hdr;
    std::string FullHdrFileName(mf_name);
    FullHdrFileName += TheMultiFabHdrFileSuffix;

    {
        std::ifstream ifs(FullHdrFileName.c_str());
        ifs >> hdr;
        ifs.close();
    }

    std::cout << "hdr.version =  " << hdr.m_vers << std::endl;
    std::cout << "hdr.boxarray size =  " << hdr.m_ba.size() << std::endl;
    std::cout << "mf.ncomp =  " << hdr.m_ncomp << std::endl;
    std::cout << "number of fabs on disk =  " << hdr.m_fod.size() << std::endl;
    std::cout << "DirName = " << DirName(mf_name) << std::endl;
    std::cout << "mf_name = " << mf_name << std::endl;
    std::cout << "FullHdrFileName = " << FullHdrFileName << std::endl;

    if(hdr.m_vers != VisMF::Header::Version_v1) {
     v1 = false;
     std::cout << "**** VisMF::Check currently only supports Version_v1." << std::endl;
    } else {

    // check that the string FAB is where it should be
    for(int i(0); i < hdr.m_fod.size(); ++i) {
      bool badFab(false);
      FabOnDisk &fod = hdr.m_fod[i];
      std::string FullName(VisMF::DirName(mf_name));
      FullName += fod.m_name;
      std::ifstream ifs;
      ifs.open(FullName.c_str(), std::ios::in|std::ios::binary);

      if( ! ifs.good()) {
        std::cout << "**** Error:  could not open file:  " << FullName << std::endl;
	continue;
      }

      ifs.seekg(fod.m_head, std::ios::beg);

      ifs >> c;
      if(c != 'F') {
        badFab = true;
      }
      ifs >> c;
      if(c != 'A') {
        badFab = true;
      }
      ifs >> c;
      if(c != 'B') {
        badFab = true;
      }
      if(badFab) {
	++nBadFabs;
        std::cout << "**** Error in file:  " << FullName << "  Bad Fab at index = "
	          << i << "  seekpos = " << fod.m_head << "  box = " << hdr.m_ba[i]
	          << std::endl;
      }
      ifs.close();

    }
    if(nBadFabs) {
      std::cout << "Total Bad Fabs = " << nBadFabs << std::endl;
      isOk = false;
    } else {
      std::cout << "No Bad Fabs." << std::endl;
      isOk = true;
    }
    }

  }
  ParallelDescriptor::Bcast(&isOk, 1, ParallelDescriptor::IOProcessorNumber());
  ParallelDescriptor::Bcast(&v1,  1, ParallelDescriptor::IOProcessorNumber());

  return isOk;

}


void
VisMF::clear (int fabIndex)
{
    for(int ncomp(0), N(m_pa.size()); ncomp < N; ++ncomp) {
        clear(ncomp, fabIndex);
    }
}

void
VisMF::clear ()
{
    for(int ncomp(0), N(m_pa.size()); ncomp < N; ++ncomp) {
        for(int fabIndex(0), M(m_pa[ncomp].size()); fabIndex < M; ++fabIndex) {
            clear(ncomp, fabIndex);
        }
    }
}


bool VisMF::NoFabHeader(const VisMF::Header &hdr) {
  if(hdr.m_vers == VisMF::Header::NoFabHeader_v1       ||
    hdr.m_vers == VisMF::Header::NoFabHeaderMinMax_v1 ||
    hdr.m_vers == VisMF::Header::NoFabHeaderFAMinMax_v1)
  {
    return true;
  }
  return false;
}


VisMF::PersistentIFStream::PersistentIFStream()
    :
    pstr(0),
    currentPosition(0),
    isOpen(false)
{ }


VisMF::PersistentIFStream::~PersistentIFStream()
{
  if(isOpen) {
    pstr->close();
    delete pstr;
    pstr = 0;
    isOpen = false;
  }
}


std::ifstream *VisMF::OpenStream(const std::string &fileName) {
  VisMF::PersistentIFStream &pifs = VisMF::persistentIFStreams[fileName];
  if( ! pifs.isOpen) {
    pifs.pstr = new std::ifstream;
    pifs.pstr->open(fileName.c_str(), std::ios::in | std::ios::binary);
    if( ! pifs.pstr->good()) {
      delete pifs.pstr;
      amrex::FileOpenFailed(fileName);
    }
    pifs.isOpen = true;
    pifs.currentPosition = 0;
    if(setBuf) {
      pifs.ioBuffer.resize(ioBufferSize);
      pifs.pstr->rdbuf()->pubsetbuf(pifs.ioBuffer.dataPtr(), pifs.ioBuffer.size());
    }
  }

  return pifs.pstr;
}


void VisMF::CloseStream(const std::string &fileName, bool forceClose)
{
  if(usePersistentIFStreams && ! forceClose) {
    return;
  }

  VisMF::PersistentIFStream &pifs = VisMF::persistentIFStreams[fileName];
  if(pifs.isOpen) {
    pifs.pstr->close();
    delete pifs.pstr;
    pifs.pstr = 0;
    pifs.isOpen = false;
  }
  pifs.ioBuffer.clear();
}


void VisMF::DeleteStream(const std::string &fileName)
{
  if(usePersistentIFStreams) {
    auto psIter = VisMF::persistentIFStreams.find(fileName);
    if(psIter != VisMF::persistentIFStreams.end()) {
      VisMF::persistentIFStreams.erase(psIter);
    }
  }
}


void VisMF::CloseAllStreams() {
  VisMF::persistentIFStreams.clear();
}

}<|MERGE_RESOLUTION|>--- conflicted
+++ resolved
@@ -931,11 +931,7 @@
     for(int i(0); i < pmap.size(); ++i) {
       procsWithData.insert(pmap[i]);
     }
-<<<<<<< HEAD
-    if(procsWithData.size() < nOutFiles) {
-=======
     if(allowSparseWrites && (procsWithData.size() < nOutFiles)) {
->>>>>>> 34c39800
       useSparseFPP = true;
       amrex::Print() << "SSSSSSSS:  in VisMF::Write:  useSparseFPP for:  " << mf_name << '\n';
       for(std::set<int>::iterator it = procsWithData.begin(); it != procsWithData.end(); ++it) {
