
#include <sstream>

#include <unistd.h>
#include <memory>
#include <limits>

#include <AMReX_AmrLevel.H>
#include <AMReX_Derive.H>
#include <AMReX_ParallelDescriptor.H>
#include <AMReX_Utility.H>
#include <AMReX_FillPatchUtil.H>
#include <AMReX_ParmParse.H>
#include <AMReX_BLProfiler.H>
#include <AMReX_Print.H>
#include <AMReX_VisMF.H>

#ifdef AMREX_USE_EB
#include <AMReX_EBFabFactory.H>
#include <AMReX_EBMultiFabUtil.H>
#endif

namespace amrex {

#ifdef AMREX_USE_EB
int AmrLevel::m_eb_basic_grow_cells = 5;
int AmrLevel::m_eb_volume_grow_cells = 4;
int AmrLevel::m_eb_full_grow_cells = 2;
EBSupport AmrLevel::m_eb_support_level = EBSupport::volume;
#endif

DescriptorList AmrLevel::desc_lst;
DeriveList     AmrLevel::derive_lst;

void
AmrLevel::postCoarseTimeStep (Real time)
{
    BL_ASSERT(level == 0);
    // sync up statedata time
    for (int lev = 0; lev <= parent->finestLevel(); ++lev) {
	AmrLevel& amrlevel = parent->getLevel(lev);
	for (int i = 0; i < amrlevel.state.size(); ++i) {
	    amrlevel.state[i].syncNewTimeLevel(time);
	}
    }
}

void
AmrLevel::set_preferred_boundary_values (MultiFab& S,
                                         int       state_index,
                                         int       scomp,
                                         int       dcomp,
                                         int       ncomp,
                                         Real      time) const
{}

DeriveList&
AmrLevel::get_derive_lst ()
{
    return derive_lst;
}

void
AmrLevel::manual_tags_placement (TagBoxArray&    tags,
                                 const Vector<IntVect>& bf_lev)
{}

AmrLevel::AmrLevel ()
{
   BL_PROFILE("AmrLevel::AmrLevel()");
   parent = 0;
   level = -1;
   levelDirectoryCreated = false;
}

AmrLevel::AmrLevel (Amr&            papa,
                    int             lev,
                    const Geometry& level_geom,
                    const BoxArray& ba,
		    const DistributionMapping& dm,
                    Real            time)
    :
    geom(level_geom),
    grids(ba),
    dmap(dm)
{
    BL_PROFILE("AmrLevel::AmrLevel(dm)");
    level  = lev;
    parent = &papa;
    levelDirectoryCreated = false;

    fine_ratio = IntVect::TheUnitVector(); fine_ratio.scale(-1);
    crse_ratio = IntVect::TheUnitVector(); crse_ratio.scale(-1);

    if (level > 0)
    {
        crse_ratio = parent->refRatio(level-1);
    }
    if (level < parent->maxLevel())
    {
        fine_ratio = parent->refRatio(level);
    }

    state.resize(desc_lst.size());

#ifdef AMREX_USE_EB
    m_factory.reset(new EBFArrayBoxFactory(geom, ba, dm,
                                           {m_eb_basic_grow_cells, m_eb_volume_grow_cells, m_eb_full_grow_cells},
                                           m_eb_support_level));
#else
    m_factory.reset(new FArrayBoxFactory());
#endif

    // Note that this creates a distribution map associated with grids.
    for (int i = 0; i < state.size(); i++)
    {
        state[i].define(geom.Domain(),
                        grids,
			dm,
                        desc_lst[i],
                        time,
                        parent->dtLevel(lev),
                        *m_factory);
    }

    if (parent->useFixedCoarseGrids()) constructAreaNotToTag();

    post_step_regrid = 0;

    finishConstructor();
}

void
AmrLevel::writePlotFile (const std::string& dir,
                         std::ostream&      os,
                         VisMF::How         how)
{
    int i, n;
    //
    // The list of indices of State to write to plotfile.
    // first component of pair is state_type,
    // second component of pair is component # within the state_type
    //
    std::vector<std::pair<int,int> > plot_var_map;
    for (int typ = 0; typ < desc_lst.size(); typ++)
    {
        for (int comp = 0; comp < desc_lst[typ].nComp();comp++)
	{
            if (parent->isStatePlotVar(desc_lst[typ].name(comp)) &&
                desc_lst[typ].getType() == IndexType::TheCellType())
	    {
                plot_var_map.push_back(std::pair<int,int>(typ,comp));
	    }
	}
    }

    int n_data_items = plot_var_map.size();

    // get the time from the first State_Type
    // if the State_Type is ::Interval, this will get t^{n+1/2} instead of t^n
    Real cur_time = state[0].curTime();

    if (level == 0 && ParallelDescriptor::IOProcessor())
    {
        //
        // The first thing we write out is the plotfile type.
        //
        os << thePlotFileType() << '\n';

        if (n_data_items == 0)
            amrex::Error("Must specify at least one valid data item to plot");

        os << n_data_items << '\n';

	//
	// Names of variables
	//
	for (i =0; i < static_cast<int>(plot_var_map.size()); i++)
        {
	    int typ = plot_var_map[i].first;
	    int comp = plot_var_map[i].second;
	    os << desc_lst[typ].name(comp) << '\n';
        }

        os << BL_SPACEDIM << '\n';
        os << parent->cumTime() << '\n';
        int f_lev = parent->finestLevel();
        os << f_lev << '\n';
        for (i = 0; i < BL_SPACEDIM; i++)
            os << Geometry::ProbLo(i) << ' ';
        os << '\n';
        for (i = 0; i < BL_SPACEDIM; i++)
            os << Geometry::ProbHi(i) << ' ';
        os << '\n';
        for (i = 0; i < f_lev; i++)
            os << parent->refRatio(i)[0] << ' ';
        os << '\n';
        for (i = 0; i <= f_lev; i++)
            os << parent->Geom(i).Domain() << ' ';
        os << '\n';
        for (i = 0; i <= f_lev; i++)
            os << parent->levelSteps(i) << ' ';
        os << '\n';
        for (i = 0; i <= f_lev; i++)
        {
            for (int k = 0; k < BL_SPACEDIM; k++)
                os << parent->Geom(i).CellSize()[k] << ' ';
            os << '\n';
        }
        os << (int) Geometry::Coord() << '\n';
        os << "0\n"; // Write bndry data.

    }
    // Build the directory to hold the MultiFab at this level.
    // The name is relative to the directory containing the Header file.
    //
    static const std::string BaseName = "/Cell";
    char buf[64];
    sprintf(buf, "Level_%d", level);
    std::string sLevel = buf;
    //
    // Now for the full pathname of that directory.
    //
    std::string FullPath = dir;
    if ( ! FullPath.empty() && FullPath[FullPath.size()-1] != '/')
    {
        FullPath += '/';
    }
    FullPath += sLevel;
    //
    // Only the I/O processor makes the directory if it doesn't already exist.
    //
    if ( ! levelDirectoryCreated) {
      if (ParallelDescriptor::IOProcessor()) {
        amrex::Print() << "IOIOIOIO:CD  AmrLevel::writePlotFile:  " << FullPath << "\n";
        if ( ! amrex::UtilCreateDirectory(FullPath, 0755)) {
            amrex::CreateDirectoryFailed(FullPath);
	}
      }
      // Force other processors to wait until directory is built.
      ParallelDescriptor::Barrier();
    }

    if (ParallelDescriptor::IOProcessor())
    {
        os << level << ' ' << grids.size() << ' ' << cur_time << '\n';
        os << parent->levelSteps(level) << '\n';

        for (i = 0; i < grids.size(); ++i)
        {
            RealBox gridloc = RealBox(grids[i],geom.CellSize(),geom.ProbLo());
            for (n = 0; n < BL_SPACEDIM; n++)
                os << gridloc.lo(n) << ' ' << gridloc.hi(n) << '\n';
        }
        //
        // The full relative pathname of the MultiFabs at this level.
        // The name is relative to the Header file containing this name.
        // It's the name that gets written into the Header.
        //
        if (n_data_items > 0)
        {
            std::string PathNameInHeader = sLevel;
            PathNameInHeader += BaseName;
            os << PathNameInHeader << '\n';
        }
    }
    //
    // We combine all of the multifabs -- state, derived, etc -- into one
    // multifab -- plotMF.
    // NOTE: In this tutorial code, there is no derived data
    int       cnt   = 0;
    const int nGrow = 0;
    MultiFab  plotMF(grids,dmap,n_data_items,nGrow,MFInfo(),Factory());
    MultiFab* this_dat = 0;
    //
    // Cull data from state variables -- use no ghost cells.
    //
    for (i = 0; i < static_cast<int>(plot_var_map.size()); i++)
    {
	int typ  = plot_var_map[i].first;
	int comp = plot_var_map[i].second;
	this_dat = &state[typ].newData();
	MultiFab::Copy(plotMF,*this_dat,comp,cnt,1,nGrow);
	cnt++;
    }

    //
    // Use the Full pathname when naming the MultiFab.
    //
    std::string TheFullPath = FullPath;
    TheFullPath += BaseName;
    VisMF::Write(plotMF,TheFullPath,how,true);

    levelDirectoryCreated = false;  // ---- now that the plotfile is finished
<<<<<<< HEAD
=======
}


void
AmrLevel::writePlotFilePre (const std::string& dir,
                            std::ostream&      os)
{
}


void
AmrLevel::writePlotFilePost (const std::string& dir,
                             std::ostream&      os)
{
>>>>>>> 34c39800
}


void
AmrLevel::restart (Amr&          papa,
                   std::istream& is,
		   bool          bReadSpecial)
{
    BL_PROFILE("AmrLevel::restart()");
    parent = &papa;

    is >> level;
    is >> geom;

    fine_ratio = IntVect::TheUnitVector(); fine_ratio.scale(-1);
    crse_ratio = IntVect::TheUnitVector(); crse_ratio.scale(-1);

    if (level > 0)
    {
        crse_ratio = parent->refRatio(level-1);
    }
    if (level < parent->maxLevel())
    {
        fine_ratio = parent->refRatio(level);
    }

    if (bReadSpecial)
    {
        amrex::readBoxArray(grids, is, bReadSpecial);
    }
    else
    {
        grids.readFrom(is);
    }

    int nstate;
    is >> nstate;
    int ndesc = desc_lst.size();

    Vector<int> state_in_checkpoint(ndesc, 1);
    if (ndesc > nstate) {
	set_state_in_checkpoint(state_in_checkpoint);
    } else {
	BL_ASSERT(nstate == ndesc);
    }

    dmap.define(grids);

    parent->SetBoxArray(level, grids);
    parent->SetDistributionMap(level, dmap);

#ifdef AMREX_USE_EB
    m_factory.reset(new EBFArrayBoxFactory(geom, grids, dmap,
                                           {m_eb_basic_grow_cells, m_eb_volume_grow_cells, m_eb_full_grow_cells},
                                           m_eb_support_level));
#else
    m_factory.reset(new FArrayBoxFactory());
#endif

    state.resize(ndesc);
    for (int i = 0; i < ndesc; ++i)
    {
	if (state_in_checkpoint[i]) {
	    state[i].restart(is, geom.Domain(), grids, dmap, *m_factory,
			     desc_lst[i], papa.theRestartFile());
	}
    }
 
    if (parent->useFixedCoarseGrids()) constructAreaNotToTag();

    post_step_regrid = 0;

    finishConstructor();
}

void
AmrLevel::set_state_in_checkpoint (Vector<int>& state_in_checkpoint)
{
    amrex::Error("Class derived AmrLevel has to handle this!");
}

void
AmrLevel::finishConstructor () {}

void
AmrLevel::setTimeLevel (Real time,
                        Real dt_old,
                        Real dt_new)
{
    for (int k = 0; k < desc_lst.size(); k++)
    {
        state[k].setTimeLevel(time,dt_old,dt_new);
    }
}

bool
AmrLevel::isStateVariable (const std::string& name,
                           int&           typ,
                           int&            n)
{
    for (typ = 0; typ < desc_lst.size(); typ++)
    {
        const StateDescriptor& desc = desc_lst[typ];

        for (n = 0; n < desc.nComp(); n++)
        {
            if (desc.name(n) == name)
                return true;
        }
    }
    return false;
}

long
AmrLevel::countCells () const
{
    const int N = grids.size();

    long cnt = 0;

#ifdef _OPENMP
#pragma omp parallel for reduction(+:cnt)
#endif
    for (int i = 0; i < N; i++)
    {
        cnt += grids[i].numPts();
    }

    return cnt;
}

void
AmrLevel::checkPoint (const std::string& dir,
                      std::ostream&      os,
                      VisMF::How         how,
                      bool               dump_old)
{
    BL_PROFILE("AmrLevel::checkPoint()");
    int ndesc = desc_lst.size(), i;
    //
    // Build directory to hold the MultiFabs in the StateData at this level.
    // The directory is relative the the directory containing the Header file.
    //
    std::string LevelDir, FullPath;
    LevelDirectoryNames(dir, LevelDir, FullPath);
    if( ! levelDirectoryCreated) {
      CreateLevelDirectory(dir);
      // ---- Force other processors to wait until directory is built.
      ParallelDescriptor::Barrier("AmrLevel::checkPoint::dir");
    }

    if (ParallelDescriptor::IOProcessor())
    {
        os << level << '\n' << geom  << '\n';
        grids.writeOn(os);
        os << ndesc << '\n';
    }
    //
    // Output state data.
    //

    for (i = 0; i < ndesc; i++)
    {
        //
        // Now build the full relative pathname of the StateData.
        // The name is relative to the Header file containing this name.
        // It's the name that gets written into the Header.
        //
        std::string PathNameInHdr = amrex::Concatenate(LevelDir + "/SD_", i, 1);
        std::string FullPathName  = amrex::Concatenate(FullPath + "/SD_", i, 1);

        state[i].checkPoint(PathNameInHdr, FullPathName, os, how, dump_old);
    }

    levelDirectoryCreated = false;  // ---- now that the checkpoint is finished
}


void
AmrLevel::checkPointPre (const std::string& dir,
                         std::ostream&      os)
{
    BL_PROFILE("AmrLevel::checkPointPre()");
}


void
AmrLevel::checkPointPost (const std::string& dir,
                          std::ostream&      os)
{
    BL_PROFILE("AmrLevel::checkPointPost()");
}


AmrLevel::~AmrLevel ()
{
    parent = 0;
}

void
AmrLevel::allocOldData ()
{
    for (int i = 0; i < desc_lst.size(); i++)
    {
        state[i].allocOldData();
    }
}

void
AmrLevel::removeOldData ()
{
    for (int i = 0; i < desc_lst.size(); i++)
    {
        state[i].removeOldData();
    }
}

void
AmrLevel::reset ()
{
    for (int i = 0; i < desc_lst.size(); i++)
    {
        state[i].reset();
    }
}

MultiFab&
AmrLevel::get_data (int  state_indx,
                    Real time)
{
    const Real old_time = state[state_indx].prevTime();
    const Real new_time = state[state_indx].curTime();
    const Real eps = 0.001*(new_time - old_time);

    if (time > old_time-eps && time < old_time+eps)
    {
        return get_old_data(state_indx);
    }
    else if (time > new_time-eps && time < new_time+eps)
    {
        return get_new_data(state_indx);
    }

    amrex::Error("get_data: invalid time");
    static MultiFab bogus;
    return bogus;
}

const BoxArray&
AmrLevel::getEdgeBoxArray (int dir) const
{
    BL_ASSERT(dir >=0 && dir < BL_SPACEDIM);
    if (edge_grids[dir].empty()) {
	edge_grids[dir] = grids;
	edge_grids[dir].surroundingNodes(dir);
    }
    return edge_grids[dir];
}

const BoxArray&
AmrLevel::getNodalBoxArray () const
{
    if (nodal_grids.empty()) {
	nodal_grids = grids;
	nodal_grids.surroundingNodes();
    }
    return nodal_grids;
}

void
AmrLevel::setPhysBoundaryValues (FArrayBox& dest,
                                 int        state_indx,
                                 Real       time,
                                 int        dest_comp,
                                 int        src_comp,
                                 int        num_comp)
{
    state[state_indx].FillBoundary(dest,time,geom.CellSize(),
                                   geom.ProbDomain(),dest_comp,src_comp,num_comp);
}

FillPatchIteratorHelper::FillPatchIteratorHelper (AmrLevel& amrlevel,
                                                  MultiFab& leveldata)
    :
    m_amrlevel(amrlevel),
    m_leveldata(leveldata),
    m_mfid(m_amrlevel.level+1)
{}

FillPatchIterator::FillPatchIterator (AmrLevel& amrlevel,
                                      MultiFab& leveldata)
    :
    MFIter(leveldata),
    m_amrlevel(amrlevel),
    m_leveldata(leveldata),
    m_ncomp(0)
{}

FillPatchIteratorHelper::FillPatchIteratorHelper (AmrLevel&     amrlevel,
                                                  MultiFab&     leveldata,
                                                  int           boxGrow,
                                                  Real          time,
                                                  int           index,
                                                  int           scomp,
                                                  int           ncomp,
                                                  Interpolater* mapper)
    :
    m_amrlevel(amrlevel),
    m_leveldata(leveldata),
    m_mfid(m_amrlevel.level+1),
    m_time(time),
    m_growsize(boxGrow),
    m_index(index),
    m_scomp(scomp),
    m_ncomp(ncomp)
{
    Initialize(boxGrow,time,index,scomp,ncomp,mapper);
}

FillPatchIterator::FillPatchIterator (AmrLevel& amrlevel,
                                      MultiFab& leveldata,
                                      int       boxGrow,
                                      Real      time,
                                      int       idx,
                                      int       scomp,
                                      int       ncomp)
    :
    MFIter(leveldata),
    m_amrlevel(amrlevel),
    m_leveldata(leveldata),
    m_ncomp(ncomp)
{
    BL_ASSERT(scomp >= 0);
    BL_ASSERT(ncomp >= 1);
    BL_ASSERT(AmrLevel::desc_lst[idx].inRange(scomp,ncomp));
    BL_ASSERT(0 <= idx && idx < AmrLevel::desc_lst.size());

    Initialize(boxGrow,time,idx,scomp,ncomp);

#if BL_USE_TEAM
    ParallelDescriptor::MyTeam().MemoryBarrier();
#endif
}

static
bool
NeedToTouchUpPhysCorners (const Geometry& geom)
{
    return geom.isAnyPeriodic() && !geom.isAllPeriodic();
}

void
FillPatchIteratorHelper::Initialize (int           boxGrow,
                                     Real          time,
                                     int           idx,
                                     int           scomp,
                                     int           ncomp,
                                     Interpolater* mapper)
{
    BL_PROFILE("FillPatchIteratorHelper::Initialize()");

    BL_ASSERT(mapper);
    BL_ASSERT(scomp >= 0);
    BL_ASSERT(ncomp >= 1);
    BL_ASSERT(AmrLevel::desc_lst[idx].inRange(scomp,ncomp));
    BL_ASSERT(0 <= idx && idx < AmrLevel::desc_lst.size());

    m_map          = mapper;
    m_time         = time;
    m_growsize     = boxGrow;
    m_index        = idx;
    m_scomp        = scomp;
    m_ncomp        = ncomp;
    m_FixUpCorners = NeedToTouchUpPhysCorners(m_amrlevel.geom);

    const int         MyProc     = ParallelDescriptor::MyProc();
    auto&             amrLevels  = m_amrlevel.parent->getAmrLevels();
    const AmrLevel&   topLevel   = *amrLevels[m_amrlevel.level];
    const Box&        topPDomain = topLevel.state[m_index].getDomain();
    const IndexType&  boxType    = m_leveldata.boxArray().ixType();
    const bool        extrap     = AmrLevel::desc_lst[m_index].extrap();
    //
    // Check that the interpolaters are identical.
    //
    BL_ASSERT(AmrLevel::desc_lst[m_index].identicalInterps(scomp,ncomp));

    for (int l = 0; l <= m_amrlevel.level; ++l)
    {
        amrLevels[l]->state[m_index].RegisterData(m_mfcd, m_mfid[l]);
    }
    for (int i = 0, N = m_leveldata.boxArray().size(); i < N; ++i)
    {
        //
        // A couple typedefs we'll use in the next code segment.
        //
        typedef std::map<int,Vector<Vector<Box> > >::value_type IntAABoxMapValType;

        typedef std::map<int,Vector<Vector<Vector<FillBoxId> > > >::value_type IntAAAFBIDMapValType;

        if (m_leveldata.DistributionMap()[i] != MyProc) continue;
        //
        // Insert with a hint since the indices are ordered lowest to highest.
        //
        IntAAAFBIDMapValType v1(i,Vector<Vector<Vector<FillBoxId> > >());

        m_fbid.insert(m_fbid.end(),v1)->second.resize(m_amrlevel.level+1);

        IntAABoxMapValType v2(i,Vector<Vector<Box> >());

        m_fbox.insert(m_fbox.end(),v2)->second.resize(m_amrlevel.level+1);
        m_cbox.insert(m_cbox.end(),v2)->second.resize(m_amrlevel.level+1);

        m_ba.insert(m_ba.end(),std::map<int,Box>::value_type(i,amrex::grow(m_leveldata.boxArray()[i],m_growsize)));
    }

    BoxList        tempUnfillable(boxType);
    BoxList        unfillableThisLevel(boxType);
    Vector<Box>     unfilledThisLevel;
    Vector<Box>     crse_boxes;
    Vector<IntVect> pshifts(27);

    for (std::map<int,Box>::const_iterator it = m_ba.begin(), End = m_ba.end();
         it != End;
         ++it)
    {
        const int  bxidx = it->first;
        const Box& box   = it->second;

        unfilledThisLevel.clear();
        unfilledThisLevel.push_back(box);

        if (!topPDomain.contains(box))
        {
            unfilledThisLevel.back() &= topPDomain;

            if (topLevel.geom.isAnyPeriodic())
            {
                //
                // May need to add additional unique pieces of valid region
                // in order to do periodic copies into ghost cells.
                //
                topLevel.geom.periodicShift(topPDomain,box,pshifts);

                for (const auto& iv : pshifts)
                {
                    Box shbox = box + iv;
                    shbox    &= topPDomain;

                    if (boxType.nodeCentered())
                    {
                        for (int dir = 0; dir < BL_SPACEDIM; dir++)
                        {
                            if (iv[dir] > 0)
                            {
                                shbox.growHi(dir,-1);
                            }
                            else if (iv[dir] < 0)
                            {
                                shbox.growLo(dir,-1);
                            }
                        }
                    }

                    if (shbox.ok())
                    {
                        BoxList bl = amrex::boxDiff(shbox,box);

                        unfilledThisLevel.insert(unfilledThisLevel.end(), bl.begin(), bl.end());
                    }
                }
            }
        }

	// cells outside physical boundaries are not included in unfilledThisLevel

        bool Done = false;

        Vector< Vector<Box> >&                TheCrseBoxes = m_cbox[bxidx];
        Vector< Vector<Box> >&                TheFineBoxes = m_fbox[bxidx];
        Vector< Vector< Vector<FillBoxId> > >& TheFBIDs     = m_fbid[bxidx];

        for (int l = m_amrlevel.level; l >= 0 && !Done; --l)
        {
            unfillableThisLevel.clear();

            AmrLevel&       theAmrLevel = *amrLevels[l];
            StateData&      theState    = theAmrLevel.state[m_index];
            const Box&      thePDomain  = theState.getDomain();
            const Geometry& theGeom     = theAmrLevel.geom;
            const bool      is_periodic = theGeom.isAnyPeriodic();
            const IntVect&  fine_ratio  = theAmrLevel.fine_ratio;
            Vector<Box>&     FineBoxes   = TheFineBoxes[l];
            //
            // These are the boxes on this level contained in thePDomain
            // that need to be filled in order to directly fill at the
            // highest level or to interpolate up to the next higher level.
            //
            FineBoxes = unfilledThisLevel;
            //
            // Now build coarse boxes needed to interpolate to fine.
            //
            // If we're periodic and we're not at the finest level, we may
            // need to get some additional data at this level in order to
            // properly fill the CoarseBox()d versions of the fineboxes.
            //
            crse_boxes.clear();

            for (const auto& fbx : FineBoxes)
            {
                crse_boxes.push_back(fbx);

                if (l != m_amrlevel.level)
                {
                    const Box& cbox = m_map->CoarseBox(fbx,fine_ratio);

		    crse_boxes.back() = cbox;

                    if (is_periodic && !thePDomain.contains(cbox))
                    {
                        theGeom.periodicShift(thePDomain,cbox,pshifts);

                        for (const auto& iv : pshifts)
                        {
                            Box shbox = cbox + iv;
                            shbox    &= thePDomain;

                            if (boxType.nodeCentered())
                            {
                                for (int dir = 0; dir < BL_SPACEDIM; dir++)
                                {
                                    if (iv[dir] > 0)
                                    {
                                        shbox.growHi(dir,-1);
                                    }
                                    else if (iv[dir] < 0)
                                    {
                                        shbox.growLo(dir,-1);
                                    }
                                }
                            }

                            if (shbox.ok())
                            {
                                crse_boxes.push_back(shbox);
                            }
                        }
                    }
                }
            }

            Vector< Vector<FillBoxId> >& FBIDs     = TheFBIDs[l];
            Vector<Box>&                CrseBoxes = TheCrseBoxes[l];

            FBIDs.resize(crse_boxes.size());
            CrseBoxes.resize(crse_boxes.size());
            //
            // Now attempt to get as much coarse data as possible.
            //
            for (int i = 0, M = CrseBoxes.size(); i < M; i++)
            {
                BL_ASSERT(tempUnfillable.isEmpty());

                CrseBoxes[i] = crse_boxes[i];

                BL_ASSERT(CrseBoxes[i].intersects(thePDomain));

                theState.InterpAddBox(m_mfcd,
				      m_mfid[l],
				      &tempUnfillable,
				      FBIDs[i],
				      CrseBoxes[i],
				      m_time,
				      m_scomp,
				      0,
				      m_ncomp,
				      extrap);

                unfillableThisLevel.catenate(tempUnfillable);
            }

            unfillableThisLevel.intersect(thePDomain);

            if (unfillableThisLevel.isEmpty())
            {
                Done = true;
            }
            else
            {
                unfilledThisLevel.clear();

                unfilledThisLevel.insert(unfilledThisLevel.end(),
                                         unfillableThisLevel.begin(),
                                         unfillableThisLevel.end());
            }
        }
    }

    m_mfcd.CollectData();
}

void
FillPatchIterator::Initialize (int  boxGrow,
                               Real time,
                               int  idx,
                               int  scomp,
                               int  ncomp)
{
    BL_PROFILE("FillPatchIterator::Initialize");

    BL_ASSERT(scomp >= 0);
    BL_ASSERT(ncomp >= 1);
    BL_ASSERT(0 <= idx && idx < AmrLevel::desc_lst.size());

    const StateDescriptor& desc = AmrLevel::desc_lst[idx];

    m_ncomp = ncomp;
    m_range = desc.sameInterps(scomp,ncomp);

    m_fabs.define(m_leveldata.boxArray(),m_leveldata.DistributionMap(),
		  m_ncomp,boxGrow,MFInfo(),m_leveldata.Factory());

    const Geometry& geom = m_amrlevel.Geom();

    m_fabs.setDomainBndry(std::numeric_limits<Real>::quiet_NaN(), geom);

    const IndexType& boxType = m_leveldata.boxArray().ixType();
    const int level = m_amrlevel.level;

    for (int i = 0, DComp = 0; i < static_cast<int>(m_range.size()); i++)
    {
        const int SComp = m_range[i].first;
        const int NComp = m_range[i].second;

	if (level == 0)
	{
	    FillFromLevel0(time, idx, SComp, DComp, NComp);
	}
	else
	{
	    if (level == 1 || 
		amrex::ProperlyNested(m_amrlevel.crse_ratio,
				       m_amrlevel.parent->blockingFactor(m_amrlevel.level),
				       boxGrow, boxType, desc.interp(SComp)))
	    {
		FillFromTwoLevels(time, idx, SComp, DComp, NComp);
	    } else {

#ifdef AMREX_USE_EB
                amrex::Abort("Grids must be properly nested for EB");
#endif

		static bool first = true;
		if (first) {
		    first = false;
		    if (ParallelDescriptor::IOProcessor()) {
			IntVect new_blocking_factor = m_amrlevel.parent->blockingFactor(m_amrlevel.level);
                        new_blocking_factor *= 2;
			for (int j = 0; j < 10; ++j) {
			    if (amrex::ProperlyNested(m_amrlevel.crse_ratio,
						       new_blocking_factor,
						       boxGrow, boxType, desc.interp(SComp))) {
				break;
			    } else {
				new_blocking_factor *= 2;
			    }
			}
			std::cout << "WARNING: Grids are not properly nested.  We might have to use\n"
				  << "         two coarse levels to do fillpatch.  Consider using\n";
			if (new_blocking_factor < IntVect{D_DECL(128,128,128)}) {
			    std::cout << "         amr.blocking_factor=" << new_blocking_factor;
			} else {
			    std::cout << "         larger amr.blocking_factor. ";
			}
			std::cout << std::endl;
		    }
		}

		FillPatchIteratorHelper* fph = 0;
		fph = new FillPatchIteratorHelper(m_amrlevel,
						  m_leveldata,
						  boxGrow,
						  time,
						  idx,
						  SComp,
						  NComp,
						  desc.interp(SComp));
		
#ifdef CRSEGRNDOMP
#ifdef _OPENMP
#pragma omp parallel
#endif
#endif
		for (MFIter mfi(m_fabs); mfi.isValid(); ++mfi)
		{
		    fph->fill(m_fabs[mfi],DComp,mfi.index());
		}
		
		delete fph;
	    }
	}

        DComp += NComp;
    }
    //
    // Call hack to touch up fillPatched data.
    //
    m_amrlevel.set_preferred_boundary_values(m_fabs,
                                             idx,
                                             scomp,
                                             0,
                                             ncomp,
                                             time);
}

void
FillPatchIterator::FillFromLevel0 (Real time, int idx, int scomp, int dcomp, int ncomp)
{
    BL_ASSERT(m_amrlevel.level == 0);

    StateData& statedata = m_amrlevel.state[idx];

    Vector<MultiFab*> smf;
    Vector<Real> stime;
    statedata.getData(smf,stime,time);

    const Geometry& geom = m_amrlevel.geom;

    StateDataPhysBCFunct physbcf(statedata,scomp,geom);

    amrex::FillPatchSingleLevel (m_fabs, time, smf, stime, scomp, dcomp, ncomp, geom, physbcf);
}

void
FillPatchIterator::FillFromTwoLevels (Real time, int idx, int scomp, int dcomp, int ncomp)
{
    int ilev_fine = m_amrlevel.level;
    int ilev_crse = ilev_fine-1;

    BL_ASSERT(ilev_crse >= 0);

    AmrLevel& fine_level = m_amrlevel;
    AmrLevel& crse_level = m_amrlevel.parent->getLevel(ilev_crse);

    const Geometry& geom_fine = fine_level.geom;
    const Geometry& geom_crse = crse_level.geom;
    
    Vector<MultiFab*> smf_crse;
    Vector<Real> stime_crse;
    StateData& statedata_crse = crse_level.state[idx];
    statedata_crse.getData(smf_crse,stime_crse,time);
    StateDataPhysBCFunct physbcf_crse(statedata_crse,scomp,geom_crse);

    Vector<MultiFab*> smf_fine;
    Vector<Real> stime_fine;
    StateData& statedata_fine = fine_level.state[idx];
    statedata_fine.getData(smf_fine,stime_fine,time);
    StateDataPhysBCFunct physbcf_fine(statedata_fine,scomp,geom_fine);

    const StateDescriptor& desc = AmrLevel::desc_lst[idx];

    amrex::FillPatchTwoLevels(m_fabs, time, 
			       smf_crse, stime_crse, 
			       smf_fine, stime_fine,
			       scomp, dcomp, ncomp, 
			       geom_crse, geom_fine,
			       physbcf_crse, physbcf_fine,
			       crse_level.fineRatio(), 
			       desc.interp(scomp), desc.getBCs());
}

static
bool
HasPhysBndry (const Box&      b,
              const Box&      dmn,
              const Geometry& geom)
{
    for (int i = 0; i < BL_SPACEDIM; i++)
    {
        if (!geom.isPeriodic(i))
        {
            if (b.smallEnd(i) < dmn.smallEnd(i) || b.bigEnd(i) > dmn.bigEnd(i))
            {
                return true;
            }
        }
    }

    return false;
}

static
void
FixUpPhysCorners (FArrayBox&      fab,
                  AmrLevel&       TheLevel,
                  int             state_indx,
                  Real            time,
                  int             scomp,
                  int             dcomp,
                  int             ncomp)
{
    StateData&      TheState   = TheLevel.get_state_data(state_indx);
    const Geometry& TheGeom    = TheLevel.Geom();
    const Box&      ProbDomain = TheState.getDomain();

    if (!HasPhysBndry(fab.box(),ProbDomain,TheGeom)) return;

    FArrayBox tmp;

    Box GrownDomain = ProbDomain;

    for (int dir = 0; dir < BL_SPACEDIM; dir++)
    {
        if (!TheGeom.isPeriodic(dir))
        {
            const int lo = ProbDomain.smallEnd(dir) - fab.box().smallEnd(dir);
            const int hi = fab.box().bigEnd(dir)    - ProbDomain.bigEnd(dir);
            if (lo > 0) GrownDomain.growLo(dir,lo);
            if (hi > 0) GrownDomain.growHi(dir,hi);
        }
    }

    for (int dir = 0; dir < BL_SPACEDIM; dir++)
    {
        if (!TheGeom.isPeriodic(dir)) continue;

        Box lo_slab = fab.box();
        Box hi_slab = fab.box();
        lo_slab.shift(dir, ProbDomain.length(dir));
        hi_slab.shift(dir,-ProbDomain.length(dir));
        lo_slab &= GrownDomain;
        hi_slab &= GrownDomain;

        if (lo_slab.ok())
        {
            lo_slab.shift(dir,-ProbDomain.length(dir));

            BL_ASSERT(fab.box().contains(lo_slab));
            BL_ASSERT(HasPhysBndry(lo_slab,ProbDomain,TheGeom));

            tmp.resize(lo_slab,ncomp);
            tmp.copy(fab,dcomp,0,ncomp);
            tmp.shift(dir,ProbDomain.length(dir));
            TheLevel.setPhysBoundaryValues(tmp,
                                           state_indx,
                                           time,
                                           0,
                                           scomp,
                                           ncomp);
            tmp.shift(dir,-ProbDomain.length(dir));
            fab.copy(tmp,0,dcomp,ncomp);
        }

        if (hi_slab.ok())
        {
            hi_slab.shift(dir,ProbDomain.length(dir));

            BL_ASSERT(fab.box().contains(hi_slab));
            BL_ASSERT(HasPhysBndry(hi_slab,ProbDomain,TheGeom));

            tmp.resize(hi_slab,ncomp);
            tmp.copy(fab,dcomp,0,ncomp);
            tmp.shift(dir,-ProbDomain.length(dir));
            TheLevel.setPhysBoundaryValues(tmp,
                                           state_indx,
                                           time,
                                           0,
                                           scomp,
                                           ncomp);
            tmp.shift(dir,ProbDomain.length(dir));
            fab.copy(tmp,0,dcomp,ncomp);
        }
    }
}

void
FillPatchIteratorHelper::fill (FArrayBox& fab,
                               int        dcomp,
                               int        idx)
{
    BL_PROFILE("FillPatchIteratorHelper::fill()");

    BL_ASSERT(fab.box() == m_ba[idx]);
    BL_ASSERT(fab.nComp() >= dcomp + m_ncomp);

    Vector< Vector<std::unique_ptr<FArrayBox> > > cfab(m_amrlevel.level+1);
    Vector< Vector<Box> >&                TheCrseBoxes = m_cbox[idx];
    Vector< Vector<Box> >&                TheFineBoxes = m_fbox[idx];
    Vector< Vector< Vector<FillBoxId> > >& TheFBIDs     = m_fbid[idx];
    const bool                          extrap       = AmrLevel::desc_lst[m_index].extrap();
    auto&                               amrLevels    = m_amrlevel.parent->getAmrLevels();
    //
    // Build all coarse fabs from which we'll interpolate and
    // fill them with coarse data as best we can.
    //
    for (int l = 0; l <= m_amrlevel.level; l++)
    {
        StateData&                       TheState  = amrLevels[l]->state[m_index];
        const Vector<Box>&                CrseBoxes = TheCrseBoxes[l];
        auto&                            CrseFabs  = cfab[l];
        const Vector< Vector<FillBoxId> >& FBIDs     = TheFBIDs[l];
        const int                        NC        = CrseBoxes.size();

        CrseFabs.resize(NC);

        Box domain_box = amrex::convert(amrLevels[l]->Geom().Domain(), fab.box().ixType());
        for (int idim = 0; idim < AMREX_SPACEDIM; ++idim) {
            if (Geometry::isPeriodic(idim)) {
                int n = domain_box.length(idim);
                domain_box.grow(idim, n);
            }
        }

        for (int i = 0; i < NC; i++)
        {
            BL_ASSERT(CrseBoxes[i].ok());
            CrseFabs[i].reset(new FArrayBox(CrseBoxes[i],m_ncomp));
            CrseFabs[i]->setComplement(std::numeric_limits<Real>::quiet_NaN(), domain_box, 0, m_ncomp);
	}

        for (int i = 0; i < NC; i++)
        {
            //
            // Set to special value we'll later check
            // to ensure we've filled the FABs at the coarse level.
            //
            TheState.InterpFillFab(m_mfcd,
				   m_mfid[l],
				   FBIDs[i],
				   *CrseFabs[i],
				   m_time,
				   0,
				   0,
				   m_ncomp,
				   extrap);
        }
    }
    //
    // Now work from the bottom up interpolating to next higher level.
    //
    for (int l = 0; l < m_amrlevel.level; l++)
    {
        auto&              CrseFabs   = cfab[l];
        AmrLevel&          TheLevel   = *amrLevels[l];
        StateData&         TheState   = TheLevel.state[m_index];
        const Box&         ThePDomain = TheState.getDomain();
        const int          NC         = CrseFabs.size();

        if (TheLevel.geom.isAnyPeriodic())
        {
            //
            // Fill CrseFabs with periodic data in preparation for interp().
            //
            for (int i = 0; i < NC; i++)
            {
                FArrayBox& dstfab = *CrseFabs[i];

                if (ThePDomain.contains(dstfab.box())) continue;

                Vector<IntVect> pshifts(27);

                TheLevel.geom.periodicShift(ThePDomain,dstfab.box(),pshifts);

                for (const auto& iv : pshifts)
                {
                    Box fullsrcbox = dstfab.box() + iv;
                    fullsrcbox    &= ThePDomain;

                    for (int j = 0; j < NC; j++)
                    {
                        const FArrayBox& srcfab = *CrseFabs[j];
                        const Box&       srcbox = fullsrcbox & srcfab.box();

                        if (srcbox.ok())
                        {
                            const Box& dstbox = srcbox - iv;

                            dstfab.copy(srcfab,srcbox,0,dstbox,0,m_ncomp);
                        }
                    }
                }
            }
        }
        //
        // Set non-periodic BCs in coarse data -- what we interpolate with.
        // This MUST come after the periodic fill mumbo-jumbo.
        for (int i = 0; i < NC; ++i)
        {
            if ( ! ThePDomain.contains(CrseFabs[i]->box()))
            {
                TheLevel.setPhysBoundaryValues(*CrseFabs[i],
                                               m_index,
                                               m_time,
                                               0,
                                               m_scomp,
                                               m_ncomp);
            }
        }

        if (m_FixUpCorners)
        {
            for (int i = 0; i < NC; ++i)
            {
                FixUpPhysCorners(*CrseFabs[i],TheLevel,m_index,m_time,m_scomp,0,m_ncomp);
            }
        }
        //
        // Interpolate up to next level.
        //
        AmrLevel&           crseAmrLevel  = *amrLevels[l];
        AmrLevel&           fineAmrLevel  = *amrLevels[l+1];
        const IntVect&      fine_ratio    = crseAmrLevel.fine_ratio;
        const Vector<Box>&   FineBoxes     = TheFineBoxes[l];
        StateData&          fState        = fineAmrLevel.state[m_index];
        const Box&          fDomain       = fState.getDomain();
        auto&               FinerCrseFabs = cfab[l+1];
        const Vector<BCRec>& theBCs        = AmrLevel::desc_lst[m_index].getBCs();
        const int           NF            = FineBoxes.size();

        for (int ifine = 0; ifine < NF; ++ifine)
        {
            Vector<BCRec> bcr(m_ncomp);
            FArrayBox    finefab(FineBoxes[ifine],m_ncomp);
            FArrayBox    crsefab(m_map->CoarseBox(finefab.box(),fine_ratio),m_ncomp);
            //
            // Fill crsefab from m_cbox via copy on intersect.
            //
            for (int j = 0; j < NC; j++) {
                crsefab.copy(*CrseFabs[j]);
	    }
            //
            // Get boundary conditions for the fine patch.
            //
            amrex::setBC(finefab.box(),
                          fDomain,
                          m_scomp,
                          0,
                          m_ncomp,
                          theBCs,
                          bcr);
            //
            // Interpolate up to fine patch.
            //
            m_map->interp(crsefab,
                          0,
                          finefab,
                          0,
                          m_ncomp,
                          finefab.box(),
                          fine_ratio,
                          crseAmrLevel.geom,
                          fineAmrLevel.geom,
                          bcr,
                          m_scomp,
                          m_index);
            //
            // Copy intersect finefab into next level m_cboxes.
            //
	    for (int j = 0, K = FinerCrseFabs.size(); j < K; ++j) {
		FinerCrseFabs[j]->copy(finefab);
	    }
        }

        CrseFabs.clear();
    }
    //
    // Now for the finest level stuff.
    //
    StateData&         FineState      = m_amrlevel.state[m_index];
    const Box&         FineDomain     = FineState.getDomain();
    const Geometry&    FineGeom       = m_amrlevel.geom;
    auto&              FinestCrseFabs = cfab[m_amrlevel.level];
    //
    // Copy intersect coarse into destination fab.
    //
    for (int i = 0, N = FinestCrseFabs.size(); i < N; ++i) {
        fab.copy(*FinestCrseFabs[i],0,dcomp,m_ncomp);
    }

    if (FineGeom.isAnyPeriodic() && !FineDomain.contains(fab.box()))
    {
        Vector<IntVect> pshifts(27);

        FineGeom.periodicShift(FineDomain,fab.box(),pshifts);

        for (int i = 0, N = FinestCrseFabs.size(); i < N; i++)
        {
            for (const auto& iv : pshifts)
            {
                fab.shift(iv);

                Box src_dst = FinestCrseFabs[i]->box() & fab.box();
                src_dst    &= FineDomain;

                if (src_dst.ok())
                    fab.copy(*FinestCrseFabs[i],src_dst,0,src_dst,dcomp,m_ncomp);

                fab.shift(-iv);
            }
        }
    }
    //
    // No longer need coarse data at finest level.
    //
    FinestCrseFabs.clear();
    //
    // Final set of non-periodic BCs.
    //
    if (! FineState.getDomain().contains(fab.box()))
    {
        m_amrlevel.setPhysBoundaryValues(fab,
                                         m_index,
                                         m_time,
                                         dcomp,
                                         m_scomp,
                                         m_ncomp);
    }

    if (m_FixUpCorners)
    {
        FixUpPhysCorners(fab,m_amrlevel,m_index,m_time,m_scomp,dcomp,m_ncomp);
    }
}

FillPatchIteratorHelper::~FillPatchIteratorHelper () {}

FillPatchIterator::~FillPatchIterator () {}

void
AmrLevel::FillCoarsePatch (MultiFab& mf,
                           int       dcomp,
                           Real      time,
                           int       idx,
                           int       scomp,
                           int       ncomp,
			   int       nghost)
{
    BL_PROFILE("AmrLevel::FillCoarsePatch()");

    //
    // Must fill this region on crse level and interpolate.
    //
    BL_ASSERT(level != 0);
    BL_ASSERT(ncomp <= (mf.nComp()-dcomp));
    BL_ASSERT(nghost <= mf.nGrow());
    BL_ASSERT(0 <= idx && idx < desc_lst.size());

    int                     DComp   = dcomp;
    const StateDescriptor&  desc    = desc_lst[idx];
    const Box&              pdomain = state[idx].getDomain();
    const BoxArray&         mf_BA   = mf.boxArray();
    const DistributionMapping& mf_DM = mf.DistributionMap();
    AmrLevel&               clev    = parent->getLevel(level-1);
    const Geometry&         cgeom   = clev.geom;

    Box domain_g = pdomain;
    for (int i = 0; i < BL_SPACEDIM; ++i) {
	if (geom.isPeriodic(i)) {
	    domain_g.grow(i,nghost);
	}
    }

    std::vector< std::pair<int,int> > ranges  = desc.sameInterps(scomp,ncomp);

    BL_ASSERT(desc.inRange(scomp, ncomp));

    for (int i = 0; i < static_cast<int>(ranges.size()); i++)
    {
        const int     SComp  = ranges[i].first;
        const int     NComp  = ranges[i].second;
        Interpolater* mapper = desc.interp(SComp);

        BoxArray crseBA(mf_BA.size());
        
        for (int j = 0, N = crseBA.size(); j < N; ++j)
        {
            BL_ASSERT(mf_BA[j].ixType() == desc.getType());
	    const Box& bx = amrex::grow(mf_BA[j],nghost) & domain_g;
            crseBA.set(j,mapper->CoarseBox(bx, crse_ratio));
        }

#ifdef AMREX_USE_EB
        MultiFab crseMF(crseBA,mf_DM,NComp,0,MFInfo(),
                        EBFArrayBoxFactory(cgeom, crseBA, mf_DM, {0,0,0}, EBSupport::basic));
#else
	MultiFab crseMF(crseBA,mf_DM,NComp,0);
#endif

	if ( level == 1 
	     || amrex::ProperlyNested(crse_ratio, parent->blockingFactor(level),
				       nghost, mf_BA.ixType(), mapper) )
	{
	    StateData& statedata = clev.state[idx];
	    
	    Vector<MultiFab*> smf;
	    Vector<Real> stime;
	    statedata.getData(smf,stime,time);

	    StateDataPhysBCFunct physbcf(statedata,SComp,cgeom);

            crseMF.setDomainBndry(std::numeric_limits<Real>::quiet_NaN(), cgeom);
	    amrex::FillPatchSingleLevel(crseMF,time,smf,stime,SComp,0,NComp,cgeom,physbcf);
	}
	else
	{
	    FillPatch(clev,crseMF,0,time,idx,SComp,NComp,0);
	}

#ifdef _OPENMP
#pragma omp parallel
#endif
	for (MFIter mfi(mf); mfi.isValid(); ++mfi)
	{
	    const Box& dbx = amrex::grow(mfi.validbox(),nghost) & domain_g;
	    
	    Vector<BCRec> bcr(ncomp);
	    
	    amrex::setBC(dbx,pdomain,SComp,0,NComp,desc.getBCs(),bcr);
	    
	    mapper->interp(crseMF[mfi],
			   0,
			   mf[mfi],
			   DComp,
			   NComp,
			   dbx,
			   crse_ratio,
			   cgeom,
			   geom,
			   bcr,
			   SComp,
			   idx);
	}

	StateDataPhysBCFunct physbcf(state[idx],SComp,geom);
	physbcf.FillBoundary(mf, DComp, NComp, time);

        DComp += NComp;
    }
}

std::unique_ptr<MultiFab>
AmrLevel::derive (const std::string& name,
                  Real           time,
                  int            ngrow)
{
    BL_ASSERT(ngrow >= 0);

    std::unique_ptr<MultiFab> mf;

    int index, scomp, ncomp;

    if (isStateVariable(name, index, scomp))
    {
        mf.reset(new MultiFab(state[index].boxArray(), dmap, 1, ngrow, MFInfo(), *m_factory));
        FillPatch(*this,*mf,ngrow,time,index,scomp,1);
    }
    else if (const DeriveRec* rec = derive_lst.get(name))
    {
        rec->getRange(0, index, scomp, ncomp);

        const BoxArray& srcBA = state[index].boxArray();

        BoxArray dstBA(srcBA);
        dstBA.convert(rec->deriveType());

	int ngrow_src = ngrow;
	{
	    Box bx0 = srcBA[0];
	    Box bx1 = rec->boxMap()(bx0);
	    int g = bx0.smallEnd(0) - bx1.smallEnd(0);
	    ngrow_src += g;
	}

        MultiFab srcMF(srcBA, dmap, rec->numState(), ngrow_src, MFInfo(), *m_factory);

        for (int k = 0, dc = 0; k < rec->numRange(); k++, dc += ncomp)
        {
            rec->getRange(k, index, scomp, ncomp);
            FillPatch(*this,srcMF,ngrow_src,time,index,scomp,ncomp,dc);
        }

        mf.reset(new MultiFab(dstBA, dmap, rec->numDerive(), ngrow, MFInfo(), *m_factory));

#ifdef CRSEGRNDOMP
#ifdef _OPENMP
#pragma omp parallel
#endif
        for (MFIter mfi(*mf,true); mfi.isValid(); ++mfi)
        {
            int         grid_no = mfi.index();
            Real*       ddat    = (*mf)[mfi].dataPtr();
            const int*  dlo     = (*mf)[mfi].loVect();
            const int*  dhi     = (*mf)[mfi].hiVect();
	    const Box&  gtbx    = mfi.growntilebox();
	    const int*  lo      = gtbx.loVect();
	    const int*  hi      = gtbx.hiVect();
            int         n_der   = rec->numDerive();
            Real*       cdat    = srcMF[mfi].dataPtr();
            const int*  clo     = srcMF[mfi].loVect();
            const int*  chi     = srcMF[mfi].hiVect();
            int         n_state = rec->numState();
            const int*  dom_lo  = state[index].getDomain().loVect();
            const int*  dom_hi  = state[index].getDomain().hiVect();
            const Real* dx      = geom.CellSize();
            const int*  bcr     = rec->getBC();
            const RealBox temp    (gtbx,geom.CellSize(),geom.ProbLo());
            const Real* xlo     = temp.lo();
            Real        dt      = parent->dtLevel(level);

	    if (rec->derFunc() != static_cast<DeriveFunc>(0)){
		rec->derFunc()(ddat,ARLIM(dlo),ARLIM(dhi),&n_der,
			       cdat,ARLIM(clo),ARLIM(chi),&n_state,
			       lo,hi,dom_lo,dom_hi,dx,xlo,&time,&dt,bcr,
			       &level,&grid_no);
	    } else if (rec->derFunc3D() != static_cast<DeriveFunc3D>(0)){
		rec->derFunc3D()(ddat,ARLIM_3D(dlo),ARLIM_3D(dhi),&n_der,
				 cdat,ARLIM_3D(clo),ARLIM_3D(chi),&n_state,
				 ARLIM_3D(lo),ARLIM_3D(hi),
				 ARLIM_3D(dom_lo),ARLIM_3D(dom_hi),
				 ZFILL(dx),ZFILL(xlo),
				 &time,&dt,
				 BCREC_3D(bcr),
				 &level,&grid_no);
	    } else {
		amrex::Error("AmeLevel::derive: no function available");
	    }
        }
#else
        for (MFIter mfi(srcMF); mfi.isValid(); ++mfi)
        {
            int         grid_no = mfi.index();
            const RealBox gridloc(grids[grid_no],geom.CellSize(),geom.ProbLo());
            Real*       ddat    = (*mf)[mfi].dataPtr();
            const int*  dlo     = (*mf)[mfi].loVect();
            const int*  dhi     = (*mf)[mfi].hiVect();
            int         n_der   = rec->numDerive();
            Real*       cdat    = srcMF[mfi].dataPtr();
            const int*  clo     = srcMF[mfi].loVect();
            const int*  chi     = srcMF[mfi].hiVect();
            int         n_state = rec->numState();
            const int*  dom_lo  = state[index].getDomain().loVect();
            const int*  dom_hi  = state[index].getDomain().hiVect();
            const Real* dx      = geom.CellSize();
            const int*  bcr     = rec->getBC();
            const Real* xlo     = gridloc.lo();
            Real        dt      = parent->dtLevel(level);

	    if (rec->derFunc() != static_cast<DeriveFunc>(0)){
		rec->derFunc()(ddat,ARLIM(dlo),ARLIM(dhi),&n_der,
			       cdat,ARLIM(clo),ARLIM(chi),&n_state,
			       dlo,dhi,dom_lo,dom_hi,dx,xlo,&time,&dt,bcr,
			       &level,&grid_no);
	    } else if (rec->derFunc3D() != static_cast<DeriveFunc3D>(0)){
		rec->derFunc3D()(ddat,ARLIM_3D(dlo),ARLIM_3D(dhi),&n_der,
				 cdat,ARLIM_3D(clo),ARLIM_3D(chi),&n_state,
				 ARLIM_3D(dlo),ARLIM_3D(dhi),
				 ARLIM_3D(dom_lo),ARLIM_3D(dom_hi),
				 ZFILL(dx),ZFILL(xlo),
				 &time,&dt,
				 BCREC_3D(bcr),
				 &level,&grid_no);
	    } else {
		amrex::Error("AmeLevel::derive: no function available");
	    }
        }
#endif
    }
    else
    {
        //
        // If we got here, cannot derive given name.
        //
        std::string msg("AmrLevel::derive(MultiFab*): unknown variable: ");
        msg += name;
        amrex::Error(msg.c_str());
    }

    return mf;
}

void
AmrLevel::derive (const std::string& name,
                  Real           time,
                  MultiFab&      mf,
                  int            dcomp)
{
    BL_ASSERT(dcomp < mf.nComp());

    const int ngrow = mf.nGrow();

    int index, scomp, ncomp;

    if (isStateVariable(name,index,scomp))
    {
        FillPatch(*this,mf,ngrow,time,index,scomp,1);
    }
    else if (const DeriveRec* rec = derive_lst.get(name))
    {
        rec->getRange(0,index,scomp,ncomp);

        const BoxArray& srcBA = state[index].boxArray();

	int ngrow_src = ngrow;
	{
	    Box bx0 = srcBA[0];
	    Box bx1 = rec->boxMap()(bx0);
	    int g = bx0.smallEnd(0) - bx1.smallEnd(0);
	    ngrow_src += g;
	}

        MultiFab srcMF(srcBA,dmap,rec->numState(),ngrow_src, MFInfo(), *m_factory);

        for (int k = 0, dc = 0; k < rec->numRange(); k++, dc += ncomp)
        {
            rec->getRange(k,index,scomp,ncomp);

            FillPatch(*this,srcMF,ngrow_src,time,index,scomp,ncomp,dc);
        }

#ifdef CRSEGRNDOMP
#ifdef _OPENMP
#pragma omp parallel
#endif
        for (MFIter mfi(mf,true); mfi.isValid(); ++mfi)
        {
            int         idx     = mfi.index();
            Real*       ddat    = mf[mfi].dataPtr(dcomp);
            const int*  dlo     = mf[mfi].loVect();
            const int*  dhi     = mf[mfi].hiVect();
	    const Box&  gtbx    = mfi.growntilebox();
	    const int*  lo      = gtbx.loVect();
	    const int*  hi      = gtbx.hiVect();
            int         n_der   = rec->numDerive();
            Real*       cdat    = srcMF[mfi].dataPtr();
            const int*  clo     = srcMF[mfi].loVect();
            const int*  chi     = srcMF[mfi].hiVect();
            int         n_state = rec->numState();
            const int*  dom_lo  = state[index].getDomain().loVect();
            const int*  dom_hi  = state[index].getDomain().hiVect();
            const Real* dx      = geom.CellSize();
            const int*  bcr     = rec->getBC();
            const RealBox& temp = RealBox(gtbx,geom.CellSize(),geom.ProbLo());
            const Real* xlo     = temp.lo();
            Real        dt      = parent->dtLevel(level);

	    if (rec->derFunc() != static_cast<DeriveFunc>(0)){
		rec->derFunc()(ddat,ARLIM(dlo),ARLIM(dhi),&n_der,
			       cdat,ARLIM(clo),ARLIM(chi),&n_state,
			       lo,hi,dom_lo,dom_hi,dx,xlo,&time,&dt,bcr,
			       &level,&idx);
	    } else if (rec->derFunc3D() != static_cast<DeriveFunc3D>(0)){
		rec->derFunc3D()(ddat,ARLIM_3D(dlo),ARLIM_3D(dhi),&n_der,
				 cdat,ARLIM_3D(clo),ARLIM_3D(chi),&n_state,
				 ARLIM_3D(lo),ARLIM_3D(hi),
				 ARLIM_3D(dom_lo),ARLIM_3D(dom_hi),
				 ZFILL(dx),ZFILL(xlo),
				 &time,&dt,
				 BCREC_3D(bcr),
				 &level,&idx);
	    } else {
		amrex::Error("AmeLevel::derive: no function available");
	    }
        }
#else
        for (MFIter mfi(srcMF); mfi.isValid(); ++mfi)
        {
            int         idx     = mfi.index();
            Real*       ddat    = mf[mfi].dataPtr(dcomp);
            const int*  dlo     = mf[mfi].loVect();
            const int*  dhi     = mf[mfi].hiVect();
            int         n_der   = rec->numDerive();
            Real*       cdat    = srcMF[mfi].dataPtr();
            const int*  clo     = srcMF[mfi].loVect();
            const int*  chi     = srcMF[mfi].hiVect();
            int         n_state = rec->numState();
            const int*  dom_lo  = state[index].getDomain().loVect();
            const int*  dom_hi  = state[index].getDomain().hiVect();
            const Real* dx      = geom.CellSize();
            const int*  bcr     = rec->getBC();
            const RealBox& temp = RealBox(mf[mfi].box(),geom.CellSize(),geom.ProbLo());
            const Real* xlo     = temp.lo();
            Real        dt      = parent->dtLevel(level);

	    if (rec->derFunc() != static_cast<DeriveFunc>(0)){
		rec->derFunc()(ddat,ARLIM(dlo),ARLIM(dhi),&n_der,
			       cdat,ARLIM(clo),ARLIM(chi),&n_state,
			       dlo,dhi,dom_lo,dom_hi,dx,xlo,&time,&dt,bcr,
			       &level,&idx);
	    } else if (rec->derFunc3D() != static_cast<DeriveFunc3D>(0)){
		rec->derFunc3D()(ddat,ARLIM_3D(dlo),ARLIM_3D(dhi),&n_der,
				 cdat,ARLIM_3D(clo),ARLIM_3D(chi),&n_state,
				 ARLIM_3D(dlo),ARLIM_3D(dhi),
				 ARLIM_3D(dom_lo),ARLIM_3D(dom_hi),
				 ZFILL(dx),ZFILL(xlo),
				 &time,&dt,
				 BCREC_3D(bcr),
				 &level,&idx);
	    } else {
		amrex::Error("AmeLevel::derive: no function available");
	    }
        }
#endif
    }
    else
    {
        //
        // If we got here, cannot derive given name.
        //
        std::string msg("AmrLevel::derive(MultiFab*): unknown variable: ");
        msg += name;
        amrex::Error(msg.c_str());
    }
}

//! Update the distribution maps in StateData based on the size of the map
void
AmrLevel::UpdateDistributionMaps ( DistributionMapping& update_dmap )
{
    long mapsize = update_dmap.size();

    if (dmap.size() == mapsize)
    { dmap = update_dmap; }

    for (int i = 0; i < state.size(); ++i)
    {
       if (state[i].DistributionMap().size() == mapsize)
          { state[i].setDistributionMap(update_dmap); }
    }
}



Vector<int>
AmrLevel::getBCArray (int State_Type,
                      int gridno,
                      int strt_comp,
                      int ncomp)
{
    Vector<int> bc(2*BL_SPACEDIM*ncomp);

    BCRec bcr;

    for (int n = 0; n < ncomp; n++)
    {
        bcr = state[State_Type].getBC(strt_comp+n,gridno);
        const int* b_rec = bcr.vect();
        for (int m = 0; m < 2*BL_SPACEDIM; m++)
            bc[2*BL_SPACEDIM*n + m] = b_rec[m];
    }

    return bc;
}

int
AmrLevel::okToRegrid ()
{
    return true;
}

void
AmrLevel::setPlotVariables ()
{
    ParmParse pp("amr");

    if (pp.contains("plot_vars"))
    {
        std::string nm;
      
        int nPltVars = pp.countval("plot_vars");
      
        for (int i = 0; i < nPltVars; i++)
        {
            pp.get("plot_vars", nm, i);

            if (nm == "ALL") 
                parent->fillStatePlotVarList();
            else if (nm == "NONE")
                parent->clearStatePlotVarList();
            else
                parent->addStatePlotVar(nm);
        }
    }
    else 
    {
        //
        // The default is to add them all.
        //
        parent->fillStatePlotVarList();
    }
  
    if (pp.contains("derive_plot_vars"))
    {
        std::string nm;
      
        int nDrvPltVars = pp.countval("derive_plot_vars");
      
        for (int i = 0; i < nDrvPltVars; i++)
        {
            pp.get("derive_plot_vars", nm, i);

            if (nm == "ALL") 
                parent->fillDerivePlotVarList();
            else if (nm == "NONE")
                parent->clearDerivePlotVarList();
            else
                parent->addDerivePlotVar(nm);
        }
    }
    else 
    {
        //
        // The default is to add none of them.
        //
        parent->clearDerivePlotVarList();
    }
}

void
AmrLevel::setSmallPlotVariables ()
{
    ParmParse pp("amr");

    if (pp.contains("small_plot_vars"))
    {
        std::string nm;
      
        int nPltVars = pp.countval("small_plot_vars");
      
        for (int i = 0; i < nPltVars; i++)
        {
            pp.get("small_plot_vars", nm, i);

	    parent->addStateSmallPlotVar(nm);
        }
    }
    else 
    {
        //
        // The default is to use none.
        //
        parent->clearStateSmallPlotVarList();
    }

    if (pp.contains("derive_small_plot_vars"))
    {
        std::string nm;
      
        int nDrvPltVars = pp.countval("derive_small_plot_vars");
      
        for (int i = 0; i < nDrvPltVars; i++)
        {
            pp.get("derive_small_plot_vars", nm, i);

            if (nm == "ALL") 
                parent->fillDeriveSmallPlotVarList();
            else if (nm == "NONE")
                parent->clearDeriveSmallPlotVarList();
            else
                parent->addDeriveSmallPlotVar(nm);
        }
    }
    else 
    {
        //
        // The default is to add none of them.
        //
        parent->clearDeriveSmallPlotVarList();
    }
  
}

AmrLevel::TimeLevel
AmrLevel::which_time (int  indx,
                      Real time) const
{
    const Real oldtime = state[indx].prevTime();
    const Real newtime = state[indx].curTime();
    const Real haftime = .5 * (oldtime + newtime);
    const Real qtime = oldtime + 0.25*(newtime-oldtime);
    const Real tqtime = oldtime + 0.75*(newtime-oldtime);
    const Real epsilon = 0.001 * (newtime - oldtime);

    BL_ASSERT(time >= oldtime-epsilon && time <= newtime+epsilon);
    
    if (time >= oldtime-epsilon && time <= oldtime+epsilon)
    {
        return AmrOldTime;
    }
    else if (time >= newtime-epsilon && time <= newtime+epsilon)
    {
        return AmrNewTime;
    }
    else if (time >= haftime-epsilon && time <= haftime+epsilon)
    {
        return AmrHalfTime;
    }
    else if (time >= qtime-epsilon && time <= qtime+epsilon)
    {
        return Amr1QtrTime;
    }
    else if (time >= tqtime-epsilon && time <= tqtime+epsilon)
    {
        return Amr3QtrTime;
    }
    return AmrOtherTime;
}

Real
AmrLevel::estimateWork ()
{
    return 1.0*countCells();
}

bool
AmrLevel::writePlotNow ()
{
    return false;
}

bool
AmrLevel::writeSmallPlotNow ()
{
    return false;
}

const BoxArray& AmrLevel::getAreaNotToTag()
{
    return m_AreaNotToTag;
}

const Box& AmrLevel::getAreaToTag()
{
    return m_AreaToTag;
}

void AmrLevel::setAreaNotToTag(BoxArray& ba)
{
    m_AreaNotToTag = ba;
}

void AmrLevel::constructAreaNotToTag()
{
    if (level == 0 || !parent->useFixedCoarseGrids() || parent->useFixedUpToLevel()>level)
        return;

    // We are restricting the tagging on the finest fixed level
    if (parent->useFixedUpToLevel()==level)
    {
        // We use the next coarser level shrunk by one blockingfactor
        //    as the region in which we allow tagging. 
        // Why level-1? Because we always use the full domain at level 0 
        //    and therefore level 0 in initialba is level 1 in the AMR hierarchy, etc.
        const Vector<BoxArray>& initialba = parent->getInitialBA();
        Box tagarea(initialba[level-1].minimalBox());
        tagarea.grow(-parent->blockingFactor(level));
        m_AreaToTag = tagarea;

        // We disallow tagging in the remaining part of the domain.
        BoxArray tagba = amrex::boxComplement(parent->Geom(level).Domain(),m_AreaToTag);
        m_AreaNotToTag = tagba;

        BoxArray bxa(parent->Geom(level).Domain());
        BL_ASSERT(bxa.contains(m_AreaNotToTag));
    }

    if (parent->useFixedUpToLevel()<level)
    {
        Box tagarea = parent->getLevel(level-1).getAreaToTag();
        tagarea.refine(parent->refRatio(level-1));
        tagarea.grow(-parent->blockingFactor(level));
        m_AreaToTag = tagarea;
        BoxArray tagba = amrex::boxComplement(parent->Geom(level).Domain(),m_AreaToTag);
        m_AreaNotToTag = tagba;
    }
}

void
AmrLevel::FillPatch(AmrLevel& amrlevel,
		    MultiFab& leveldata,
		    int       boxGrow,
		    Real      time,
		    int       index,
		    int       scomp,
		    int       ncomp,
                    int       dcomp)
{
    BL_ASSERT(dcomp+ncomp-1 <= leveldata.nComp());
    BL_ASSERT(boxGrow <= leveldata.nGrow());
    FillPatchIterator fpi(amrlevel, leveldata, boxGrow, time, index, scomp, ncomp);
    const MultiFab& mf_fillpatched = fpi.get_mf();
    MultiFab::Copy(leveldata, mf_fillpatched, 0, dcomp, ncomp, boxGrow);
}

void
AmrLevel::FillPatchAdd(AmrLevel& amrlevel,
		       MultiFab& leveldata,
                       int       boxGrow,
                       Real      time,
                       int       index,
                       int       scomp,
                       int       ncomp,
                       int       dcomp)
{
    BL_ASSERT(dcomp+ncomp-1 <= leveldata.nComp());
    BL_ASSERT(boxGrow <= leveldata.nGrow());
    FillPatchIterator fpi(amrlevel, leveldata, boxGrow, time, index, scomp, ncomp);
    const MultiFab& mf_fillpatched = fpi.get_mf();
    MultiFab::Add(leveldata, mf_fillpatched, 0, dcomp, ncomp, boxGrow);
}



void
AmrLevel::AddProcsToComp(Amr *aptr, int nSidecarProcs, int prevSidecarProcs,
                         int ioProcNumSCS, int ioProcNumAll, int scsMyId,
			 MPI_Comm scsComm)
{
#if BL_USE_MPI
      if(scsMyId != ioProcNumSCS) {
        parent = aptr;
      }

      // ---- ints
      ParallelDescriptor::Bcast(&level, 1, ioProcNumAll, scsComm);

      // ---- IntVects
      Vector<int> allIntVects;
      if(scsMyId == ioProcNumSCS) {
        for(int i(0); i < BL_SPACEDIM; ++i)    { allIntVects.push_back(crse_ratio[i]); }
        for(int i(0); i < BL_SPACEDIM; ++i)    { allIntVects.push_back(fine_ratio[i]); }
      }
      amrex::BroadcastArray(allIntVects, scsMyId, ioProcNumSCS, scsComm);

      if(scsMyId != ioProcNumSCS) {
        int count(0);
        for(int i(0); i < BL_SPACEDIM; ++i)    { crse_ratio[i] = allIntVects[count++]; }
        for(int i(0); i < BL_SPACEDIM; ++i)    { fine_ratio[i] = allIntVects[count++]; }
      }


      // ---- Boxes
      amrex::BroadcastBox(m_AreaToTag, scsMyId, ioProcNumSCS, scsComm);
      
      // ---- Geometry
      Geometry::BroadcastGeometry(geom, ioProcNumSCS, scsComm);
      
      // ---- BoxArrays
      amrex::BroadcastBoxArray(grids, scsMyId, ioProcNumSCS, scsComm);
      amrex::BroadcastBoxArray(m_AreaNotToTag, scsMyId, ioProcNumSCS, scsComm);

      // ---- state
      int stateSize(state.size());
      ParallelDescriptor::Bcast(&stateSize, 1, ioProcNumSCS, scsComm);
      if(scsMyId != ioProcNumSCS) {
        state.resize(stateSize);
      }
      for(int i(0); i < state.size(); ++i) {
        state[i].AddProcsToComp(desc_lst[i], ioProcNumSCS, ioProcNumAll, scsMyId, scsComm);
      }

      // ---- bools
      int ldc(levelDirectoryCreated);
      ParallelDescriptor::Bcast(&ldc, 1, ioProcNumAll, scsComm);
      levelDirectoryCreated = ldc;
#endif
}



void
AmrLevel::Check() const
{
    for(int i(0); i < state.size(); ++i) {
      state[i].Check();
    }
}


void
AmrLevel::LevelDirectoryNames(const std::string &dir,
                              std::string &LevelDir,
			      std::string &FullPath)
{
    LevelDir = amrex::Concatenate("Level_", level, 1);
    //
    // Now for the full pathname of that directory.
    //
    FullPath = dir;
    if( ! FullPath.empty() && FullPath.back() != '/') {
        FullPath += '/';
    }
    FullPath += LevelDir;
}

void
AmrLevel::CreateLevelDirectory (const std::string &dir)
{
    // Build directory to hold the MultiFabs in the StateData at this level.
    // The directory is relative the the directory containing the Header file.

    std::string LevelDir, FullPath;
    LevelDirectoryNames(dir, LevelDir, FullPath);
    amrex::Print() << "IOIOIOIO:  AmrLevel::CreateLevelDirectory:  dir LevelDir FullPath = "
                   << dir << "  " << LevelDir << "  " << FullPath << '\n';

    if(ParallelDescriptor::IOProcessor()) {
      amrex::Print() << "IOIOIOIO:CD  AmrLevel::CreateLevelDirectory:  " << FullPath << "\n";
      if( ! amrex::UtilCreateDirectory(FullPath, 0755)) {
        amrex::CreateDirectoryFailed(FullPath);
      }
    }
    levelDirectoryCreated = true;
}

}
<|MERGE_RESOLUTION|>--- conflicted
+++ resolved
@@ -292,8 +292,6 @@
     VisMF::Write(plotMF,TheFullPath,how,true);
 
     levelDirectoryCreated = false;  // ---- now that the plotfile is finished
-<<<<<<< HEAD
-=======
 }
 
 
@@ -308,7 +306,6 @@
 AmrLevel::writePlotFilePost (const std::string& dir,
                              std::ostream&      os)
 {
->>>>>>> 34c39800
 }
 
 
@@ -2210,8 +2207,6 @@
 
     std::string LevelDir, FullPath;
     LevelDirectoryNames(dir, LevelDir, FullPath);
-    amrex::Print() << "IOIOIOIO:  AmrLevel::CreateLevelDirectory:  dir LevelDir FullPath = "
-                   << dir << "  " << LevelDir << "  " << FullPath << '\n';
 
     if(ParallelDescriptor::IOProcessor()) {
       amrex::Print() << "IOIOIOIO:CD  AmrLevel::CreateLevelDirectory:  " << FullPath << "\n";
