
#ifndef _AmrLevel_H_
#define _AmrLevel_H_ 

#include <AMReX_REAL.H>
#include <AMReX_Geometry.H>
#include <AMReX_MultiFab.H>
#include <AMReX_MultiFabUtil.H>
#include <AMReX_Derive.H>
#include <AMReX_BCRec.H>
#include <AMReX_Interpolater.H>
#include <AMReX_Amr.H>
#include <AMReX_SlabStat.H>
#include <AMReX_DistributionMapping.H>
#include <AMReX_StateDescriptor.H>
#include <AMReX_StateData.H>
#include <AMReX_VisMF.H>

#include <memory>
#include <map>

namespace amrex {

class TagBox;
class TagBoxArray;

/**
* \brief Virtual base class for managing individual levels.
* AmrLevel functions both as a container for state data on a level
* and also manages the advancement of data in time.
*/

class AmrLevel
{
  friend class FillPatchIterator;
  friend class FillPatchIteratorHelper;

public:
    //! What time are we at?
    enum TimeLevel { AmrOldTime,
                     AmrHalfTime,
                     AmrNewTime,
                     Amr1QtrTime,
                     Amr3QtrTime,
                     AmrOtherTime };
    //! The destructor.
    virtual ~AmrLevel ();
    //! Get the level directory names
    virtual void LevelDirectoryNames (const std::string &dir,
                                      std::string &LevelDir,
                                      std::string &FullPath);
    //! Create the Level_ directory for checkpoint and plot files
    virtual void CreateLevelDirectory (const std::string &dir);
    /**
    * \brief Set if the Level_ directory was created or to clear the value.
    * CreateLevelDirectory sets levelDirectoryCreated = true
    */
    void SetLevelDirectoryCreated(bool ldc) { levelDirectoryCreated = ldc; }
    /**
    * \brief A string written as the first item in writePlotFile() at
    * level zero. This MUST be defined by each derived class.
    * It is so we can distinguish between different types of
    * plot files.  This is a pure virtual function and hence MUST
    * be implemented by derived classes.
    */
    virtual std::string thePlotFileType () const = 0;
    /**
    * \brief Write plot file stuff to specified directory.  This is a
    * pure virtual function and hence MUST be implemented by
    * derived classes.
    */
    virtual void writePlotFile (const std::string& dir,
                                std::ostream&      os,
                                VisMF::How         how = VisMF::NFiles) = 0;
    /**
    * \brief Write small plot file stuff to specified directory.  
    * Unlike writePlotFile, this is NOT a pure virtual function 
    * so implementation by derived classes is optional.
    */
    virtual void writeSmallPlotFile (const std::string& dir,
                                     std::ostream&      os,
				     VisMF::How         how = VisMF::NFiles) {};
    //! Write current state to checkpoint file.
    virtual void checkPoint (const std::string& dir,
                             std::ostream&      os,
                             VisMF::How         how = VisMF::NFiles,
                             bool               dump_old = true);
    //! Restart from a checkpoint file.
    virtual void restart (Amr&          papa,
                          std::istream& is,
			  bool          bReadSpecial = false);

    //! Old checkpoint may have different number of states than the new source code.
    virtual void set_state_in_checkpoint (Array<int>& state_in_checkpoint);

    //! Is name a state variable?
    static bool isStateVariable (const std::string& name,
                                int&               state_indx,
                                int&               ncomp);

    static void FlushFPICache ();
    /**
    * \brief Compute the initial time step.  This is a pure virtual function
    * and hence MUST be implemented by derived classes.
    */
    virtual void computeInitialDt (int                   finest_level,
                                   int                   sub_cycle,
                                   Array<int>&           n_cycle,
                                   const Array<IntVect>& ref_ratio,
                                   Array<Real>&          dt_level,
                                   Real                  stop_time) = 0;
    /**
    * \brief Compute the next time step.  This is a pure virtual function
    * and hence MUST be implemented by derived classes.
    */
    virtual void computeNewDt (int                   finest_level,
                               int                   sub_cycle,
                               Array<int>&           n_cycle,
                               const Array<IntVect>& ref_ratio,
                               Array<Real>&          dt_min,
                               Array<Real>&          dt_level,
                               Real                  stop_time,
                               int                   post_regrid_flag) = 0;
    /**
    * \brief Do an integration step on this level.  Returns maximum safe
    * time step.  This is a pure virtual function and hence MUST
    * be implemented by derived classes.
    */
    virtual Real advance (Real time,
                          Real dt,
                          int  iteration,
                          int  ncycle) = 0;
    /**
    * \brief Contains operations to be done after a timestep.  This is a
    * pure virtual function and hence MUST be implemented by derived
    * classes.
    */
    virtual  void post_timestep (int iteration) = 0;
    /**
    * \brief Contains operations to be done only after a full coarse
    * timestep.  The default implementation does nothing.
    */
    virtual void postCoarseTimeStep (Real time);
    /**
    * \brief Operations to be done after restart.  This is a pure virtual
    * function and hence MUST be implemented by derived classes.
    */
    virtual  void post_restart () = 0;
    /**
    * \brief Operations to be done after regridding (like avgDown).
    * This is a pure virtual function and hence MUST be
    * implemented by derived classes.
    */
    virtual  void post_regrid (int lbase,
                               int new_finest) = 0;
    /**
    * \brief Operations to be done after initialization.
    * This is a pure virtual function and hence MUST be
    * implemented by derived classes.
    */
    virtual  void post_init (Real stop_time) = 0;
    /**
    * \brief Is it ok to continue the calculation?
    * This is a pure virtual function and hence MUST be
    * implemented by derived classes.
    */
    virtual  int okToContinue () = 0;
    /**
    * \brief Should I regrid with this level as base level?
    * This test is only evaluated if regrid_int > 0 and 
    * level_count >= regrid_int as well. Defaults to true.
    */
    virtual  int okToRegrid ();
    /**
    * \brief Init grid data at problem start-up.
    * This is a pure virtual function and hence MUST be
    * implemented by derived classes.
    */
    virtual void initData () = 0;
    //! Set the time levels of state data.
    virtual void setTimeLevel (Real time,
                               Real dt_old,
                               Real dt_new);
    //! Alloc space for old time data.
    virtual void allocOldData ();
    //! Delete old-time data.
    virtual void removeOldData ();
    /**
    * \brief Init data on this level from another AmrLevel (during regrid).
    * This is a pure virtual function and hence MUST be
    * implemented by derived classes.
    */
    virtual void init (AmrLevel &old) = 0;
    /**
    * Init data on this level after regridding if old AmrLevel
    * did not previously exist. This is a pure virtual function
    * and hence MUST be implemented by derived classes.
    */
    virtual void init () = 0;
    //! Reset data to initial time by swapping new and old time data.
    void reset ();
    //! Returns this AmrLevel.
    int Level () const { return level; }
    //! List of grids at this level.
    const BoxArray& boxArray () const { return grids; }
    const BoxArray& getEdgeBoxArray (int dir) const;
    const BoxArray& getNodalBoxArray () const;
    //
    const DistributionMapping& DistributionMap() const { return dmap; }
    //! Number of grids at this level.
    int numGrids () const { return grids.size(); }
    //! Returns the indices defining physical domain.
    const Box& Domain () const { return geom.Domain(); }
    //! Timestep n at this level.
    int nStep () const { return parent->levelSteps(level); }
    //! Returns the geometry object.
    const Geometry& Geom () const { return geom; }
    //
    const IntVect& fineRatio () const { return fine_ratio; }
    //! Returns number of cells on level.
    long countCells () const;

    //! Get the area not to tag.
    const BoxArray& getAreaNotToTag();
    const Box& getAreaToTag();
    //! Constuct the area not to tag.
    void constructAreaNotToTag();
    //! Set the area not to tag.
    void setAreaNotToTag(BoxArray& ba);

    /**
    * \brief Error estimation for regridding. This is a pure virtual
    * function and hence MUST be implemented by derived classes.
    */
    virtual void errorEst (TagBoxArray& tb,
                           int          clearval,
                           int          tagval,
                           Real         time,
			   int          n_error_buf = 0,
                           int          ngrow = 0) = 0;
    //! Interpolate from coarse level to the valid area in dest.
    void FillCoarsePatch (MultiFab& dest,
                          int       dcomp,
                          Real      time,
                          int       state_idx,
                          int       scomp,
                          int       ncomp,
			  int       nghost = 0);
    //! Function to set physical boundary conditions.
    virtual void setPhysBoundaryValues (FArrayBox& dest,
                                        int        state_indx,
                                        Real       time,
                                        int        dest_comp,
                                        int        src_comp,
                                        int        num_comp);
<<<<<<< HEAD
    //
    // Returns a MultiFab containing the derived data for this level.
    // If ngrow>0 the MultiFab is built on the appropriately grown BoxArray.
    //
    virtual std::unique_ptr<MultiFab> derive (const std::string& name,
					      Real               time,
					      int                ngrow);
    //
    // This version of derive() fills the dcomp'th component of mf
    // with the derived quantity.
    //
=======
    /**
    * \brief Returns a MultiFab containing the derived data for this level.
    * The user is responsible for deleting this pointer when done
    * with it.  If ngrow>0 the MultiFab is built on the appropriately
    * grown BoxArray.
    */
    virtual MultiFab* derive (const std::string& name,
                              Real               time,
                              int                ngrow);
    /**
    * \brief This version of derive() fills the dcomp'th component of mf
    * with the derived quantity.
    */
>>>>>>> 2f6ddcac
    virtual void derive (const std::string& name,
                         Real               time,
                         MultiFab&          mf,
                         int                dcomp);
    //! State data object.
    StateData& get_state_data (int state_indx) { return state[state_indx]; }
    //! State data at old time.
    MultiFab& get_old_data (int state_indx) { return state[state_indx].oldData(); }
    //! State data at old time.
    const MultiFab& get_old_data (int state_indx) const { return state[state_indx].oldData(); }
    //! State data at new time.
    MultiFab& get_new_data (int state_indx) { return state[state_indx].newData(); }
    //! State data at new time.
    const MultiFab& get_new_data (int state_indx) const { return state[state_indx].newData(); }
    //! Returns list of Descriptors.
    static const DescriptorList& get_desc_lst () { return desc_lst; }
    //! Returns list of derived variables.
    static DeriveList& get_derive_lst ();

#ifdef USE_SLABSTAT
    //! Returns list of slab stats.
    static SlabStatList& get_slabstat_lst ();
#endif
    //! Boundary condition access function.
    Array<int> getBCArray (int State_Type,
			   int gridno,
			   int scomp,
			   int ncomp);
    //! Get state data at specified index and time.
    MultiFab& get_data (int  state_indx,
                        Real time);
    //! Hack to allow override of (non-fine-fine) fillpatched boundary data
    virtual void set_preferred_boundary_values (MultiFab& S,
                                                int       state_index,
                                                int       scomp,
                                                int       dcomp,
                                                int       ncomp,
                                                Real      time) const;
    /** 
    * \brief Called in grid_places after other tagging routines to modify
    * the list of tagged points.  Default implementation does nothing.
    */
    virtual void manual_tags_placement (TagBoxArray&    tags,
                                        Array<IntVect>& bf_lev);
    //! Modify list of variables to be plotted
    virtual void setPlotVariables ();
    //! Modify list of variables to be plotted
    virtual void setSmallPlotVariables ();
    /**
    * \brief Estimate the amount of work required to advance Just this level
    * based on the number of cells.
    * This estimate can be overwritten with different methods
    */
    virtual Real estimateWork();
    /**
    * \brief Returns one the TimeLevel enums.
    * Asserts that time is between AmrOldTime and AmrNewTime.
    */ 
    TimeLevel which_time (int  state_indx,
                          Real time) const;

    //! Does the AmrLevel want Amr to write a plotfile now?
    virtual bool writePlotNow ();

    //! Does the AmrLevel want Amr to write a small plotfile now?
    virtual bool writeSmallPlotNow ();

#ifdef USE_PARTICLES
    //! This function can be called from the parent 
    virtual void particle_redistribute (int lbase = 0, bool init = false) {;}
#endif

    static void FillPatch(AmrLevel& amrlevel,
			  MultiFab& leveldata,
			  int       boxGrow,
			  Real      time,
			  int       index,
			  int       scomp,
			  int       ncomp,
	                  int       dcomp=0);
    
    virtual void AddProcsToComp(Amr *aptr, int nSidecarProcs, int prevSidecarProcs,
                                int ioProcNumSCS, int ioProcNumAll, int scsMyId,
			        MPI_Comm scsComm);
    void Check() const;

protected:
    //! The constructors -- for derived classes.
    AmrLevel ();

    AmrLevel (Amr&            papa,
              int             lev,
              const Geometry& level_geom,
              const BoxArray& bl,
	      const DistributionMapping& dm,
              Real            time);
    //! Common code used by all constructors.
    void finishConstructor (); 

    //
    // The Data.
    //
    int                   level;        // AMR level (0 is coarsest).
    Geometry              geom;         // Geom at this level.
    BoxArray              grids;        // Cell-centered locations of grids.
    DistributionMapping   dmap;         // Distribution of grids among processes
    Amr*                  parent;       // Pointer to parent AMR structure.
    IntVect               crse_ratio;   // Refinement ratio to coarser level.
    IntVect               fine_ratio;   // Refinement ratio to finer level.
    static DeriveList     derive_lst;   // List of derived quantities.
    static DescriptorList desc_lst;     // List of state variables.
#ifdef USE_SLABSTAT
    static SlabStatList   slabstat_lst; // List of SlabStats.
#endif
    Array<StateData>      state;        // Array of state data.

    BoxArray              m_AreaNotToTag; //Area which shouldn't be tagged on this level.
    Box                   m_AreaToTag;    //Area which is allowed to be tagged on this level.

    bool                  levelDirectoryCreated;    // for checkpoints and plotfiles

private:

    mutable BoxArray      edge_grids[BL_SPACEDIM];  // face-centered grids
    mutable BoxArray      nodal_grids;              // all nodal grids

    //
    // Disallowed.
    //
    AmrLevel (const AmrLevel&);
    AmrLevel& operator = (const AmrLevel&);
};

//
// Forward declaration.
//
class FillPatchIteratorHelper;

class FillPatchIterator
    :
    public MFIter
{
  public:

    friend class AmrLevel;

    FillPatchIterator (AmrLevel& amrlevel,
                       MultiFab& leveldata);

    FillPatchIterator (AmrLevel& amrlevel,
                       MultiFab& leveldata,
                       int       boxGrow,
                       Real      time,
                       int       state_indx,
                       int       scomp,
                       int       ncomp);

    void Initialize (int  boxGrow,
                     Real time,
                     int  state_indx,
                     int  scomp,
                     int  ncomp);

    ~FillPatchIterator ();

    FArrayBox& operator() () { return m_fabs[MFIter::index()]; }

    Box UngrownBox () const { return MFIter::validbox(); }

    MultiFab& get_mf() { return m_fabs; }
    
  private:
    //
    // Disallowed.
    //
    FillPatchIterator ();
    FillPatchIterator (const FillPatchIterator& rhs);
    FillPatchIterator& operator= (const FillPatchIterator& rhs);

    void FillFromLevel0 (Real time, int index, int scomp, int dcomp, int ncomp);
    void FillFromTwoLevels (Real time, int index, int scomp, int dcomp, int ncomp);

    //
    // The data.
    //
    AmrLevel&                         m_amrlevel;
    MultiFab&                         m_leveldata;
    std::vector< std::pair<int,int> > m_range;
    MultiFab                          m_fabs;
    int                               m_ncomp;
};

class FillPatchIteratorHelper
{
public:

    friend class FillPatchIterator;

    FillPatchIteratorHelper (AmrLevel& amrlevel,
                             MultiFab& leveldata);

    FillPatchIteratorHelper (AmrLevel&     amrlevel,
                             MultiFab&     leveldata,
                             int           boxGrow,
                             Real          time,
                             int           state_indx,
                             int           scomp,
                             int           ncomp,
                             Interpolater* mapper);

    void Initialize (int           boxGrow,
                     Real          time,
                     int           state_indx,
                     int           scomp,
                     int           ncomp,
                     Interpolater* mapper);

    ~FillPatchIteratorHelper ();

    void fill (FArrayBox& fab, int dcomp, int idx);

private:
    //
    // Disallowed.
    //
    FillPatchIteratorHelper ();
    FillPatchIteratorHelper (const FillPatchIteratorHelper& rhs);
    FillPatchIteratorHelper& operator= (const FillPatchIteratorHelper& rhs);
    //
    // The data.
    //
    AmrLevel&                  m_amrlevel;
    MultiFab&                  m_leveldata;
    MultiFabCopyDescriptor     m_mfcd;
    Array< Array<MultiFabId> > m_mfid;     // [level][oldnew]
    Interpolater*              m_map;
    std::map<int,Box>          m_ba;
    Real                       m_time;
    int                        m_growsize;
    int                        m_index;
    int                        m_scomp;
    int                        m_ncomp;
    bool                       m_FixUpCorners;

    std::map< int,Array< Array<Box> > >                m_fbox; // [grid][level][validregion]
    std::map< int,Array< Array<Box> > >                m_cbox; // [grid][level][fillablesubbox]
    std::map< int,Array< Array< Array<FillBoxId> > > > m_fbid; // [grid][level][fillablesubbox][oldnew]
};

}

#endif /*_AmrLevel_H_*/<|MERGE_RESOLUTION|>--- conflicted
+++ resolved
@@ -253,33 +253,19 @@
                                         int        dest_comp,
                                         int        src_comp,
                                         int        num_comp);
-<<<<<<< HEAD
-    //
-    // Returns a MultiFab containing the derived data for this level.
-    // If ngrow>0 the MultiFab is built on the appropriately grown BoxArray.
-    //
-    virtual std::unique_ptr<MultiFab> derive (const std::string& name,
-					      Real               time,
-					      int                ngrow);
-    //
-    // This version of derive() fills the dcomp'th component of mf
-    // with the derived quantity.
-    //
-=======
     /**
     * \brief Returns a MultiFab containing the derived data for this level.
     * The user is responsible for deleting this pointer when done
     * with it.  If ngrow>0 the MultiFab is built on the appropriately
     * grown BoxArray.
     */
-    virtual MultiFab* derive (const std::string& name,
-                              Real               time,
-                              int                ngrow);
+    virtual std::unique_ptr<MultiFab> derive (const std::string& name,
+					      Real               time,
+					      int                ngrow);
     /**
     * \brief This version of derive() fills the dcomp'th component of mf
     * with the derived quantity.
     */
->>>>>>> 2f6ddcac
     virtual void derive (const std::string& name,
                          Real               time,
                          MultiFab&          mf,
