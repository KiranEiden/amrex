--- conflicted
+++ resolved
@@ -286,7 +286,6 @@
     // Pointer to previous time data.
     //
     MultiFab* old_data;
-<<<<<<< HEAD
     //
     // This is used as a temporary collection of FabArray header
     // names written during a checkpoint
@@ -296,10 +295,8 @@
     // This is used to store preread FabArray headers
     //
     static std::map<std::string, Array<char> > *faHeaderMap;  // ---- [faheader name, the header]
-=======
 
     void restartDoit (std::istream& is, const std::string& restart_file);
->>>>>>> 5e80a9cb
 };
 
 class StateDataPhysBCFunct
