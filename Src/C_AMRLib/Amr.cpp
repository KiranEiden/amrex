
#include <winstd.H>
#include <algorithm>
#include <cstdio>
#include <list>
#include <iostream>
#include <iomanip>
#include <sstream>
#include <iomanip>

#include <sys/types.h>
#include <sys/stat.h>
#include <unistd.h>

#include <Geometry.H>
#include <TagBox.H>
#include <Array.H>
#include <CoordSys.H>
#include <ParmParse.H>
#include <BoxDomain.H>
#include <Cluster.H>
#include <LevelBld.H>
#include <AmrLevel.H>
#include <PROB_AMR_F.H>
#include <Amr.H>
#include <ParallelDescriptor.H>
#include <Utility.H>
#include <DistributionMapping.H>
#include <FabSet.H>

#ifdef BL_USE_ARRAYVIEW
#include <DatasetClient.H>
#endif
//
// This MUST be defined if don't have pubsetbuf() in I/O Streams Library.
//
#ifdef BL_USE_SETBUF
#define pubsetbuf setbuf
#endif
//
// Static class members.  Set defaults in Initialize()!!!
//
std::list<std::string> Amr::state_plot_vars;
std::list<std::string> Amr::derive_plot_vars;
bool                   Amr::first_plotfile;
Array<BoxArray>        Amr::initial_ba;
Array<BoxArray>        Amr::regrid_ba;
bool                   Amr::useFixedCoarseGrids;
int                    Amr::useFixedUpToLevel;

namespace
{
    const std::string CheckPointVersion("CheckPointVersion_1.0");

    bool initialized = false;
}

namespace
{
    //
    // These are all ParmParse'd in.  Set defaults in Initialize()!!!
    //
    int  plot_nfiles;
    int  mffile_nstreams;
    int  probinit_natonce;
    bool plot_files_output;
    int  checkpoint_nfiles;
    int  regrid_on_restart;
    int  use_efficient_regrid;
    bool refine_grid_layout;
    int  plotfile_on_restart;
    int  checkpoint_on_restart;
    bool checkpoint_files_output;
    int  compute_new_dt_on_regrid;
}

void
Amr::Initialize ()
{
    if (initialized) return;
    //
    // Set all defaults here!!!
    //
    Amr::first_plotfile      = true;
    plot_nfiles              = 64;
    mffile_nstreams          = 1;
    probinit_natonce         = 32;
    plot_files_output        = true;
    checkpoint_nfiles        = 64;
    regrid_on_restart        = 0;
    use_efficient_regrid     = 0;
    refine_grid_layout       = true;
    plotfile_on_restart      = 0;
    checkpoint_on_restart    = 0;
    checkpoint_files_output  = true;
    compute_new_dt_on_regrid = 0;
    Amr::useFixedCoarseGrids = false;
    Amr::useFixedUpToLevel   = 0;

    BoxLib::ExecOnFinalize(Amr::Finalize);

    VisMF::Initialize();

    initialized = true;
}

void
Amr::Finalize ()
{
    Amr::state_plot_vars.clear();
    Amr::derive_plot_vars.clear();
    Amr::regrid_ba.clear();
    Amr::initial_ba.clear();

    initialized = false;
}

bool Amr::Plot_Files_Output () { return plot_files_output; }

std::ostream&
Amr::DataLog (int i)
{
    return datalog[i];
}

int
Amr::NumDataLogs ()
{
    return datalog.size();
}

bool
Amr::RegridOnRestart () const
{
    return regrid_on_restart;
}

const BoxArray&
Amr::boxArray (int lev) const
{
    return amr_level[lev].boxArray();
}

#ifdef USE_PARTICLES
const BoxArray&
Amr::ParticleBoxArray (int lev) const
{
    return amr_level[lev].ParticleBoxArray();
}
#endif

void
Amr::setDtMin (const Array<Real>& dt_min_in)
{
    for (int i = 0; i <= finest_level; i++)
        dt_min[i] = dt_min_in[i];
}

PArray<AmrLevel>&
Amr::getAmrLevels ()
{
    return amr_level;
}

long
Amr::cellCount (int lev)
{
    return amr_level[lev].countCells();
}

int
Amr::numGrids (int lev)
{
    return amr_level[lev].numGrids();
}

MultiFab*
Amr::derive (const std::string& name,
             Real               time,
             int                lev,
             int                ngrow)
{
    return amr_level[lev].derive(name,time,ngrow);
}

int
Amr::MaxRefRatio (int level) const
{
    int maxval = 0;
    for (int n = 0; n<BL_SPACEDIM; n++) 
        maxval = std::max(maxval,ref_ratio[level][n]);
    return maxval;
}

Amr::Amr ()
    :
    amr_level(PArrayManage),
    datalog(PArrayManage)
{
    Initialize();
    Geometry::Setup();
    int max_level_in = -1;
    Array<int> n_cell_in(BL_SPACEDIM);
    for (int i = 0; i < BL_SPACEDIM; i++) n_cell_in[i] = -1;
    InitAmr(max_level_in,n_cell_in);
}

Amr::Amr (const RealBox* rb, int max_level_in, Array<int> n_cell_in, int coord)
    :
    amr_level(PArrayManage),
    datalog(PArrayManage)
{
    Initialize();
    Geometry::Setup(rb,coord);
    InitAmr(max_level_in,n_cell_in);
}

void
Amr::InitAmr (int max_level_in, Array<int> n_cell_in)
{
    //
    // Determine physics class.
    //
    levelbld = getLevelBld();
    //
    // Global function that define state variables.
    //
    levelbld->variableSetUp();
    //
    // Set default values.
    //
    grid_eff               = 0.7;
    plot_int               = -1;
    n_proper               = 1;
    max_level              = -1;
    last_plotfile          = 0;
    last_checkpoint        = 0;
    record_run_info        = false;
    record_grid_info       = false;
    file_name_digits       = 5;
    record_run_info_terse  = false;
    bUserStopRequest       = false;

    int i;
    for (i = 0; i < BL_SPACEDIM; i++)
        isPeriodic[i] = false;

    ParmParse pp("amr");
    //
    // Check for command line flags.
    //
    verbose = 0;
    pp.query("v",verbose);

    pp.query("regrid_on_restart",regrid_on_restart);
    pp.query("use_efficient_regrid",use_efficient_regrid);
    pp.query("plotfile_on_restart",plotfile_on_restart);
    pp.query("checkpoint_on_restart",checkpoint_on_restart);

    pp.query("compute_new_dt_on_regrid",compute_new_dt_on_regrid);

    pp.query("refine_grid_layout", refine_grid_layout);

    pp.query("mffile_nstreams", mffile_nstreams);
    pp.query("probinit_natonce", probinit_natonce);

    probinit_natonce = std::max(1, std::min(ParallelDescriptor::NProcs(), probinit_natonce));

    pp.query("file_name_digits", file_name_digits);

    pp.query("initial_grid_file",initial_grids_file);
    pp.query("regrid_file"      , regrid_grids_file);

    if (pp.contains("run_log"))
    {
        std::string log_file_name;
        pp.get("run_log",log_file_name);
        setRecordRunInfo(log_file_name);
    }
    if (pp.contains("run_log_terse"))
    {
        std::string log_file_name;
        pp.get("run_log_terse",log_file_name);
        setRecordRunInfoTerse(log_file_name);
    }
    if (pp.contains("grid_log"))
    {
        std::string grid_file_name;
        pp.get("grid_log",grid_file_name);
        setRecordGridInfo(grid_file_name);
    }

    if (pp.contains("data_log"))
    {
      int num_datalogs = pp.countval("data_log");
      datalog.resize(num_datalogs);
      Array<std::string> data_file_names(num_datalogs);
      pp.queryarr("data_log",data_file_names,0,num_datalogs);
      for (int i = 0; i < num_datalogs; i++) 
        setRecordDataInfo(i,data_file_names[i]);
    }

    probin_file = "probin";  // Make "probin" the default

    if (pp.contains("probin_file"))
    {
        pp.get("probin_file",probin_file);
    }
    //
    // If set, then restart from checkpoint file.
    //
    pp.query("restart", restart_chkfile);
    //
    // If set, then restart from plotfile.
    //
    pp.query("restart_from_plotfile", restart_pltfile);
    //
    // Read max_level and alloc memory for container objects.
    //
    if (max_level_in == -1) 
       pp.get("max_level", max_level);
    else
       max_level = max_level_in;

    int nlev     = max_level+1;
    geom.resize(nlev);
    dt_level.resize(nlev);
    level_steps.resize(nlev);
    level_count.resize(nlev);
    n_cycle.resize(nlev);
    dt_min.resize(nlev);
    blocking_factor.resize(nlev);
    max_grid_size.resize(nlev);
    n_error_buf.resize(nlev);
    amr_level.resize(nlev);
    //
    // Set bogus values.
    //
    for (i = 0; i < nlev; i++)
    {
        dt_level[i]    = 1.e200; // Something nonzero so old & new will differ
        level_steps[i] = 0;
        level_count[i] = 0;
        n_cycle[i]     = 0;
        dt_min[i]      = 0.0;
        n_error_buf[i] = 1;
        blocking_factor[i] = 2;
        max_grid_size[i] = (BL_SPACEDIM == 2) ? 128 : 32;
    }

    // Make the default regrid_int = 1 for all levels.
    if (max_level > 0) 
    {
       regrid_int.resize(max_level);
       for (i = 0; i < max_level; i++)
           regrid_int[i]  = 1;
    }

    // Make the default ref_ratio = 2 for all levels.
    ref_ratio.resize(max_level);
    for (i = 0; i < max_level; i++)
        ref_ratio[i] = 2 * IntVect::TheUnitVector();

    //
    // Read other amr specific values.
    //
    pp.query("n_proper",n_proper);
    pp.query("grid_eff",grid_eff);
    pp.queryarr("n_error_buf",n_error_buf,0,max_level);
    //
    // Read in the refinement ratio IntVects as integer BL_SPACEDIM-tuples.
    //
    if (max_level > 0)
    {
        const int nratios_vect = max_level*BL_SPACEDIM;

        Array<int> ratios_vect(nratios_vect);

        int got_vect = pp.queryarr("ref_ratio_vect",ratios_vect,0,nratios_vect);

        Array<int> ratios(max_level);

        const int got_int = pp.queryarr("ref_ratio",ratios,0,max_level);
   
        if (got_int == 1 && got_vect == 1 && ParallelDescriptor::IOProcessor())
        {
            BoxLib::Warning("Only input *either* ref_ratio or ref_ratio_vect");
        }
        else if (got_vect == 1)
        {
            int k = 0;
            for (i = 0; i < max_level; i++)
            {
                for (int n = 0; n < BL_SPACEDIM; n++,k++)
                    ref_ratio[i][n] = ratios_vect[k];
            }
        }
        else if (got_int == 1)
        {
            for (i = 0; i < max_level; i++)
            {
                for (int n = 0; n < BL_SPACEDIM; n++)
                    ref_ratio[i][n] = ratios[i];
            }
        }
        else
        {
            BoxLib::Warning("Using default ref_ratio = 2 at all levels");
        }
    }

    //
    // Are we going to keep the grids at certain levels fixed?
    //
    pp.query("useFixedCoarseGrids", useFixedCoarseGrids);
    
    //
    // Setup plot and checkpoint controls.
    //
    initPltAndChk();
    
    //
    // Setup subcycling controls.
    //
    initSubcycle();

    //
    // Read in max_grid_size.  Use defaults if not explicitly defined.
    //
    int cnt = pp.countval("max_grid_size");

    if (cnt == 1)
    {
        //
        // Set all values to the single available value.
        //
        int the_max_grid_size = 0;

        pp.get("max_grid_size",the_max_grid_size);

        for (i = 0; i <= max_level; i++)
        {
            max_grid_size[i] = the_max_grid_size;
        }
    }
    else if (cnt > 1)
    {
        //
        // Otherwise we expect a vector of max_grid_size values.
        //
        pp.getarr("max_grid_size",max_grid_size,0,max_level+1);
    }
    //
    // Read in the blocking_factors.  Use defaults if not explicitly defined.
    //
    cnt = pp.countval("blocking_factor");

    if (cnt == 1)
    {
        //
        // Set all values to the single available value.
        //
        int the_blocking_factor = 0;

        pp.get("blocking_factor",the_blocking_factor);

        for (i = 0; i <= max_level; i++)
        {
            blocking_factor[i] = the_blocking_factor;
        }
    }
    else if (cnt > 1)
    {
        //
        // Otherwise we expect a vector of blocking factors.
        //
        pp.getarr("blocking_factor",blocking_factor,0,max_level+1);
    }
    //
    // Read in the regrid interval if max_level > 0.
    //
    if (max_level > 0) 
    {
       int numvals = pp.countval("regrid_int");
       if (numvals == 1)
       {
           //
           // Set all values to the single available value.
           //
           int the_regrid_int = 0;
           pp.query("regrid_int",the_regrid_int);
           for (i = 0; i < max_level; i++)
           {
               regrid_int[i] = the_regrid_int;
           }
       }
       else if (numvals == 0)
       {
           BoxLib::Warning("Using default regrid_int = 1 at all levels");
       }
       else if (numvals < max_level)
       {
           BoxLib::Error("You did not specify enough values of regrid_int");
       }
       else 
       {
           //
           // Otherwise we expect a vector of max_level values
           //
           pp.queryarr("regrid_int",regrid_int,0,max_level);
       }
    }
    //
    // Read computational domain and set geometry.
    //
    Array<int> n_cell(BL_SPACEDIM);
    if (n_cell_in[0] == -1)
    {
       pp.getarr("n_cell",n_cell,0,BL_SPACEDIM);
    }
    else
    {
       for (i = 0; i < BL_SPACEDIM; i++) n_cell[i] = n_cell_in[i];
    }
    
    IntVect lo(IntVect::TheZeroVector()), hi(n_cell);
    hi -= IntVect::TheUnitVector();
    Box index_domain(lo,hi);
    for (i = 0; i <= max_level; i++)
    {
        geom[i].define(index_domain);
        if (i < max_level)
            index_domain.refine(ref_ratio[i]);
    }
    //
    // Now define offset for CoordSys.
    //
    Real offset[BL_SPACEDIM];
    for (i = 0; i < BL_SPACEDIM; i++)
    {
        const Real delta = Geometry::ProbLength(i)/(Real)n_cell[i];
        offset[i]        = Geometry::ProbLo(i) + delta*lo[i];
    }
    CoordSys::SetOffset(offset);

    if (max_level > 0 && !initial_grids_file.empty())
    {
#define STRIP while( is.get() != '\n' )
        std::ifstream is(initial_grids_file.c_str(),std::ios::in);

        if (!is.good())
            BoxLib::FileOpenFailed(initial_grids_file);

        int in_finest,ngrid;

        is >> in_finest;
        STRIP;
        initial_ba.resize(in_finest);

        useFixedUpToLevel = in_finest;
        if (in_finest > max_level)
           BoxLib::Error("You have fewer levels in your inputs file then in your grids file!");

        for (int lev = 1; lev <= in_finest; lev++)
        {
            BoxList bl;
            is >> ngrid;
            STRIP;
            for (i = 0; i < ngrid; i++)
            {
                Box bx;
                is >> bx;
                STRIP;
                bx.refine(ref_ratio[lev-1]);
                bl.push_back(bx);
            }
            initial_ba[lev-1].define(bl);
        }
        is.close();
        if (ParallelDescriptor::IOProcessor())
            std::cout << "Read initial_ba. Size is " << initial_ba.size() << std::endl;

#undef STRIP
    }

    if (max_level > 0 && !regrid_grids_file.empty())
    {
#define STRIP while( is.get() != '\n' )
        std::ifstream is(regrid_grids_file.c_str(),std::ios::in);

        if (!is.good())
            BoxLib::FileOpenFailed(regrid_grids_file);

        int in_finest,ngrid;

        is >> in_finest;
        STRIP;
        regrid_ba.resize(in_finest);
        for (int lev = 1; lev <= in_finest; lev++)
        {
            BoxList bl;
            is >> ngrid;
            STRIP;
            for (i = 0; i < ngrid; i++)
            {
                Box bx;
                is >> bx;
                STRIP;
                 bx.refine(ref_ratio[lev-1]);
                 if (bx.longside() > max_grid_size[lev])
                 {
                     std::cout << "Grid " << bx << " too large" << '\n';
                     BoxLib::Error();
                 }
                 bl.push_back(bx);
            }
            regrid_ba[lev-1].define(bl);
        }
        is.close();
#undef STRIP
    }
}

bool
Amr::isStatePlotVar (const std::string& name)
{
    for (std::list<std::string>::const_iterator li = state_plot_vars.begin(), End = state_plot_vars.end();
         li != End;
         ++li)
    {
        if (*li == name)
            return true;
    }
    return false;
}

void
Amr::fillStatePlotVarList ()
{
    state_plot_vars.clear();
    const DescriptorList& desc_lst = AmrLevel::get_desc_lst();
    for (int typ = 0; typ < desc_lst.size(); typ++)
        for (int comp = 0; comp < desc_lst[typ].nComp();comp++)
            if (desc_lst[typ].getType() == IndexType::TheCellType())
                state_plot_vars.push_back(desc_lst[typ].name(comp));
}

void
Amr::clearStatePlotVarList ()
{
    state_plot_vars.clear();
}

void
Amr::addStatePlotVar (const std::string& name)
{
    if (!isStatePlotVar(name))
        state_plot_vars.push_back(name);
}

void
Amr::deleteStatePlotVar (const std::string& name)
{
    if (isStatePlotVar(name))
        state_plot_vars.remove(name);
}

bool
Amr::isDerivePlotVar (const std::string& name)
{
    for (std::list<std::string>::const_iterator li = derive_plot_vars.begin(), End = derive_plot_vars.end();
         li != End;
         ++li)
    {
        if (*li == name)
            return true;
    }

    return false;
}

void 
Amr::fillDerivePlotVarList ()
{
    derive_plot_vars.clear();
    DeriveList& derive_lst = AmrLevel::get_derive_lst();
    std::list<DeriveRec>& dlist = derive_lst.dlist();
    for (std::list<DeriveRec>::const_iterator it = dlist.begin(), End = dlist.end();
         it != End;
         ++it)
    {
        if (it->deriveType() == IndexType::TheCellType())
        {
            derive_plot_vars.push_back(it->name());
        }
    }
}

void
Amr::clearDerivePlotVarList ()
{
    derive_plot_vars.clear();
}

void
Amr::addDerivePlotVar (const std::string& name)
{
    if (!isDerivePlotVar(name))
        derive_plot_vars.push_back(name);
}

void
Amr::deleteDerivePlotVar (const std::string& name)
{
    if (isDerivePlotVar(name))
        derive_plot_vars.remove(name);
}

Amr::~Amr ()
{
    levelbld->variableCleanUp();

    Amr::Finalize();
}

void
Amr::setRecordGridInfo (const std::string& filename)
{
    record_grid_info = true;
    if (ParallelDescriptor::IOProcessor())
    {
        gridlog.open(filename.c_str(),std::ios::out|std::ios::app);
        if (!gridlog.good())
            BoxLib::FileOpenFailed(filename);
    }
    ParallelDescriptor::Barrier("Amr::setRecordGridInfo");
}

void
Amr::setRecordRunInfo (const std::string& filename)
{
    record_run_info = true;
    if (ParallelDescriptor::IOProcessor())
    {
        runlog.open(filename.c_str(),std::ios::out|std::ios::app);
        if (!runlog.good())
            BoxLib::FileOpenFailed(filename);
    }
    ParallelDescriptor::Barrier("Amr::setRecordRunInfo");
}

void
Amr::setRecordRunInfoTerse (const std::string& filename)
{
    record_run_info_terse = true;
    if (ParallelDescriptor::IOProcessor())
    {
        runlog_terse.open(filename.c_str(),std::ios::out|std::ios::app);
        if (!runlog_terse.good())
            BoxLib::FileOpenFailed(filename);
    }
    ParallelDescriptor::Barrier("Amr::setRecordRunInfoTerse");
}

void
Amr::setRecordDataInfo (int i, const std::string& filename)
{
    if (ParallelDescriptor::IOProcessor())
    {
        datalog.set(i,new std::ofstream);
        datalog[i].open(filename.c_str(),std::ios::out|std::ios::app);
        if (!datalog[i].good())
            BoxLib::FileOpenFailed(filename);
    }
    ParallelDescriptor::Barrier("Amr::setRecordDataInfo");
}

void
Amr::setDtLevel (const Array<Real>& dt_lev)
{
    for (int i = 0; i <= finest_level; i++)
        dt_level[i] = dt_lev[i];
}

void
Amr::setDtLevel (Real dt, int lev)
{
    dt_level[lev] = dt;
}

void
Amr::setNCycle (const Array<int>& ns)
{
    for (int i = 0; i <= finest_level; i++)
        n_cycle[i] = ns[i];
}

long
Amr::cellCount ()
{
    long cnt = 0;
    for (int i = 0; i <= finest_level; i++)
        cnt += amr_level[i].countCells();
    return cnt;
}

int
Amr::numGrids ()
{
    int cnt = 0;
    for (int i = 0; i <= finest_level; i++)
        cnt += amr_level[i].numGrids();
    return cnt;
}

int
Amr::okToContinue ()
{
    int ok = true;
    for (int i = 0; ok && (i <= finest_level); i++)
        ok = ok && amr_level[i].okToContinue();
    if(bUserStopRequest) {
      ok = false;
    }
    return ok;
}

void
Amr::writePlotFile ()
{
    if ( ! Plot_Files_Output()) return;

    BL_PROFILE_REGION_START("Amr::writePlotFile()");
    BL_PROFILE("Amr::writePlotFile()");

    VisMF::SetNOutFiles(plot_nfiles);

    if (first_plotfile) 
    {
        first_plotfile = false;
        amr_level[0].setPlotVariables();
    }

    Real dPlotFileTime0 = ParallelDescriptor::second();

    const std::string pltfile = BoxLib::Concatenate(plot_file_root,level_steps[0],file_name_digits);

    if (verbose > 0 && ParallelDescriptor::IOProcessor())
        std::cout << "PLOTFILE: file = " << pltfile << '\n';

    if (record_run_info && ParallelDescriptor::IOProcessor())
        runlog << "PLOTFILE: file = " << pltfile << '\n';

  BoxLib::StreamRetry sretry(pltfile, abort_on_stream_retry_failure,
                             stream_max_tries);

  const std::string pltfileTemp(pltfile + ".temp");

  while(sretry.TryFileOutput()) {
    //
    //  if either the pltfile or pltfileTemp exists, rename them
    //  to move them out of the way.  then create pltfile
    //  with the temporary name, then rename it back when
    //  it is finished writing.  then stream retry can rename
    //  it to a bad suffix if there were stream errors.
    //
    BoxLib::UtilCreateCleanDirectory(pltfile, false);     // dont call barrier
    BoxLib::UtilCreateCleanDirectory(pltfileTemp, true);  // call barrier

    std::string HeaderFileName(pltfileTemp + "/Header");

    VisMF::IO_Buffer io_buffer(VisMF::IO_Buffer_Size);

    std::ofstream HeaderFile;

    HeaderFile.rdbuf()->pubsetbuf(io_buffer.dataPtr(), io_buffer.size());

    int old_prec(0);

    if (ParallelDescriptor::IOProcessor())
    {
        //
        // Only the IOProcessor() writes to the header file.
        //
        HeaderFile.open(HeaderFileName.c_str(), std::ios::out | std::ios::trunc |
	                                        std::ios::binary);
        if ( ! HeaderFile.good())
            BoxLib::FileOpenFailed(HeaderFileName);
        old_prec = HeaderFile.precision(15);
    }

    for (int k(0); k <= finest_level; ++k)
        amr_level[k].writePlotFile(pltfileTemp, HeaderFile);

    if (ParallelDescriptor::IOProcessor())
    {
        HeaderFile.precision(old_prec);
        if ( ! HeaderFile.good())
            BoxLib::Error("Amr::writePlotFile() failed");
    }

    last_plotfile = level_steps[0];

    if (verbose > 0)
    {
        const int IOProc        = ParallelDescriptor::IOProcessorNumber();
        Real      dPlotFileTime = ParallelDescriptor::second() - dPlotFileTime0;

        ParallelDescriptor::ReduceRealMax(dPlotFileTime,IOProc);

        if (ParallelDescriptor::IOProcessor())
<<<<<<< HEAD
            std::cout << "Write plotfile time = " << dPlotFileTime << "  seconds" << '\n';
=======
            std::cout << "Write plotfile time = " << dPlotFileTime << "  seconds" << "\n\n";
#endif
>>>>>>> 6bccf4f5
    }
    ParallelDescriptor::Barrier("Amr::writePlotFile::end");

    if(ParallelDescriptor::IOProcessor()) {
      std::rename(pltfileTemp.c_str(), pltfile.c_str());
    }
    ParallelDescriptor::Barrier("Renaming temporary plotfile.");
    //
    // the plotfile file now has the regular name
    //

  }  // end while
  BL_PROFILE_REGION_STOP("Amr::writePlotFile()");
}

void
Amr::checkInput ()
{
    if (max_level < 0)
        BoxLib::Error("checkInput: max_level not set");
    //
    // Check that blocking_factor is a power of 2.
    //
    for (int i = 0; i < max_level; i++)
    {
        int k = blocking_factor[i];
        while ( k > 0 && (k%2 == 0) )
            k /= 2;
        if (k != 1)
            BoxLib::Error("Amr::checkInputs: blocking_factor not power of 2");
    }
    //
    // Check level dependent values.
    //
    int i;
    for (i = 0; i < max_level; i++)
    {
        if (MaxRefRatio(i) < 2 || MaxRefRatio(i) > 12)
            BoxLib::Error("checkInput bad ref_ratios");
    }
    const Box& domain = geom[0].Domain();
    if (!domain.ok())
        BoxLib::Error("level 0 domain bad or not set");
    //
    // Check that domain size is a multiple of blocking_factor[0].
    //
    for (i = 0; i < BL_SPACEDIM; i++)
    {
        int len = domain.length(i);
        if (len%blocking_factor[0] != 0)
            BoxLib::Error("domain size not divisible by blocking_factor");
    }
    //
    // Check that max_grid_size is even.
    //
    for (i = 0; i < max_level; i++)
    {
        if (max_grid_size[i]%2 != 0)
            BoxLib::Error("max_grid_size is not even");
    }

    //
    // Check that max_grid_size is a multiple of blocking_factor at every level.
    //
    for (i = 0; i < max_level; i++)
    {
        if (max_grid_size[i]%blocking_factor[i] != 0)
            BoxLib::Error("max_grid_size not divisible by blocking_factor");
    }

    if (!Geometry::ProbDomain().ok())
        BoxLib::Error("checkInput: bad physical problem size");

    if (verbose > 0 && ParallelDescriptor::IOProcessor())
       std::cout << "Successfully read inputs file ... " << '\n';
}

void
Amr::init (Real strt_time,
           Real stop_time)
{
    BL_PROFILE_REGION_START("Amr::init()");
    if (!restart_chkfile.empty() && restart_chkfile != "init")
    {
        restart(restart_chkfile);
    }
    else
    {
        initialInit(strt_time,stop_time);
        checkPoint();
        if (plot_int > 0 || plot_per > 0)
            writePlotFile();
    }
#ifdef HAS_XGRAPH
    if (first_plotfile)
    {
        first_plotfile = false;
        amr_level[0].setPlotVariables();
    }
#endif

#ifdef BL_COMM_PROFILING
    Array<Box> probDomain(geom.size());
    for(int i(0); i < probDomain.size(); ++i) {
      probDomain[i] = geom[i].Domain();
    }
    BL_COMM_PROFILE_INITAMR(finest_level, max_level, ref_ratio, probDomain);
#endif
    BL_PROFILE_REGION_STOP("Amr::init()");
}

void
Amr::readProbinFile (int& init)
{
    BL_PROFILE("Amr::readProbinFile()");
    //
    // Populate integer array with name of probin file.
    //
    int probin_file_length = probin_file.length();

    Array<int> probin_file_name(probin_file_length);

    for (int i = 0; i < probin_file_length; i++)
        probin_file_name[i] = probin_file[i];

    if (verbose > 0 && ParallelDescriptor::IOProcessor())
       std::cout << "Starting to read probin ... " << std::endl;

    const int nAtOnce = probinit_natonce;
    const int MyProc  = ParallelDescriptor::MyProc();
    const int NProcs  = ParallelDescriptor::NProcs();
    const int NSets   = (NProcs + (nAtOnce - 1)) / nAtOnce;
    const int MySet   = MyProc/nAtOnce;

    Real piStart = 0, piEnd = 0, piStartAll = ParallelDescriptor::second();

    for (int iSet = 0; iSet < NSets; ++iSet)
    {
        if (MySet == iSet)
        {
            //
            // Call the pesky probin reader.
            //
            piStart = ParallelDescriptor::second();
            FORT_PROBINIT(&init,
                          probin_file_name.dataPtr(),
                          &probin_file_length,
                          Geometry::ProbLo(),
                          Geometry::ProbHi());
            piEnd = ParallelDescriptor::second();
            const int iBuff     = 0;
            const int wakeUpPID = (MyProc + nAtOnce);
            const int tag       = (MyProc % nAtOnce);
            if (wakeUpPID < NProcs)
                ParallelDescriptor::Send(&iBuff, 1, wakeUpPID, tag);
        }
        if (MySet == (iSet + 1))
        {
            //
            // Next set waits.
            //
            int iBuff;
            int waitForPID = (MyProc - nAtOnce);
            int tag        = (MyProc % nAtOnce);
            ParallelDescriptor::Recv(&iBuff, 1, waitForPID, tag);
        }
    }

    if (verbose > 1)
    {
        const int IOProc     = ParallelDescriptor::IOProcessorNumber();
        Real      piTotal    = piEnd - piStart;
        Real      piTotalAll = ParallelDescriptor::second() - piStartAll;

        ParallelDescriptor::ReduceRealMax(piTotal,    IOProc);
        ParallelDescriptor::ReduceRealMax(piTotalAll, IOProc);

        if (ParallelDescriptor::IOProcessor())
        {
            std::cout << "MFRead::: PROBINIT max time   = " << piTotal    << '\n';
            std::cout << "MFRead::: PROBINIT total time = " << piTotalAll << '\n';
        }
    }

    if (verbose > 0 && ParallelDescriptor::IOProcessor())
        std::cout << "Successfully read probin file: \"" << probin_file << "\"\n";
}

void
Amr::initialInit (Real              strt_time,
                  Real              stop_time,
                  const BoxArray*   lev0_grids,
                  const Array<int>* pmap)
{
    InitializeInit(strt_time, stop_time, lev0_grids, pmap);

    // This is a subtlety, but in the case where we are initializing the data
    //   from a plotfile, we want to use the time read in from the plotfile as 
    //   the start time instead of using "strt_time".
    // The Amr data "cumtime" has been set in InitializeInit; if we are restarting 
    //   from a plotfile, then cumtime must be re-defined in that initialization routine. 
    //   Thus here we pass "cumtime" rather than "strt_time" to FinalizeInit.
    FinalizeInit  (cumtime, stop_time);
}

void
Amr::InitializeInit(Real              strt_time,
                    Real              stop_time,
                    const BoxArray*   lev0_grids,
                    const Array<int>* pmap)
{
    BL_COMM_PROFILE_NAMETAG("Amr::initialInit TOP");
    checkInput();
    //
    // Generate internal values from user-supplied values.
    //
    finest_level = 0;
    //
    // Init problem dependent data.
    //
    int init = true;

    if (!probin_file.empty()) {
        readProbinFile(init);
    }

#ifdef BL_SYNC_RANTABLES
    int iGet(0), iSet(1);
    const int iTableSize(64);
    Real *RanAmpl = new Real[iTableSize];
    Real *RanPhase = new Real[iTableSize];
    FORT_SYNC_RANTABLES(RanPhase, RanAmpl, &iGet);
    ParallelDescriptor::Bcast(RanPhase, iTableSize);
    ParallelDescriptor::Bcast(RanAmpl, iTableSize);
    FORT_SYNC_RANTABLES(RanPhase, RanAmpl, &iSet);
    delete [] RanAmpl;
    delete [] RanPhase;
#endif

    cumtime = strt_time;
    //
    // Define base level grids.  Note that if we are restarting from a plotfile, this
    //    routine will call the level 0 AmrLevel initialization which will overwrite cumtime.
    //
    defBaseLevel(strt_time, lev0_grids, pmap);
}

void
Amr::FinalizeInit (Real              strt_time,
                   Real              stop_time)
{
    //
    // Compute dt and set time levels of all grid data.
    //
    amr_level[0].computeInitialDt(finest_level,
                                  sub_cycle,
                                  n_cycle,
                                  ref_ratio,
                                  dt_level,
                                  stop_time);
    //
    // The following was added for multifluid.
    //
    Real dt0   = dt_level[0];
    dt_min[0]  = dt_level[0];
    n_cycle[0] = 1;

    for (int lev = 1; lev <= max_level; lev++)
    {
        dt0           /= n_cycle[lev];
        dt_level[lev]  = dt0;
        dt_min[lev]    = dt_level[lev];
    }

    if (max_level > 0)
        bldFineLevels(strt_time);

    for (int lev = 0; lev <= finest_level; lev++)
        amr_level[lev].setTimeLevel(strt_time,dt_level[lev],dt_level[lev]);

    for (int lev = 0; lev <= finest_level; lev++)
        amr_level[lev].post_regrid(0,finest_level);

    for (int lev = 0; lev <= finest_level; lev++)
    {
        level_steps[lev] = 0;
        level_count[lev] = 0;
    }

    //
    // Perform any special post_initialization operations.
    //
    for (int lev = 0; lev <= finest_level; lev++)
        amr_level[lev].post_init(stop_time);

    if (ParallelDescriptor::IOProcessor())
    {
       if (verbose > 1)
       {
           std::cout << "INITIAL GRIDS \n";
           printGridInfo(std::cout,0,finest_level);
       }
       else if (verbose > 0)
       { 
           std::cout << "INITIAL GRIDS \n";
           printGridSummary(std::cout,0,finest_level);
       }
    }

    if (record_grid_info && ParallelDescriptor::IOProcessor())
    {
        gridlog << "INITIAL GRIDS \n";
        printGridInfo(gridlog,0,finest_level);
    }

#ifdef USE_STATIONDATA 
    station.init(amr_level, finestLevel());
    station.findGrid(amr_level,geom);
#endif
    BL_COMM_PROFILE_NAMETAG("Amr::initialInit BOTTOM");
}

void
Amr::restart (const std::string& filename)
{
    BL_PROFILE_REGION_START("Amr::restart()");
    BL_PROFILE("Amr::restart()");

    // Just initialize this here for the heck of it
    which_level_being_advanced = -1;

    Real dRestartTime0 = ParallelDescriptor::second();

    DistributionMapping::Initialize();
    if(DistributionMapping::strategy() == DistributionMapping::PFC) {
      Array<IntVect> refRatio;
      Array<BoxArray> allBoxes;
      DistributionMapping::ReadCheckPointHeader(filename, refRatio, allBoxes);
      DistributionMapping::PFCMultiLevelMap(refRatio, allBoxes);
    }

    if(ParallelDescriptor::IOProcessor()) {
      std::cout << "DMCache size = " << DistributionMapping::CacheSize() << std::endl;
      DistributionMapping::CacheStats(std::cout);
    }
    ParallelDescriptor::Barrier();


    VisMF::SetMFFileInStreams(mffile_nstreams);

    int i;

    if (verbose > 0 && ParallelDescriptor::IOProcessor())
        std::cout << "restarting calculation from file: " << filename << std::endl;

    if (record_run_info && ParallelDescriptor::IOProcessor())
        runlog << "RESTART from file = " << filename << '\n';
    //
    // Init problem dependent data.
    //
    int init = false;

    readProbinFile(init);
    //
    // Start calculation from given restart file.
    //
    if (record_run_info && ParallelDescriptor::IOProcessor())
        runlog << "RESTART from file = " << filename << '\n';
    //
    // Open the checkpoint header file for reading.
    //
    std::string File = filename;

    File += '/';
    File += "Header";

    VisMF::IO_Buffer io_buffer(VisMF::IO_Buffer_Size);

    Array<char> fileCharPtr;
    ParallelDescriptor::ReadAndBcastFile(File, fileCharPtr);
    std::string fileCharPtrString(fileCharPtr.dataPtr());
    std::istringstream is(fileCharPtrString, std::istringstream::in);
    //
    // Read global data.
    //
    // Attempt to differentiate between old and new CheckPointFiles.
    //
    int         spdim;
    bool        new_checkpoint_format = false;
    std::string first_line;

    std::getline(is,first_line);

    if (first_line == CheckPointVersion)
    {
        new_checkpoint_format = true;
        is >> spdim;
    }
    else
    {
        spdim = atoi(first_line.c_str());
    }

    if (spdim != BL_SPACEDIM)
    {
        std::cerr << "Amr::restart(): bad spacedim = " << spdim << '\n';
        BoxLib::Abort();
    }

    is >> cumtime;
    int mx_lev;
    is >> mx_lev;
    is >> finest_level;

    Array<Box> inputs_domain(max_level+1);
    for (int lev = 0; lev <= max_level; lev++)
    {
       Box bx(geom[lev].Domain().smallEnd(),geom[lev].Domain().bigEnd());
       inputs_domain[lev] = bx;
    }

    if (max_level >= mx_lev) {

       for (i = 0; i <= mx_lev; i++) is >> geom[i];
       for (i = 0; i <  mx_lev; i++) is >> ref_ratio[i];
       for (i = 0; i <= mx_lev; i++) is >> dt_level[i];

       if (new_checkpoint_format)
       {
           for (i = 0; i <= mx_lev; i++) is >> dt_min[i];
       }
       else
       {
           for (i = 0; i <= mx_lev; i++) dt_min[i] = dt_level[i];
       }

       Array<int>  n_cycle_in;
       n_cycle_in.resize(mx_lev+1);  
       for (i = 0; i <= mx_lev; i++) is >> n_cycle_in[i];
       bool any_changed = false;

       for (i = 0; i <= mx_lev; i++) 
           if (n_cycle[i] != n_cycle_in[i])
           {
               any_changed = true;
               if (verbose > 0 && ParallelDescriptor::IOProcessor())
                   std::cout << "Warning: n_cycle has changed at level " << i << 
                                " from " << n_cycle_in[i] << " to " << n_cycle[i] << std::endl;;
           }

       // If we change n_cycle then force a full regrid from level 0 up
       if (max_level > 0 && any_changed)
       {
           level_count[0] = regrid_int[0];
           if ((verbose > 0) && ParallelDescriptor::IOProcessor())
               std::cout << "Warning: This forces a full regrid " << std::endl;
       }


       for (i = 0; i <= mx_lev; i++) is >> level_steps[i];
       for (i = 0; i <= mx_lev; i++) is >> level_count[i];

       //
       // Set bndry conditions.
       //
       if (max_level > mx_lev)
       {
           for (i = mx_lev+1; i <= max_level; i++)
           {
               dt_level[i]    = dt_level[i-1]/n_cycle[i];
               level_steps[i] = n_cycle[i]*level_steps[i-1];
               level_count[i] = 0;
           }

           // This is just an error check
           if (!sub_cycle)
           {
               for (i = 1; i <= finest_level; i++)
               {
                   if (dt_level[i] != dt_level[i-1])
                      BoxLib::Error("restart: must have same dt at all levels if not subcycling");
               }
           }
       }

       if (regrid_on_restart && max_level > 0)
       {
           if (regrid_int[0] > 0) 
               level_count[0] = regrid_int[0];
           else
               BoxLib::Error("restart: can't have regrid_on_restart and regrid_int <= 0");
       }

       checkInput();
       //
       // Read levels.
       //
       int lev;
       for (lev = 0; lev <= finest_level; lev++)
       {
           amr_level.set(lev,(*levelbld)());
           amr_level[lev].restart(*this, is);
       }
       //
       // Build any additional data structures.
       //
       for (lev = 0; lev <= finest_level; lev++)
           amr_level[lev].post_restart();

    } else {

       if (ParallelDescriptor::IOProcessor())
          BoxLib::Warning("Amr::restart(): max_level is lower than before");

       int new_finest_level = std::min(max_level,finest_level);

       finest_level = new_finest_level;
 
       // These are just used to hold the extra stuff we have to read in.
       Geometry   geom_dummy;
       Real       real_dummy;
       int         int_dummy;
       IntVect intvect_dummy;

       for (i = 0          ; i <= max_level; i++) is >> geom[i];
       for (i = max_level+1; i <= mx_lev   ; i++) is >> geom_dummy;

       for (i = 0        ; i <  max_level; i++) is >> ref_ratio[i];
       for (i = max_level; i <  mx_lev   ; i++) is >> intvect_dummy;

       for (i = 0          ; i <= max_level; i++) is >> dt_level[i];
       for (i = max_level+1; i <= mx_lev   ; i++) is >> real_dummy;

       if (new_checkpoint_format)
       {
           for (i = 0          ; i <= max_level; i++) is >> dt_min[i];
           for (i = max_level+1; i <= mx_lev   ; i++) is >> real_dummy;
       }
       else
       {
           for (i = 0; i <= max_level; i++) dt_min[i] = dt_level[i];
       }

       for (i = 0          ; i <= max_level; i++) is >> n_cycle[i];
       for (i = max_level+1; i <= mx_lev   ; i++) is >> int_dummy;

       for (i = 0          ; i <= max_level; i++) is >> level_steps[i];
       for (i = max_level+1; i <= mx_lev   ; i++) is >> int_dummy;

       for (i = 0          ; i <= max_level; i++) is >> level_count[i];
       for (i = max_level+1; i <= mx_lev   ; i++) is >> int_dummy;

       if (regrid_on_restart && max_level > 0)
       {
           if (regrid_int[0] > 0) 
               level_count[0] = regrid_int[0];
           else
               BoxLib::Error("restart: can't have regrid_on_restart and regrid_int <= 0");
       }

       checkInput();

       //
       // Read levels.
       //
       int lev;
       for (lev = 0; lev <= new_finest_level; lev++)
       {
           amr_level.set(lev,(*levelbld)());
           amr_level[lev].restart(*this, is);
       }
       //
       // Build any additional data structures.
       //
       for (lev = 0; lev <= new_finest_level; lev++)
           amr_level[lev].post_restart();

    }

    for (int lev = 0; lev <= finest_level; lev++)
    {
       Box restart_domain(geom[lev].Domain());
       if (! (inputs_domain[lev] == restart_domain) )
       {
          if (ParallelDescriptor::IOProcessor())
          {
             std::cout << "Problem at level " << lev << '\n';
             std::cout << "Domain according to     inputs file is " <<  inputs_domain[lev] << '\n';
             std::cout << "Domain according to checkpoint file is " << restart_domain      << '\n';
             std::cout << "Amr::restart() failed -- box from inputs file does not equal box from restart file" << std::endl;
          }
          BoxLib::Abort();
       }
    }

#ifdef USE_STATIONDATA
    station.init(amr_level, finestLevel());
    station.findGrid(amr_level,geom);
#endif

    if (verbose > 0)
    {
        Real dRestartTime = ParallelDescriptor::second() - dRestartTime0;

        ParallelDescriptor::ReduceRealMax(dRestartTime,ParallelDescriptor::IOProcessorNumber());

        if (ParallelDescriptor::IOProcessor())
            std::cout << "Restart time = " << dRestartTime << " seconds." << '\n';
    }
    BL_PROFILE_REGION_STOP("Amr::restart()");
}

void
Amr::checkPoint ()
{
    if ( ! checkpoint_files_output) return;

    BL_PROFILE_REGION_START("Amr::checkPoint()");
    BL_PROFILE("Amr::checkPoint()");

    VisMF::SetNOutFiles(checkpoint_nfiles);
    //
    // In checkpoint files always write out FABs in NATIVE format.
    //
    FABio::Format thePrevFormat = FArrayBox::getFormat();

    FArrayBox::setFormat(FABio::FAB_NATIVE);

    Real dCheckPointTime0 = ParallelDescriptor::second();

    const std::string ckfile = BoxLib::Concatenate(check_file_root,level_steps[0],file_name_digits);

    if (verbose > 0 && ParallelDescriptor::IOProcessor())
        std::cout << "CHECKPOINT: file = " << ckfile << std::endl;

    if (record_run_info && ParallelDescriptor::IOProcessor())
        runlog << "CHECKPOINT: file = " << ckfile << '\n';


  BoxLib::StreamRetry sretry(ckfile, abort_on_stream_retry_failure,
                             stream_max_tries);

  const std::string ckfileTemp(ckfile + ".temp");

  while(sretry.TryFileOutput()) {
    //
    //  if either the ckfile or ckfileTemp exists, rename them
    //  to move them out of the way.  then create ckfile
    //  with the temporary name, then rename it back when
    //  it is finished writing.  then stream retry can rename
    //  it to a bad suffix if there were stream errors.
    //
    BoxLib::UtilCreateCleanDirectory(ckfile, false);     // dont call barrier
    BoxLib::UtilCreateCleanDirectory(ckfileTemp, true);  // call barrier

    std::string HeaderFileName = ckfileTemp + "/Header";

    VisMF::IO_Buffer io_buffer(VisMF::IO_Buffer_Size);

    std::ofstream HeaderFile;

    HeaderFile.rdbuf()->pubsetbuf(io_buffer.dataPtr(), io_buffer.size());

    int old_prec = 0, i;

    if (ParallelDescriptor::IOProcessor())
    {
        //
        // Only the IOProcessor() writes to the header file.
        //
        HeaderFile.open(HeaderFileName.c_str(), std::ios::out | std::ios::trunc |
	                                        std::ios::binary);

        if ( ! HeaderFile.good())
            BoxLib::FileOpenFailed(HeaderFileName);

        old_prec = HeaderFile.precision(17);

        HeaderFile << CheckPointVersion << '\n'
                   << BL_SPACEDIM       << '\n'
                   << cumtime           << '\n'
                   << max_level         << '\n'
                   << finest_level      << '\n';
        //
        // Write out problem domain.
        //
        for (i = 0; i <= max_level; i++) HeaderFile << geom[i]        << ' ';
        HeaderFile << '\n';
        for (i = 0; i < max_level; i++)  HeaderFile << ref_ratio[i]   << ' ';
        HeaderFile << '\n';
        for (i = 0; i <= max_level; i++) HeaderFile << dt_level[i]    << ' ';
        HeaderFile << '\n';
        for (i = 0; i <= max_level; i++) HeaderFile << dt_min[i]      << ' ';
        HeaderFile << '\n';
        for (i = 0; i <= max_level; i++) HeaderFile << n_cycle[i]     << ' ';
        HeaderFile << '\n';
        for (i = 0; i <= max_level; i++) HeaderFile << level_steps[i] << ' ';
        HeaderFile << '\n';
        for (i = 0; i <= max_level; i++) HeaderFile << level_count[i] << ' ';
        HeaderFile << '\n';
    }

    for (i = 0; i <= finest_level; ++i)
        amr_level[i].checkPoint(ckfileTemp, HeaderFile);

    if (ParallelDescriptor::IOProcessor())
    {
        HeaderFile.precision(old_prec);

        if ( ! HeaderFile.good())
            BoxLib::Error("Amr::checkpoint() failed");
    }

    last_checkpoint = level_steps[0];

#ifdef USE_SLABSTAT
    //
    // Dump out any SlabStats MultiFabs.
    //
    AmrLevel::get_slabstat_lst().checkPoint(getAmrLevels(), level_steps[0]);
#endif

    if (verbose > 0)
    {
        Real dCheckPointTime = ParallelDescriptor::second() - dCheckPointTime0;

        ParallelDescriptor::ReduceRealMax(dCheckPointTime,
	                            ParallelDescriptor::IOProcessorNumber());

        if (ParallelDescriptor::IOProcessor())
            std::cout << "checkPoint() time = " << dCheckPointTime << " secs." << '\n';
    }
    ParallelDescriptor::Barrier("Amr::checkPoint::end");

    if(ParallelDescriptor::IOProcessor()) {
      std::rename(ckfileTemp.c_str(), ckfile.c_str());
    }
    ParallelDescriptor::Barrier("Renaming temporary checkPoint file.");

  }  // end while

  //
  // Don't forget to reset FAB format.
  //
  FArrayBox::setFormat(thePrevFormat);

  BL_PROFILE_REGION_STOP("Amr::checkPoint()");
}

void
Amr::RegridOnly (Real time)
{
    BL_ASSERT(regrid_on_restart == 1);

    int lev_top = std::min(finest_level, max_level-1);

    for (int i = 0; i <= lev_top; i++)
       regrid(i,time);

    if (plotfile_on_restart)
	writePlotFile();

    if (checkpoint_on_restart)
       checkPoint();

}

void
Amr::timeStep (int  level,
               Real time,
               int  iteration,
               int  niter,
               Real stop_time)
{
    BL_PROFILE("Amr::timeStep()");
    BL_COMM_PROFILE_NAMETAG("Amr::timeStep TOP");

    // This is used so that the AmrLevel functions can know which level is being advanced 
    //      when regridding is called with possible lbase > level.
    which_level_being_advanced = level;

    //
    // Allow regridding of level 0 calculation on restart.
    //
    if (max_level == 0 && regrid_on_restart)
    {
	regrid_level_0_on_restart();
    }
    else
    {
        int lev_top = std::min(finest_level, max_level-1);

        for (int i = level; i <= lev_top; i++)
        {
            const int old_finest = finest_level;

            if (okToRegrid(i))
            {
                regrid(i,time);

                //
                // Compute new dt after regrid if at level 0 and compute_new_dt_on_regrid.
                //
                if ( compute_new_dt_on_regrid && (i == 0) )
                {
                    int post_regrid_flag = 1;
                    amr_level[0].computeNewDt(finest_level,
                                              sub_cycle,
                                              n_cycle,
                                              ref_ratio,
                                              dt_min,
                                              dt_level,
                                              stop_time, 
                                              post_regrid_flag);
                }

                for (int k = i; k <= finest_level; k++)
                    level_count[k] = 0;

                if (old_finest < finest_level)
                {
                    //
                    // The new levels will not have valid time steps
                    // and iteration counts.
                    //
                    for (int k = old_finest+1; k <= finest_level; k++)
                    {
                        dt_level[k]    = dt_level[k-1]/n_cycle[k];
                    }
                }
            }
            if (old_finest > finest_level)
                lev_top = std::min(finest_level, max_level-1);
        }
    }
    //
    // Check to see if should write plotfile.
    // This routine is here so it is done after the restart regrid.
    //
    if (plotfile_on_restart && !(restart_chkfile.empty()) )
    {
	plotfile_on_restart = 0;
	writePlotFile();
    }
    //
    // Advance grids at this level.
    //
    if (verbose > 0 && ParallelDescriptor::IOProcessor())
    {
        std::cout << "ADVANCE grids at level "
                  << level
                  << " with dt = "
                  << dt_level[level]
                  << std::endl;
    }
    BL_PROFILE_REGION_START("amr_level.advance");
    Real dt_new = amr_level[level].advance(time,dt_level[level],iteration,niter);
    BL_PROFILE_REGION_STOP("amr_level.advance");

    dt_min[level] = iteration == 1 ? dt_new : std::min(dt_min[level],dt_new);

    level_steps[level]++;
    level_count[level]++;

    if (verbose > 0 && ParallelDescriptor::IOProcessor())
    {
        std::cout << "Advanced "
                  << amr_level[level].countCells()
                  << " cells at level "
                  << level
                  << std::endl;
    }

#ifdef USE_STATIONDATA
    station.report(time+dt_level[level],level,amr_level[level]);
#endif

#ifdef USE_SLABSTAT
    AmrLevel::get_slabstat_lst().update(amr_level[level],time,dt_level[level]);
#endif
    //
    // Advance grids at higher level.
    //
    if (level < finest_level)
    {
        const int lev_fine = level+1;

        if (sub_cycle)
        {
            const int ncycle = n_cycle[lev_fine];

            BL_COMM_PROFILE_NAMETAG("Amr::timeStep timeStep subcycle");
            for (int i = 1; i <= ncycle; i++)
                timeStep(lev_fine,time+(i-1)*dt_level[lev_fine],i,ncycle,stop_time);
        }
        else
        {
            BL_COMM_PROFILE_NAMETAG("Amr::timeStep timeStep nosubcycle");
            timeStep(lev_fine,time,1,1,stop_time);
        }
    }

    amr_level[level].post_timestep(iteration);

    // Set this back to negative so we know whether we are in fact in this routine
    which_level_being_advanced = -1;
}

Real
Amr::coarseTimeStepDt (Real stop_time)
{
    coarseTimeStep(stop_time);
    return dt_level[0];
}

void
Amr::coarseTimeStep (Real stop_time)
{
    BL_PROFILE_REGION_START("Amr::coarseTimeStep()");
    BL_PROFILE("Amr::coarseTimeStep()");
    std::stringstream stepName;
    stepName << "timeStep STEP " << level_steps[0];

    const Real run_strt = ParallelDescriptor::second() ;
    //
    // Compute new dt.
    //
    if (levelSteps(0) > 0)
    {
        int post_regrid_flag = 0;
        amr_level[0].computeNewDt(finest_level,
                                  sub_cycle,
                                  n_cycle,
                                  ref_ratio,
                                  dt_min,
                                  dt_level,
                                  stop_time,
                                  post_regrid_flag);
    }
    else
    {
        amr_level[0].computeInitialDt(finest_level,
                                      sub_cycle,
                                      n_cycle,
                                      ref_ratio,
                                      dt_level,
                                      stop_time);
    }

    BL_PROFILE_REGION_START(stepName.str());

    timeStep(0,cumtime,1,1,stop_time);

    BL_PROFILE_REGION_STOP(stepName.str());

    cumtime += dt_level[0];

    amr_level[0].postCoarseTimeStep(cumtime);

#ifdef BL_PROFILING
    std::stringstream dfss;
    dfss << "BytesPerProc.STEP_" << std::setw(5) << std::setfill('0')
         << level_steps[0] - 1 << ".xgr";
    DistributionMapping::PrintDiagnostics(dfss.str());
#endif

    if (verbose > 0)
    {
        const int IOProc   = ParallelDescriptor::IOProcessorNumber();
        Real      run_stop = ParallelDescriptor::second() - run_strt;

        ParallelDescriptor::ReduceRealMax(run_stop,IOProc);

        if (ParallelDescriptor::IOProcessor())
            std::cout << "\nCoarse TimeStep time: " << run_stop << '\n' ;

        long min_fab_bytes  = BoxLib::total_bytes_allocated_in_fabs_hwm;
        long max_fab_bytes  = BoxLib::total_bytes_allocated_in_fabs_hwm;

        ParallelDescriptor::ReduceLongMin(min_fab_bytes, IOProc);
        ParallelDescriptor::ReduceLongMax(max_fab_bytes, IOProc);

        if (ParallelDescriptor::IOProcessor())
        {
            std::cout << "\nFAB byte spread across MPI nodes for timestep: ["
                      << min_fab_bytes
                      << " ... "
                      << max_fab_bytes
                      << "]\n";
        }
        //
        // Reset to zero to calculate high-water-mark for next timestep.
        //
        BoxLib::total_bytes_allocated_in_fabs_hwm = 0;
    }

    BL_PROFILE_ADD_STEP(level_steps[0]);
    BL_PROFILE_REGION_STOP("Amr::coarseTimeStep()");
    BL_TRACE_PROFILE_FLUSH();
    BL_COMM_PROFILE_NAMETAG(stepName.str());
    BL_COMM_PROFILE_FLUSH();

    if (verbose > 0 && ParallelDescriptor::IOProcessor())
    {
        std::cout << "\nSTEP = "
                 << level_steps[0]
                  << " TIME = "
                  << cumtime
                  << " DT = "
                  << dt_level[0]
                  << '\n'
                  << std::endl;
    }
    if (record_run_info && ParallelDescriptor::IOProcessor())
    {
        runlog << "STEP = "
               << level_steps[0]
               << " TIME = "
               << cumtime
               << " DT = "
               << dt_level[0]
               << '\n';
    }
    if (record_run_info_terse && ParallelDescriptor::IOProcessor())
        runlog_terse << level_steps[0] << " " << cumtime << " " << dt_level[0] << '\n';

    int check_test = 0;
    if (check_per > 0.0)
    {
      const int num_per_old = cumtime / check_per;
      const int num_per_new = (cumtime+dt_level[0]) / check_per;

      if (num_per_old != num_per_new)
	{
	 check_test = 1;
	}
    }

    int to_stop       = 0;    
    int to_checkpoint = 0;
    if (ParallelDescriptor::IOProcessor())
    {
        FILE *fp;
        if ((fp=fopen("dump_and_continue","r")) != 0)
        {
            remove("dump_and_continue");
            to_checkpoint = 1;
            fclose(fp);
        }
        else if ((fp=fopen("stop_run","r")) != 0)
        {
            remove("stop_run");
            to_stop = 1;
            fclose(fp);
        }
        else if ((fp=fopen("dump_and_stop","r")) != 0)
        {
            remove("dump_and_stop");
            to_checkpoint = 1;
            to_stop = 1;
            fclose(fp);
        }
    }
    int packed_data[2];
    packed_data[0] = to_stop;
    packed_data[1] = to_checkpoint;
    ParallelDescriptor::Bcast(packed_data, 2, ParallelDescriptor::IOProcessorNumber());
    to_stop = packed_data[0];
    to_checkpoint = packed_data[1];

    if(to_stop == 1 && to_checkpoint == 0) {  // prevent main from writing files
      last_checkpoint = level_steps[0];
      last_plotfile   = level_steps[0];
    }
    if ((check_int > 0 && level_steps[0] % check_int == 0) || check_test == 1
	|| to_checkpoint)
    {
        checkPoint();
    }


    if (writePlotNow() || to_checkpoint)
    {
        writePlotFile();
    }

    bUserStopRequest = to_stop;
    if (to_stop)
    {
        ParallelDescriptor::Barrier("Amr::coarseTimeStep::to_stop");
        if(ParallelDescriptor::IOProcessor()) {
          if (to_checkpoint)
          {
            std::cerr << "Stopped by user w/ checkpoint" << std::endl;
          }
          else
          {
            std::cerr << "Stopped by user w/o checkpoint" << std::endl;
          }
	}
    }
}

bool
Amr::writePlotNow()
{
    int plot_test = 0;
    if (plot_per > 0.0)
    {
#ifdef BL_USE_NEWPLOTPER
      Real rN(0.0);
      Real rR = modf(cumtime/plot_per, &rN);
      if (rR < (dt_level[0]*0.001))
#else
      const int num_per_old = (cumtime-dt_level[0]) / plot_per;
      const int num_per_new = (cumtime            ) / plot_per;

      if (num_per_old != num_per_new)
#endif
	{
	  plot_test = 1;
	}
    }

    return ( (plot_int > 0 && level_steps[0] % plot_int == 0) || 
              plot_test == 1 ||
              amr_level[0].writePlotNow());
} 

void
Amr::defBaseLevel (Real              strt_time, 
                   const BoxArray*   lev0_grids,
                   const Array<int>* pmap)
{
if(ParallelDescriptor::IOProcessor()) {
  std::cout << "Amr::defBaseLevel ---->>>>" << std::endl;
}
    // Just initialize this here for the heck of it
    which_level_being_advanced = -1;

    //
    // Check that base domain has even number of zones in all directions.
    //
    const Box& domain   = geom[0].Domain();
    IntVect    d_length = domain.size();
    const int* d_len    = d_length.getVect();

    for (int idir = 0; idir < BL_SPACEDIM; idir++)
        if (d_len[idir]%2 != 0)
            BoxLib::Error("defBaseLevel: must have even number of cells");

    BoxArray lev0(1);

    if (lev0_grids != 0 && lev0_grids->size() > 0)
    {
        BL_ASSERT(pmap != 0);

        BoxArray domain_ba(domain);
        if (!domain_ba.contains(*lev0_grids))
            BoxLib::Error("defBaseLevel: domain does not contain lev0_grids!");
        if (!lev0_grids->contains(domain_ba))
            BoxLib::Error("defBaseLevel: lev0_grids does not contain domain");

        lev0 = *lev0_grids;
        //
        // Make sure that the grids all go on the processor as specified by pmap;
        //      we store this in cache so all level 0 MultiFabs will use this DistributionMap.
        //
        const bool put_in_cache = true;
        DistributionMapping dmap(*pmap,put_in_cache);
    }
    else
    {
        //
        // Coarsening before we split the grids ensures that each resulting
        // grid will have an even number of cells in each direction.
        //
        lev0.set(0,BoxLib::coarsen(domain,2));
        //
        // Now split up into list of grids within max_grid_size[0] limit.
        //
        lev0.maxSize(max_grid_size[0]/2);
        //
        // Now refine these boxes back to level 0.
        //
        lev0.refine(2);
    }

    //
    // If (refine_grid_layout == 1) and (Nprocs > ngrids) then break up the 
    //    grids into smaller chunks
    //
    Array<BoxArray> new_grids(1);
    new_grids[0] = lev0;
    impose_refine_grid_layout(0,0,new_grids);
    lev0 = new_grids[0];

    //
    // Now build level 0 grids.
    //
if(ParallelDescriptor::IOProcessor()) {
  std::cout << "Amr::defBaseLevel:  calling levelbld" << std::endl;
}
    amr_level.set(0,(*levelbld)(*this,0,geom[0],lev0,strt_time));
if(ParallelDescriptor::IOProcessor()) {
  std::cout << "Amr::defBaseLevel:  after levelbld" << std::endl;
}

    lev0.clear();
    //
    // Now init level 0 grids with data.
    //
    amr_level[0].initData();
if(ParallelDescriptor::IOProcessor()) {
  std::cout << "Amr::defBaseLevel <<<<----" << std::endl;
}
}

void
Amr::regrid (int  lbase,
             Real time,
             bool initial)
{
if(ParallelDescriptor::IOProcessor()) {
  std::cout << "Amr::regrid ====>>>>" << std::endl;
}
    BL_PROFILE("Amr::regrid()");

    if (verbose > 0 && ParallelDescriptor::IOProcessor())
        std::cout << "Now regridding at level lbase = " << lbase << std::endl;

    //
    // Compute positions of new grids.
    //
    int             new_finest;
    Array<BoxArray> new_grid_places(max_level+1);

    if (lbase <= std::min(finest_level,max_level-1))
      grid_places(lbase,time,new_finest, new_grid_places);

    bool regrid_level_zero =
        (lbase == 0 && new_grid_places[0] != amr_level[0].boxArray()) && (!initial);

    const int start = regrid_level_zero ? 0 : lbase+1;
    //
    // If use_efficient_regrid flag is set, then test to see whether we in fact 
    // have changed the grids at any of the levels through the regridding process.
    // If not, then don't do anything more here.
    //
    if (use_efficient_regrid == 1 && !regrid_level_zero && (finest_level == new_finest) )
    {
        bool grids_unchanged = true;
        for (int lev = start; lev <= finest_level && grids_unchanged; lev++)
        {
            if (new_grid_places[lev] != amr_level[lev].boxArray()) grids_unchanged = false;
        }
        if (grids_unchanged) 
        {
            if (verbose > 0 && ParallelDescriptor::IOProcessor())
                std::cout << "Regridding at level lbase = " << lbase << " but grids unchanged " << std::endl;
            return;
        }
    }


if(ParallelDescriptor::IOProcessor()) {
using std::cout;
using std::endl;
  cout << endl;
  cout << "VVVVVVVVVVVVVVVVVVVVVVVVVVVVVVVVVVVVVV" << endl;
  cout << "_in regrid:  lbase = " << lbase << "  new_grid_places.size() = " << endl;
  for(int i(0); i < new_grid_places.size(); ++i) {
    cout << "Level " << i << ":  " << endl
         << new_grid_places[i].size() << endl;
  }
  cout << "^^^^^^^^^^^^^^^^^^^^^^^^^^^^^^^^^^^^^^" << endl;
  cout << endl;
}


    //
    // Reclaim old-time grid space for all remain levels > lbase.
    //
    for (int lev = start; lev <= finest_level; lev++)
    {
        amr_level[lev].removeOldData();
    }
    //
    // Reclaim all remaining storage for levels > new_finest.
    //
    for (int lev = new_finest+1; lev <= finest_level; lev++)
        amr_level.clear(lev);

    finest_level = new_finest;
    //
    // Flush the caches.
    // We're most interesting in flushing cached stuff from the finer levels.
    // Lower level stuff that could be reused is just as easily rebuilt.
    //
    MultiFab::FlushSICache();
    Geometry::FlushPIRMCache();
    FabArrayBase::CPC::FlushCache();
    DistributionMapping::FlushCache();

    //
    // Define the new grids from level start up to new_finest.
    //
    for (int lev = start; lev <= new_finest; lev++) 
    {
        //
        // Construct skeleton of new level.
        //
        AmrLevel* a = (*levelbld)(*this,lev,geom[lev],new_grid_places[lev],cumtime);

        if (initial)
        {
            //
            // We're being called on startup from bldFineLevels().
            // NOTE: The initData function may use a filPatch, and so needs to
            //       be officially inserted into the hierarchy prior to the call.
            //
            amr_level.clear(lev);
            amr_level.set(lev,a);
            amr_level[lev].initData();
        }
        else if (amr_level.defined(lev))
        {
            //
            // Init with data from old structure then remove old structure.
            // NOTE: The init function may use a filPatch from the old level,
            //       which therefore needs remain in the hierarchy during the call.
            //
            a->init(amr_level[lev]);
            amr_level.clear(lev);
            amr_level.set(lev,a);
       }
        else
        {
            a->init();
            amr_level.clear(lev);
            amr_level.set(lev,a);
        }

    }
    //
    // Check at *all* levels whether we need to do anything special now that the grids
    //       at levels lbase+1 and higher have may have changed.  
    //
    for (int lev = 0; lev <= new_finest; lev++)
        amr_level[lev].post_regrid(lbase,new_finest);

#ifdef USE_STATIONDATA
    station.findGrid(amr_level,geom);
#endif
    //
    // Report creation of new grids.
    //

    if (record_run_info && ParallelDescriptor::IOProcessor())
    {
        runlog << "REGRID: at level lbase = " << lbase << '\n';
        printGridInfo(runlog,start,finest_level);
    }

    if (record_grid_info && ParallelDescriptor::IOProcessor())
    {
        if (lbase == 0)
            gridlog << "STEP = " << level_steps[0] << ' ';

        gridlog << "TIME = "
                << time
                << " : REGRID  with lbase = "
                << lbase
                << '\n';

        printGridInfo(gridlog,start,finest_level);
    }

    if (verbose > 0 && ParallelDescriptor::IOProcessor())
    {
        if (lbase == 0)
            std::cout << "STEP = " << level_steps[0] << ' ';

        std::cout << "TIME = "
                  << time
                  << " : REGRID  with lbase = "
                  << lbase
                  << std::endl;

        if (verbose > 1)
        {
           printGridInfo(std::cout,start,finest_level);
        }
        else
        {
           printGridSummary(std::cout,start,finest_level);
        }
    }
if(ParallelDescriptor::IOProcessor()) {
  std::cout << "Amr::regrid <<<<====" << std::endl;
  std::cout << "DistributionMapping::CacheSize = " << DistributionMapping::CacheSize() << std::endl;
}
}

void
Amr::regrid_level_0_on_restart()
{
    regrid_on_restart = 0;
    //
    // Coarsening before we split the grids ensures that each resulting
    // grid will have an even number of cells in each direction.
    //
    BoxArray lev0(BoxLib::coarsen(geom[0].Domain(),2));
    //
    // Now split up into list of grids within max_grid_size[0] limit.
    //
    lev0.maxSize(max_grid_size[0]/2);
    //
    // Now refine these boxes back to level 0.
    //
    lev0.refine(2);
    
    //
    // If use_efficient_regrid flag is set, then test to see whether we in fact 
    //    have just changed the level 0 grids. If not, then don't do anything more here.
    //
    if ( !( (use_efficient_regrid == 1) && (lev0 == amr_level[0].boxArray()) ) ) 
    {
	//
	// Construct skeleton of new level.
	//
	AmrLevel* a = (*levelbld)(*this,0,geom[0],lev0,cumtime);
	
	a->init(amr_level[0]);
	amr_level.clear(0);
	amr_level.set(0,a);
	
	amr_level[0].post_regrid(0,0);
	
	if (ParallelDescriptor::IOProcessor())
	{
	    if (verbose > 1)
	    {
		printGridInfo(std::cout,0,finest_level);
	    }
	    else if (verbose > 0)
	    {
		printGridSummary(std::cout,0,finest_level);
	    }
	}
	
	if (record_grid_info && ParallelDescriptor::IOProcessor())
	    printGridInfo(gridlog,0,finest_level);
    }
    else
    {
	if (verbose > 0 && ParallelDescriptor::IOProcessor())
	    std::cout << "Regridding at level 0 but grids unchanged " << std::endl;
    }
}

void
Amr::printGridInfo (std::ostream& os,
                    int           min_lev,
                    int           max_lev)
{
    for (int lev = min_lev; lev <= max_lev; lev++)
    {
        const BoxArray&           bs      = amr_level[lev].boxArray();
        int                       numgrid = bs.size();
        long                      ncells  = amr_level[lev].countCells();
        double                    ntot    = geom[lev].Domain().d_numPts();
        Real                      frac    = 100.0*(Real(ncells) / ntot);
        const DistributionMapping& map    = amr_level[lev].get_new_data(0).DistributionMap();

        os << "  Level "
           << lev
           << "   "
           << numgrid
           << " grids  "
           << ncells
           << " cells  "
           << frac
           << " % of domain"
           << '\n';


        for (int k = 0; k < numgrid; k++)
        {
            const Box& b = bs[k];

            os << ' ' << lev << ": " << b << "   ";
                
            for (int i = 0; i < BL_SPACEDIM; i++)
                os << b.length(i) << ' ';

            os << ":: " << map[k] << '\n';
        }
    }

    os << std::endl; // Make sure we flush!
}

void
Amr::printGridSummary (std::ostream& os,
                       int           min_lev,
                       int           max_lev)
{
    for (int lev = min_lev; lev <= max_lev; lev++)
    {
        const BoxArray&           bs      = amr_level[lev].boxArray();
        int                       numgrid = bs.size();
        long                      ncells  = amr_level[lev].countCells();
        double                    ntot    = geom[lev].Domain().d_numPts();
        Real                      frac    = 100.0*(Real(ncells) / ntot);

        os << "  Level "
           << lev
           << "   "
           << numgrid
           << " grids  "
           << ncells
           << " cells  "
           << frac
           << " % of domain"
           << '\n';
    }

    os << std::endl; // Make sure we flush!
}

void
Amr::ProjPeriodic (BoxList&        blout,
                   const Geometry& geom)
{
    //
    // Add periodic translates to blout.
    //
    Box domain = geom.Domain();

    BoxList blorig(blout);

    int nist,njst,nkst;
    int niend,njend,nkend;
    nist = njst = nkst = 0;
    niend = njend = nkend = 0;
    D_TERM( nist , =njst , =nkst ) = -1;
    D_TERM( niend , =njend , =nkend ) = +1;

    int ri,rj,rk;
    for (ri = nist; ri <= niend; ri++)
    {
        if (ri != 0 && !geom.isPeriodic(0))
            continue;
        if (ri != 0 && geom.isPeriodic(0))
            blorig.shift(0,ri*domain.length(0));
        for (rj = njst; rj <= njend; rj++)
        {
            if (rj != 0 && !geom.isPeriodic(1))
                continue;
            if (rj != 0 && geom.isPeriodic(1))
                blorig.shift(1,rj*domain.length(1));
            for (rk = nkst; rk <= nkend; rk++)
            {
                if (rk != 0 && !geom.isPeriodic(2))
                    continue;
                if (rk != 0 && geom.isPeriodic(2))
                    blorig.shift(2,rk*domain.length(2));

                BoxList tmp(blorig);
                tmp.intersect(domain);
                blout.catenate(tmp);
 
                if (rk != 0 && geom.isPeriodic(2))
                    blorig.shift(2,-rk*domain.length(2));
            }
            if (rj != 0 && geom.isPeriodic(1))
                blorig.shift(1,-rj*domain.length(1));
        }
        if (ri != 0 && geom.isPeriodic(0))
            blorig.shift(0,-ri*domain.length(0));
    }
}

void
Amr::grid_places (int              lbase,
                  Real             time,
                  int&             new_finest,
                  Array<BoxArray>& new_grids)
{
    BL_PROFILE("Amr::grid_places()");

    int i, max_crse = std::min(finest_level,max_level-1);

    const Real strttime = ParallelDescriptor::second();

    if (lbase == 0)
    {
        //
        // Recalculate level 0 BoxArray in case max_grid_size[0] has changed.
        // This is done exactly as in defBaseLev().
        //
        BoxArray lev0(1);

        lev0.set(0,BoxLib::coarsen(geom[0].Domain(),2));
        //
        // Now split up into list of grids within max_grid_size[0] limit.
        //
        lev0.maxSize(max_grid_size[0]/2);
        //
        // Now refine these boxes back to level 0.
        //
        lev0.refine(2);

        new_grids[0] = lev0;

       // If Nprocs > Ngrids and refine_grid_layout == 1 then break up the grids
       //    into smaller chunks for better load balancing
       // We need to impose this here in the event that we return with fixed_grids
       //    and never have a chance to impose it later
       impose_refine_grid_layout(lbase,lbase,new_grids);
    }

    if ( time == 0. && !initial_grids_file.empty() && !useFixedCoarseGrids)
    {
        new_finest = std::min(max_level,(finest_level+1));
        new_finest = std::min(new_finest,initial_ba.size());

        for (int lev = 1; lev <= new_finest; lev++)
        {
            BoxList bl;
            int ngrid = initial_ba[lev-1].size();
            for (i = 0; i < ngrid; i++)
            {
                Box bx(initial_ba[lev-1][i]);
                if (lev > lbase)
                    bl.push_back(bx);
            }
            if (lev > lbase)
                new_grids[lev].define(bl);
        }
        return;
    }

    // Use grids in initial_grids_file as fixed coarse grids.
    if ( !initial_grids_file.empty() && useFixedCoarseGrids)
    {
        new_finest = std::min(max_level,(finest_level+1));
        new_finest = std::min(new_finest,initial_ba.size());

        for (int lev = lbase+1; lev <= new_finest; lev++)
        {
            BoxList bl;
            int ngrid = initial_ba[lev-1].size();
            for (i = 0; i < ngrid; i++)
            {
                Box bx(initial_ba[lev-1][i]);

                if (lev > lbase)
                    bl.push_back(bx);

            }
            if (lev > lbase)
                new_grids[lev].define(bl);
            new_grids[lev].maxSize(max_grid_size[lev]);
        }
    }

    // Use grids in regrid_grids_file 
    else if ( !regrid_grids_file.empty() )
    {
        new_finest = std::min(max_level,(finest_level+1));
        new_finest = std::min(new_finest,regrid_ba.size());
        for (int lev = 1; lev <= new_finest; lev++)
        {
            BoxList bl;
            int ngrid = regrid_ba[lev-1].size();
            for (i = 0; i < ngrid; i++)
            {
                Box bx(regrid_ba[lev-1][i]);
                if (lev > lbase)
                    bl.push_back(bx);
            }
            if (lev > lbase)
                new_grids[lev].define(bl);
        }
        return;
    }

    //
    // Construct problem domain at each level.
    //
    Array<IntVect> bf_lev(max_level); // Blocking factor at each level.
    Array<IntVect> rr_lev(max_level);
    Array<Box>     pc_domain(max_level);  // Coarsened problem domain.
    for (i = 0; i <= max_crse; i++)
    {
        for (int n=0; n<BL_SPACEDIM; n++)
            bf_lev[i][n] = std::max(1,blocking_factor[i]/ref_ratio[i][n]);
    }
    for (i = lbase; i < max_crse; i++)
    {
        for (int n=0; n<BL_SPACEDIM; n++)
            rr_lev[i][n] = (ref_ratio[i][n]*bf_lev[i][n])/bf_lev[i+1][n];
    }
    for (i = lbase; i <= max_crse; i++)
        pc_domain[i] = BoxLib::coarsen(geom[i].Domain(),bf_lev[i]);
    //
    // Construct proper nesting domains.
    //
    Array<BoxList> p_n(max_level);      // Proper nesting domain.
    Array<BoxList> p_n_comp(max_level); // Complement proper nesting domain.

    BoxList bl(amr_level[lbase].boxArray());
    bl.simplify();
    bl.coarsen(bf_lev[lbase]);
    p_n_comp[lbase].complementIn(pc_domain[lbase],bl);
    p_n_comp[lbase].simplify();
    p_n_comp[lbase].accrete(n_proper);
    Amr::ProjPeriodic(p_n_comp[lbase], Geometry(pc_domain[lbase]));
    p_n[lbase].complementIn(pc_domain[lbase],p_n_comp[lbase]);
    p_n[lbase].simplify();
    bl.clear();

    for (i = lbase+1; i <= max_crse; i++)
    {
        p_n_comp[i] = p_n_comp[i-1];

        // Need to simplify p_n_comp or the number of grids can too large for many levels.
        p_n_comp[i].simplify();

        p_n_comp[i].refine(rr_lev[i-1]);
        p_n_comp[i].accrete(n_proper);

        Amr::ProjPeriodic(p_n_comp[i], Geometry(pc_domain[i]));

        p_n[i].complementIn(pc_domain[i],p_n_comp[i]);
        p_n[i].simplify();
    }
    //
    // Now generate grids from finest level down.
    //
    new_finest = lbase;

    for (int levc = max_crse; levc >= lbase; levc--)
    {
        int levf = levc+1;
        //
        // Construct TagBoxArray with sufficient grow factor to contain
        // new levels projected down to this level.
        //
        int ngrow = 0;

        if (levf < new_finest)
        {
            BoxArray ba_proj(new_grids[levf+1]);

            ba_proj.coarsen(ref_ratio[levf]);
            ba_proj.grow(n_proper);
            ba_proj.coarsen(ref_ratio[levc]);

            BoxArray levcBA = amr_level[levc].boxArray();

            while (!levcBA.contains(ba_proj))
            {
                BoxArray tmp = levcBA;
                tmp.grow(1);
                levcBA = tmp;
                ngrow++;
            }
        }
        TagBoxArray tags(amr_level[levc].boxArray(),n_error_buf[levc]+ngrow);
    
        //
        // Only use error estimation to tag cells for the creation of new grids
        //      if the grids at that level aren't already fixed.
        //
        if ( !(useFixedCoarseGrids && levc < useFixedUpToLevel) )
            amr_level[levc].errorEst(tags,
                                     TagBox::CLEAR,TagBox::SET,time,
                                     n_error_buf[levc],ngrow);
        //
        // If new grids have been constructed above this level, project
        // those grids down and tag cells on intersections to ensure
        // proper nesting.
        //
        // NOTE: this loop replaces the previous code:
        //      if (levf < new_finest) 
        //          tags.setVal(ba_proj,TagBox::SET);
        // The problem with this code is that it effectively 
        // "buffered the buffer cells",  i.e., the grids at level
        // levf+1 which were created by buffering with n_error_buf[levf]
        // are then coarsened down twice to define tagging at
        // level levc, which will then also be buffered.  This can
        // create grids which are larger than necessary.
        //
        if (levf < new_finest)
        {
            int nerr = n_error_buf[levf];

            BoxList bl_tagged(new_grids[levf+1]);
            bl_tagged.simplify();
            bl_tagged.coarsen(ref_ratio[levf]);
            //
            // This grows the boxes by nerr if they touch the edge of the
            // domain in preparation for them being shrunk by nerr later.
            // We want the net effect to be that grids are NOT shrunk away
            // from the edges of the domain.
            //
            for (BoxList::iterator blt = bl_tagged.begin(), End = bl_tagged.end();
                 blt != End;
                 ++blt)
            {
                for (int idir = 0; idir < BL_SPACEDIM; idir++)
                {
                    if (blt->smallEnd(idir) == geom[levf].Domain().smallEnd(idir))
                        blt->growLo(idir,nerr);
                    if (blt->bigEnd(idir) == geom[levf].Domain().bigEnd(idir))
                        blt->growHi(idir,nerr);
                }
            }
            Box mboxF = BoxLib::grow(bl_tagged.minimalBox(),1);
            BoxList blFcomp;
            blFcomp.complementIn(mboxF,bl_tagged);
            blFcomp.simplify();
            bl_tagged.clear();

            const IntVect iv = IntVect(D_DECL(nerr/ref_ratio[levf][0],
                                              nerr/ref_ratio[levf][1],
                                              nerr/ref_ratio[levf][2]));
            blFcomp.accrete(iv);
            BoxList blF;
            blF.complementIn(mboxF,blFcomp);
            BoxArray baF(blF);
            blF.clear();
            baF.grow(n_proper);
            //
            // We need to do this in case the error buffering at
            // levc will not be enough to cover the error buffering
            // at levf which was just subtracted off.
            //
            for (int idir = 0; idir < BL_SPACEDIM; idir++) 
            {
                if (nerr > n_error_buf[levc]*ref_ratio[levc][idir]) 
                    baF.grow(idir,nerr-n_error_buf[levc]*ref_ratio[levc][idir]);
            }

            baF.coarsen(ref_ratio[levc]);

            tags.setVal(baF,TagBox::SET);
        }
        //
        // Buffer error cells.
        //
        tags.buffer(n_error_buf[levc]+ngrow);

        if (useFixedCoarseGrids)
        {
           if (levc>=useFixedUpToLevel)
           {
               BoxArray bla(amr_level[levc].getAreaNotToTag());
               tags.setVal(bla,TagBox::CLEAR);
           }
           if (levc<useFixedUpToLevel)
              new_finest = std::max(new_finest,levf);
        }

        //
        // Coarsen the taglist by blocking_factor/ref_ratio.
        //
        int bl_max = 0;
        for (int n=0; n<BL_SPACEDIM; n++)
            bl_max = std::max(bl_max,bf_lev[levc][n]);
        if (bl_max > 1) 
            tags.coarsen(bf_lev[levc]);
        //
        // Remove or add tagged points which violate/satisfy additional 
        // user-specified criteria.
        //
        amr_level[levc].manual_tags_placement(tags, bf_lev);
        //
        // Map tagged points through periodic boundaries, if any.
        //
        tags.mapPeriodic(Geometry(pc_domain[levc]));
        //
        // Remove cells outside proper nesting domain for this level.
        //
        tags.setVal(p_n_comp[levc],TagBox::CLEAR);
        //
        // Create initial cluster containing all tagged points.
        //
        long     len = 0;
        IntVect* pts = tags.collate(len);

        tags.clear();

        if (len > 0)
        {
            //
            // Created new level, now generate efficient grids.
            //
            if ( !(useFixedCoarseGrids && levc<useFixedUpToLevel) )
                new_finest = std::max(new_finest,levf);
            //
            // Construct initial cluster.
            //
            ClusterList clist(pts,len);
            clist.chop(grid_eff);
            BoxDomain bd;
            bd.add(p_n[levc]);
            clist.intersect(bd);
            bd.clear();
            //
            // Efficient properly nested Clusters have been constructed
            // now generate list of grids at level levf.
            //
            BoxList new_bx;
            clist.boxList(new_bx);
            new_bx.refine(bf_lev[levc]);
            new_bx.simplify();
            BL_ASSERT(new_bx.isDisjoint());
            IntVect largest_grid_size;
            for (int n = 0; n < BL_SPACEDIM; n++)
                largest_grid_size[n] = max_grid_size[levf] / ref_ratio[levc][n];
            //
            // Ensure new grid boxes are at most max_grid_size in index dirs.
            //
            new_bx.maxSize(largest_grid_size);

#ifdef BL_FIX_GATHERV_ERROR
	      int wcount = 0, iLGS = largest_grid_size[0];

              while (new_bx.size() < 64 && wcount++ < 4)
              {
                  iLGS /= 2;
                  if (ParallelDescriptor::IOProcessor())
                  {
                      std::cout << "BL_FIX_GATHERV_ERROR:  using iLGS = " << iLGS
                                << "   largest_grid_size was:  " << largest_grid_size[0]
                                << '\n';
                      std::cout << "BL_FIX_GATHERV_ERROR:  new_bx.size() was:   "
                                << new_bx.size() << '\n';
                  }

                  new_bx.maxSize(iLGS);

                  if (ParallelDescriptor::IOProcessor())
                  {
                      std::cout << "BL_FIX_GATHERV_ERROR:  new_bx.size() now:   "
                                << new_bx.size() << '\n';
                  }
	      }
#endif
            //
            // Refine up to levf.
            //
            new_bx.refine(ref_ratio[levc]);
            BL_ASSERT(new_bx.isDisjoint());
            if (levf > useFixedUpToLevel)
                new_grids[levf].define(new_bx);
        }
        //
        // Don't forget to get rid of space used for collate()ing.
        //
        delete [] pts;
    }

    // If Nprocs > Ngrids and refine_grid_layout == 1 then break up the grids
    //    into smaller chunks for better load balancing
    impose_refine_grid_layout(lbase,new_finest,new_grids);

    if (verbose > 0)
    {
        Real stoptime = ParallelDescriptor::second() - strttime;

        ParallelDescriptor::ReduceRealMax(stoptime,ParallelDescriptor::IOProcessorNumber());

        if (ParallelDescriptor::IOProcessor())
            std::cout << "grid_places() time: " << stoptime << " new finest: " << new_finest<< '\n';
    }
}

void
Amr::bldFineLevels (Real strt_time)
{
    finest_level = 0;

    Array<BoxArray> grids(max_level+1);
    //
    // Get initial grid placement.
    //
    do
    {
        int new_finest;

        grid_places(finest_level,strt_time,new_finest,grids);

if(ParallelDescriptor::IOProcessor()) {
using std::cout;
using std::endl;
  cout << endl;
  cout << "VVVV----VVVV----VVVV----VVVV----VVVVVV" << endl;
  cout << "_in bldFineLevels:  new_finest = " << new_finest << "  grids = " << endl;
  for(int i(0); i < grids.size(); ++i) {
    cout << "Level " << i << ":  " << endl
         << "grids.size() = " << grids[i].size() << endl;
  }
  cout << "^^^^----^^^^----^^^^----^^^^----^^^^^^" << endl;
  cout << endl;
}

        if (new_finest <= finest_level) break;
        //
        // Create a new level and link with others.
        //
        finest_level = new_finest;

        AmrLevel* level = (*levelbld)(*this,
                                      new_finest,
                                      geom[new_finest],
                                      grids[new_finest],
                                      strt_time);

        amr_level.set(new_finest,level);

        amr_level[new_finest].initData();
    }
    while (finest_level < max_level);
    //
    // Iterate grids to ensure fine grids encompass all interesting gunk.
    //     but only iterate if we did not provide a grids file.
    //
    if ( regrid_grids_file.empty() || (strt_time == 0.0 && !initial_grids_file.empty()) )  
      {
	bool grids_the_same;

	const int MaxCnt = 4;

	int count = 0;

	do
	  {
	    for (int i = 0; i <= finest_level; i++)
	      grids[i] = amr_level[i].boxArray();

	    regrid(0,strt_time,true);

	    grids_the_same = true;
	    int min_level  = 0;

	    for (int i = 0; i <= finest_level && grids_the_same; i++)
	      if (!(grids[i] == amr_level[i].boxArray()))
                grids_the_same = false;

	    count++;
	  }
	while (!grids_the_same && count < MaxCnt);
      }
}

void
Amr::initSubcycle ()
{
    ParmParse pp("amr");
    int i;
    sub_cycle = true;
    if (pp.contains("nosub"))
    {
        if (ParallelDescriptor::IOProcessor())
        {
            std::cout << "Warning: The nosub flag has been deprecated.\n ";
            std::cout << "... please use subcycling_mode to control subcycling.\n";
        }
        int nosub;
        pp.query("nosub",nosub);
        if (nosub > 0)
            sub_cycle = false;
        else
            BoxLib::Error("nosub <= 0 not allowed.\n");
        subcycling_mode = "None";
    }
    else 
    {
        subcycling_mode = "Auto";
        pp.query("subcycling_mode",subcycling_mode);
    }
    
    if (subcycling_mode == "None")
    {
        sub_cycle = false;
        for (i = 0; i <= max_level; i++)
        {
            n_cycle[i] = 1;
        }
    }
    else if (subcycling_mode == "Manual")
    {
        int cnt = pp.countval("subcycling_iterations");

        if (cnt == 1)
        {
            //
            // Set all values to the single available value.
            //
            int cycles = 0;

            pp.get("subcycling_iterations",cycles);

            n_cycle[0] = 1; // coarse level is always 1 cycle
            for (i = 1; i <= max_level; i++)
            {
                n_cycle[i] = cycles;
            }
        }
        else if (cnt > 1)
        {
            //
            // Otherwise we expect a vector of max_grid_size values.
            //
            pp.getarr("subcycling_iterations",n_cycle,0,max_level+1);
            if (n_cycle[0] != 1)
            {
                BoxLib::Error("First entry of subcycling_iterations must be 1");
            }
        }
        else
        {
            BoxLib::Error("Must provide a valid subcycling_iterations if mode is Manual");
        }
        for (i = 1; i <= max_level; i++)
        {
            if (n_cycle[i] > MaxRefRatio(i-1))
                BoxLib::Error("subcycling iterations must always be <= ref_ratio");
            if (n_cycle[i] <= 0)
                BoxLib::Error("subcycling iterations must always be > 0");
        }
    }
    else if (subcycling_mode == "Auto")
    {
        n_cycle[0] = 1;
        for (i = 1; i <= max_level; i++)
        {
            n_cycle[i] = MaxRefRatio(i-1);
        } 
    }
    else if (subcycling_mode == "Optimal")
    {
        // if subcycling mode is Optimal, n_cycle is set dynamically.
        // We'll initialize it to be Auto subcycling.
        n_cycle[0] = 1;
        for (i = 1; i <= max_level; i++)
        {
            n_cycle[i] = MaxRefRatio(i-1);
        } 
    }
    else
    {
        std::string err_message = "Unrecognzied subcycling mode: " + subcycling_mode + "\n";
        BoxLib::Error(err_message.c_str());
    }
}

void
Amr::initPltAndChk ()
{
    ParmParse pp("amr");

    pp.query("checkpoint_files_output", checkpoint_files_output);
    pp.query("plot_files_output", plot_files_output);

    pp.query("plot_nfiles", plot_nfiles);
    pp.query("checkpoint_nfiles", checkpoint_nfiles);
    //
    // -1 ==> use ParallelDescriptor::NProcs().
    //
    if (plot_nfiles       == -1) plot_nfiles       = ParallelDescriptor::NProcs();
    if (checkpoint_nfiles == -1) checkpoint_nfiles = ParallelDescriptor::NProcs();
    
    check_file_root = "chk";
    pp.query("check_file",check_file_root);

    check_int = -1;
    int got_check_int = pp.query("check_int",check_int);

    check_per = -1.0;
    int got_check_per = pp.query("check_per",check_per);

    if (got_check_int == 1 && got_check_per == 1)
    {
        BoxLib::Error("Must only specify amr.check_int OR amr.check_per");
    }

    plot_file_root = "plt";
    pp.query("plot_file",plot_file_root);

    plot_int = -1;
    int got_plot_int = pp.query("plot_int",plot_int);

    plot_per = -1.0;
    int got_plot_per = pp.query("plot_per",plot_per);

    if (got_plot_int == 1 && got_plot_per == 1)
    {
        BoxLib::Error("Must only specify amr.plot_int OR amr.plot_per");
    }

    stream_max_tries = 4;
    pp.query("stream_max_tries",stream_max_tries);
    stream_max_tries = std::max(stream_max_tries, 1);

    abort_on_stream_retry_failure = false;
    pp.query("abort_on_stream_retry_failure",abort_on_stream_retry_failure);

}


bool
Amr::okToRegrid(int level)
{
    if (regrid_int[level] < 0)
        return false;
    else
        return level_count[level] >= regrid_int[level] && amr_level[level].okToRegrid();
}

Real
Amr::computeOptimalSubcycling(int n, int* best, Real* dt_max, Real* est_work, int* cycle_max)
{
    BL_ASSERT(cycle_max[0] == 1);
    // internally these represent the total number of steps at a level, 
    // not the number of cycles
    int cycles[n];
    Real best_ratio = 1e200;
    Real best_dt = 0;
    Real ratio;
    Real dt;
    Real work;
    int limit = 1;
    // This provides a memory efficient way to test all candidates
    for (int i = 1; i < n; i++)
        limit *= cycle_max[i];
    for (int candidate = 0; candidate < limit; candidate++)
    {
        int temp_cand = candidate;
        cycles[0] = 1;
        dt = dt_max[0];
        work = est_work[0];
        for (int i  = 1; i < n; i++)
        {
            // grab the relevant "digit" and shift over.
            cycles[i] = (1 + temp_cand%cycle_max[i]) * cycles[i-1];
            temp_cand /= cycle_max[i];
            dt = std::min(dt, cycles[i]*dt_max[i]);
            work += cycles[i]*est_work[i];
        }
        ratio = work/dt;
        if (ratio < best_ratio) 
        {
            for (int i  = 0; i < n; i++)
                best[i] = cycles[i];
            best_ratio = ratio;
            best_dt = dt;
        }
    }
    //
    // Now we convert best back to n_cycles format
    //
    for (int i = n-1; i > 0; i--)
        best[i] /= best[i-1];
    return best_dt;
}

const Array<BoxArray>& Amr::getInitialBA()
{
  return initial_ba;
}

void 
Amr::impose_refine_grid_layout (int lbase, int new_finest, Array<BoxArray>& new_grids)
{
    const int NProcs = ParallelDescriptor::NProcs();
    if (NProcs > 1 && refine_grid_layout)
    {
        //
        // Chop up grids if fewer grids at level than CPUs.
        // The idea here is to make more grids on a given level
        // to spread the work around.
        //
        for (int cnt = 1; cnt <= 4; cnt *= 2)
        {
            for (int i = lbase; i <= new_finest; i++)
            {
                const int ChunkSize = max_grid_size[i]/cnt;

                IntVect chunk(D_DECL(ChunkSize,ChunkSize,ChunkSize));
                //
                // We go from Z -> Y -> X to promote cache-efficiency.
                //
                for (int j = BL_SPACEDIM-1; j >= 0 ; j--)
                {
                    chunk[j] /= 2;

                    if ( (new_grids[i].size() < NProcs) && (chunk[j]%blocking_factor[i] == 0) )
                    {
                        new_grids[i].maxSize(chunk);
                    }
                }
            }
        }
    }
}

#ifdef USE_PARTICLES
void 
Amr::addOneParticle (int id_in, int cpu_in, 
                     std::vector<double>& xloc, std::vector<double>& attributes)
{
    amr_level[0].addOneParticle(id_in,cpu_in,xloc,attributes);
}
void 
Amr::RedistributeParticles ()
{
    // Call Redistribute with where_already_called = false
    //                        full_where           = false
    //                        lev_min              = 0
    amr_level[0].particle_redistribute(0,true);
}
void
Amr::GetParticleIDs (Array<int>& part_ids)
{
    //
    // The AmrLevel class is where we have access to the particle container.
    //
    amr_level[0].GetParticleIDs(part_ids);
}
void
Amr::GetParticleCPU (Array<int>& part_cpu)
{
    //
    // The AmrLevel class is where we have access to the particle container.
    //
    amr_level[0].GetParticleCPU(part_cpu);
}
void
Amr::GetParticleLocations (Array<Real>& part_data)
{
    //
    // The AmrLevel class is where we have access to the particle container.
    //
    amr_level[0].GetParticleLocations(part_data);
}
void 
Amr::GetParticleData (Array<Real>& part_data, int start_comp, int num_comp)
{
    //
    // The AmrLevel class is where we have access to the particle container.
    //
    amr_level[0].GetParticleData(part_data,start_comp,num_comp);
}
#endif<|MERGE_RESOLUTION|>--- conflicted
+++ resolved
@@ -909,12 +909,7 @@
         ParallelDescriptor::ReduceRealMax(dPlotFileTime,IOProc);
 
         if (ParallelDescriptor::IOProcessor())
-<<<<<<< HEAD
-            std::cout << "Write plotfile time = " << dPlotFileTime << "  seconds" << '\n';
-=======
             std::cout << "Write plotfile time = " << dPlotFileTime << "  seconds" << "\n\n";
-#endif
->>>>>>> 6bccf4f5
     }
     ParallelDescriptor::Barrier("Amr::writePlotFile::end");
 
