
#include <winstd.H>
#include <algorithm>
#include <cstdio>
#include <list>
#include <iostream>
#include <iomanip>
#include <sstream>
#include <iomanip>
#include <limits>

#ifdef _OPENMP
#include <omp.h>
#endif

#include <sys/types.h>
#include <sys/stat.h>
#include <unistd.h>

#include <Geometry.H>
#include <TagBox.H>
#include <Array.H>
#include <CoordSys.H>
#include <ParmParse.H>
#include <BoxDomain.H>
#include <Cluster.H>
#include <LevelBld.H>
#include <AmrLevel.H>
#include <PROB_AMR_F.H>
#include <Amr.H>
#include <ParallelDescriptor.H>
#include <Utility.H>
#include <DistributionMapping.H>
#include <FabSet.H>

#ifdef MG_USE_FBOXLIB
#include <mg_cpp_f.h>
#endif

#ifdef USE_PARTICLES
#include <AmrParGDB.H>
#endif

#ifdef BL_LAZY
#include <Lazy.H>
#endif

#ifdef BL_MEM_PROFILING
#include <MemProfiler.H>
#endif

#ifdef BL_USE_ARRAYVIEW
#include <DatasetClient.H>
#endif
//
// This MUST be defined if don't have pubsetbuf() in I/O Streams Library.
//
#ifdef BL_USE_SETBUF
#define pubsetbuf setbuf
#endif
//
// Static class members.  Set defaults in Initialize()!!!
//
std::list<std::string> Amr::state_plot_vars;
std::list<std::string> Amr::state_small_plot_vars;
std::list<std::string> Amr::derive_plot_vars;
bool                   Amr::first_plotfile;
bool                   Amr::first_smallplotfile;
Array<BoxArray>        Amr::initial_ba;
Array<BoxArray>        Amr::regrid_ba;
bool                   Amr::useFixedCoarseGrids;
int                    Amr::useFixedUpToLevel;


namespace
{
    const std::string CheckPointVersion("CheckPointVersion_1.0");

    bool initialized = false;
}

namespace
{
    //
    // These are all ParmParse'd in.  Set defaults in Initialize()!!!
    //
    int  plot_nfiles;
    int  mffile_nstreams;
    int  probinit_natonce;
    bool plot_files_output;
    int  checkpoint_nfiles;
    int  regrid_on_restart;
    int  use_efficient_regrid;
    bool refine_grid_layout;
    int  plotfile_on_restart;
    int  checkpoint_on_restart;
    bool checkpoint_files_output;
    int  compute_new_dt_on_regrid;
}

void
Amr::Initialize ()
{
    if (initialized) return;
    //
    // Set all defaults here!!!
    //
    Amr::first_plotfile      = true;
    Amr::first_smallplotfile = true;
    plot_nfiles              = 64;
    mffile_nstreams          = 1;
    probinit_natonce         = 32;
    plot_files_output        = true;
    checkpoint_nfiles        = 64;
    regrid_on_restart        = 0;
    use_efficient_regrid     = 0;
    refine_grid_layout       = true;
    plotfile_on_restart      = 0;
    checkpoint_on_restart    = 0;
    checkpoint_files_output  = true;
    compute_new_dt_on_regrid = 0;
    Amr::useFixedCoarseGrids = false;
    Amr::useFixedUpToLevel   = 0;

    BoxLib::ExecOnFinalize(Amr::Finalize);

    VisMF::Initialize();

    initialized = true;
}

void
Amr::Finalize ()
{
    Amr::state_plot_vars.clear();
    Amr::derive_plot_vars.clear();
    Amr::regrid_ba.clear();
    Amr::initial_ba.clear();

    initialized = false;
}

bool Amr::Plot_Files_Output () { return plot_files_output; }

std::ostream&
Amr::DataLog (int i)
{
    return datalog[i];
}

int
Amr::NumDataLogs ()
{
    return datalog.size();
}

bool
Amr::RegridOnRestart () const
{
    return regrid_on_restart;
}

const BoxArray&
Amr::boxArray (int lev) const
{
    return amr_level[lev].boxArray();
}

#ifdef USE_PARTICLES
const BoxArray&
Amr::ParticleBoxArray (int lev) const
{
    return amr_level[lev].ParticleBoxArray();
}
#endif

void
Amr::setDtMin (const Array<Real>& dt_min_in)
{
    for (int i = 0; i <= finest_level; i++)
        dt_min[i] = dt_min_in[i];
}

PArray<AmrLevel>&
Amr::getAmrLevels ()
{
    return amr_level;
}

long
Amr::cellCount (int lev)
{
    return amr_level[lev].countCells();
}

int
Amr::numGrids (int lev)
{
    return amr_level[lev].numGrids();
}

MultiFab*
Amr::derive (const std::string& name,
             Real               time,
             int                lev,
             int                ngrow)
{
    return amr_level[lev].derive(name,time,ngrow);
}

int
Amr::MaxRefRatio (int level) const
{
    int maxval = 0;
    for (int n = 0; n<BL_SPACEDIM; n++) 
        maxval = std::max(maxval,ref_ratio[level][n]);
    return maxval;
}

Amr::Amr ()
    :
    amr_level(PArrayManage),
    datalog(PArrayManage)
{
    Initialize();
    Geometry::Setup();
    int max_level_in = -1;
    Array<int> n_cell_in(BL_SPACEDIM);
    for (int i = 0; i < BL_SPACEDIM; i++) n_cell_in[i] = -1;
    InitAmr(max_level_in,n_cell_in);
}

Amr::Amr (const RealBox* rb, int max_level_in, Array<int> n_cell_in, int coord)
    :
    amr_level(PArrayManage),
    datalog(PArrayManage)
{
    Initialize();
    Geometry::Setup(rb,coord);
    InitAmr(max_level_in,n_cell_in);
}

void
Amr::InitAmr (int max_level_in, Array<int> n_cell_in)
{
    BL_PROFILE("Amr::InitAmr()");
    //
    // Determine physics class.
    //
    levelbld = getLevelBld();
    //
    // Global function that define state variables.
    //
    levelbld->variableSetUp();
    //
    // Set default values.
    //
    grid_eff               = 0.7;
    plot_int               = -1;
    small_plot_int         = -1;
    n_proper               = 1;
    max_level              = -1;
    last_plotfile          = 0;
    last_smallplotfile     = 0;
    last_checkpoint        = 0;
    record_run_info        = false;
    record_grid_info       = false;
    file_name_digits       = 5;
    record_run_info_terse  = false;
    bUserStopRequest       = false;
    message_int            = 10;
    
    int i;
    for (i = 0; i < BL_SPACEDIM; i++)
        isPeriodic[i] = false;

    ParmParse pp("amr");
    //
    // Check for command line flags.
    //
    verbose = 0;
    pp.query("v",verbose);

    pp.query("regrid_on_restart",regrid_on_restart);
    pp.query("use_efficient_regrid",use_efficient_regrid);
    pp.query("plotfile_on_restart",plotfile_on_restart);
    pp.query("checkpoint_on_restart",checkpoint_on_restart);

    pp.query("compute_new_dt_on_regrid",compute_new_dt_on_regrid);

    pp.query("refine_grid_layout", refine_grid_layout);

    pp.query("mffile_nstreams", mffile_nstreams);
    pp.query("probinit_natonce", probinit_natonce);

    probinit_natonce = std::max(1, std::min(ParallelDescriptor::NProcs(), probinit_natonce));

    pp.query("file_name_digits", file_name_digits);

    pp.query("initial_grid_file",initial_grids_file);
    pp.query("regrid_file"      , regrid_grids_file);

    pp.query("message_int", message_int);
    
    if (pp.contains("run_log"))
    {
        std::string log_file_name;
        pp.get("run_log",log_file_name);
        setRecordRunInfo(log_file_name);
    }
    if (pp.contains("run_log_terse"))
    {
        std::string log_file_name;
        pp.get("run_log_terse",log_file_name);
        setRecordRunInfoTerse(log_file_name);
    }
    if (pp.contains("grid_log"))
    {
        std::string grid_file_name;
        pp.get("grid_log",grid_file_name);
        setRecordGridInfo(grid_file_name);
    }

    if (pp.contains("data_log"))
    {
      int num_datalogs = pp.countval("data_log");
      datalog.resize(num_datalogs);
      datalogname.resize(num_datalogs);
      pp.queryarr("data_log",datalogname,0,num_datalogs);
      for (int i = 0; i < num_datalogs; i++) 
        setRecordDataInfo(i,datalogname[i]);
    }

    probin_file = "probin";  // Make "probin" the default

    if (pp.contains("probin_file"))
    {
        pp.get("probin_file",probin_file);
    }
    //
    // If set, then restart from checkpoint file.
    //
    pp.query("restart", restart_chkfile);
    //
    // If set, then restart from plotfile.
    //
    pp.query("restart_from_plotfile", restart_pltfile);
    //
    // Read max_level and alloc memory for container objects.
    //
    if (max_level_in == -1) 
       pp.get("max_level", max_level);
    else
       max_level = max_level_in;

    int nlev     = max_level+1;
    geom.resize(nlev);
    dt_level.resize(nlev);
    level_steps.resize(nlev);
    level_count.resize(nlev);
    n_cycle.resize(nlev);
    dt_min.resize(nlev);
    blocking_factor.resize(nlev);
    max_grid_size.resize(nlev);
    n_error_buf.resize(nlev);
    amr_level.resize(nlev);
    //
    // Set bogus values.
    //
    for (i = 0; i < nlev; i++)
    {
        dt_level[i]    = 1.e200; // Something nonzero so old & new will differ
        level_steps[i] = 0;
        level_count[i] = 0;
        n_cycle[i]     = 0;
        dt_min[i]      = 0.0;
        n_error_buf[i] = 1;
        blocking_factor[i] = 2;
        max_grid_size[i] = (BL_SPACEDIM == 2) ? 128 : 32;
    }

    // Make the default regrid_int = 1 for all levels.
    if (max_level > 0) 
    {
       regrid_int.resize(max_level);
       for (i = 0; i < max_level; i++)
           regrid_int[i]  = 1;
    }

    // Make the default ref_ratio = 2 for all levels.
    ref_ratio.resize(max_level);
    for (i = 0; i < max_level; i++)
        ref_ratio[i] = 2 * IntVect::TheUnitVector();

    //
    // Read other amr specific values.
    //
    pp.query("n_proper",n_proper);
    pp.query("grid_eff",grid_eff);
    pp.queryarr("n_error_buf",n_error_buf,0,max_level);
    //
    // Read in the refinement ratio IntVects as integer BL_SPACEDIM-tuples.
    //
    if (max_level > 0)
    {
        const int nratios_vect = max_level*BL_SPACEDIM;

        Array<int> ratios_vect(nratios_vect);

        int got_vect = pp.queryarr("ref_ratio_vect",ratios_vect,0,nratios_vect);

        Array<int> ratios(max_level);

        const int got_int = pp.queryarr("ref_ratio",ratios,0,max_level);
   
        if (got_int == 1 && got_vect == 1 && ParallelDescriptor::IOProcessor())
        {
            BoxLib::Warning("Only input *either* ref_ratio or ref_ratio_vect");
        }
        else if (got_vect == 1)
        {
            int k = 0;
            for (i = 0; i < max_level; i++)
            {
                for (int n = 0; n < BL_SPACEDIM; n++,k++)
                    ref_ratio[i][n] = ratios_vect[k];
            }
        }
        else if (got_int == 1)
        {
            for (i = 0; i < max_level; i++)
            {
                for (int n = 0; n < BL_SPACEDIM; n++)
                    ref_ratio[i][n] = ratios[i];
            }
        }
        else
        {
            if (ParallelDescriptor::IOProcessor())
                BoxLib::Warning("Using default ref_ratio = 2 at all levels");
        }
    }

    //
    // Are we going to keep the grids at certain levels fixed?
    //
    pp.query("useFixedCoarseGrids", useFixedCoarseGrids);
    
    //
    // Setup plot and checkpoint controls.
    //
    initPltAndChk();
    
    //
    // Setup subcycling controls.
    //
    initSubcycle();

    //
    // Read in max_grid_size.  Use defaults if not explicitly defined.
    //
    int cnt = pp.countval("max_grid_size");

    if (cnt == 1)
    {
        //
        // Set all values to the single available value.
        //
        int the_max_grid_size = 0;

        pp.get("max_grid_size",the_max_grid_size);

        for (i = 0; i <= max_level; i++)
        {
            max_grid_size[i] = the_max_grid_size;
        }
    }
    else if (cnt > 1)
    {
        //
        // Otherwise we expect a vector of max_grid_size values.
        //
        pp.getarr("max_grid_size",max_grid_size,0,max_level+1);
    }
    //
    // Read in the blocking_factors.  Use defaults if not explicitly defined.
    //
    cnt = pp.countval("blocking_factor");

    if (cnt == 1)
    {
        //
        // Set all values to the single available value.
        //
        int the_blocking_factor = 0;

        pp.get("blocking_factor",the_blocking_factor);

        for (i = 0; i <= max_level; i++)
        {
            blocking_factor[i] = the_blocking_factor;
        }
    }
    else if (cnt > 1)
    {
        //
        // Otherwise we expect a vector of blocking factors.
        //
        pp.getarr("blocking_factor",blocking_factor,0,max_level+1);
    }
    //
    // Read in the regrid interval if max_level > 0.
    //
    if (max_level > 0) 
    {
       int numvals = pp.countval("regrid_int");
       if (numvals == 1)
       {
           //
           // Set all values to the single available value.
           //
           int the_regrid_int = 0;
           pp.query("regrid_int",the_regrid_int);
           for (i = 0; i < max_level; i++)
           {
               regrid_int[i] = the_regrid_int;
           }
       }
       else if (numvals == 0)
       {
           if (ParallelDescriptor::IOProcessor())
               BoxLib::Warning("Using default regrid_int = 1 at all levels");
       }
       else if (numvals < max_level)
       {
           BoxLib::Error("You did not specify enough values of regrid_int");
       }
       else 
       {
           //
           // Otherwise we expect a vector of max_level values
           //
           pp.queryarr("regrid_int",regrid_int,0,max_level);
       }
    }
    //
    // Read computational domain and set geometry.
    //
    Array<int> n_cell(BL_SPACEDIM);
    if (n_cell_in[0] == -1)
    {
       pp.getarr("n_cell",n_cell,0,BL_SPACEDIM);
    }
    else
    {
       for (i = 0; i < BL_SPACEDIM; i++) n_cell[i] = n_cell_in[i];
    }
    
    IntVect lo(IntVect::TheZeroVector()), hi(n_cell);
    hi -= IntVect::TheUnitVector();
    Box index_domain(lo,hi);
    for (i = 0; i <= max_level; i++)
    {
        geom[i].define(index_domain);
        if (i < max_level)
            index_domain.refine(ref_ratio[i]);
    }
    //
    // Now define offset for CoordSys.
    //
    Real offset[BL_SPACEDIM];
    for (i = 0; i < BL_SPACEDIM; i++)
    {
        const Real delta = Geometry::ProbLength(i)/(Real)n_cell[i];
        offset[i]        = Geometry::ProbLo(i) + delta*lo[i];
    }
    CoordSys::SetOffset(offset);

    if (max_level > 0 && !initial_grids_file.empty())
    {
#define STRIP while( is.get() != '\n' )
        std::ifstream is(initial_grids_file.c_str(),std::ios::in);

        if (!is.good())
            BoxLib::FileOpenFailed(initial_grids_file);

        int in_finest,ngrid;

        is >> in_finest;
        STRIP;
        initial_ba.resize(in_finest);

        useFixedUpToLevel = in_finest;
        if (in_finest > max_level)
           BoxLib::Error("You have fewer levels in your inputs file then in your grids file!");

        for (int lev = 1; lev <= in_finest; lev++)
        {
            BoxList bl;
            is >> ngrid;
            STRIP;
            for (i = 0; i < ngrid; i++)
            {
                Box bx;
                is >> bx;
                STRIP;
                bx.refine(ref_ratio[lev-1]);
                bl.push_back(bx);
            }
            initial_ba[lev-1].define(bl);
        }
        is.close();
        if (ParallelDescriptor::IOProcessor())
            std::cout << "Read initial_ba. Size is " << initial_ba.size() << std::endl;

#undef STRIP
    }

    if (max_level > 0 && !regrid_grids_file.empty())
    {
#define STRIP while( is.get() != '\n' )
        std::ifstream is(regrid_grids_file.c_str(),std::ios::in);

        if (!is.good())
            BoxLib::FileOpenFailed(regrid_grids_file);

        int in_finest,ngrid;

        is >> in_finest;
        STRIP;
        regrid_ba.resize(in_finest);
        for (int lev = 1; lev <= in_finest; lev++)
        {
            BoxList bl;
            is >> ngrid;
            STRIP;
            for (i = 0; i < ngrid; i++)
            {
                Box bx;
                is >> bx;
                STRIP;
                 bx.refine(ref_ratio[lev-1]);
                 if (bx.longside() > max_grid_size[lev])
                 {
                     std::cout << "Grid " << bx << " too large" << '\n';
                     BoxLib::Error();
                 }
                 bl.push_back(bx);
            }
            regrid_ba[lev-1].define(bl);
        }
        is.close();
#undef STRIP
    }

    rebalance_grids = 0;
    pp.query("rebalance_grids", rebalance_grids);

#ifdef USE_PARTICLES
    m_gdb = new AmrParGDB(this);
#endif
}

bool
Amr::isStatePlotVar (const std::string& name)
{
    for (std::list<std::string>::const_iterator li = state_plot_vars.begin(), End = state_plot_vars.end();
         li != End;
         ++li)
    {
        if (*li == name) {
            return true;
	}
    }
    return false;
}

bool
Amr::isStateSmallPlotVar (const std::string& name)
{
    for (std::list<std::string>::const_iterator li = state_small_plot_vars.begin(), End = state_small_plot_vars.end();
         li != End;
         ++li)
    {
        if (*li == name)
            return true;
    }
    return false;
}

void
Amr::fillStatePlotVarList ()
{
    state_plot_vars.clear();
    const DescriptorList &desc_lst = AmrLevel::get_desc_lst();
    for (int typ(0); typ < desc_lst.size(); ++typ) {
        for (int comp(0); comp < desc_lst[typ].nComp(); ++comp) {
            if (desc_lst[typ].getType() == IndexType::TheCellType()) {
                state_plot_vars.push_back(desc_lst[typ].name(comp));
	    }
	}
    }
}

void
Amr::clearStatePlotVarList ()
{
    state_plot_vars.clear();
}

void
Amr::clearStateSmallPlotVarList ()
{
    state_small_plot_vars.clear();
}

void
Amr::addStatePlotVar (const std::string& name)
{
    if ( ! isStatePlotVar(name)) {
        state_plot_vars.push_back(name);
    }
}

void
Amr::addStateSmallPlotVar (const std::string& name)
{
    if (!isStateSmallPlotVar(name))
        state_small_plot_vars.push_back(name);
}

void
Amr::deleteStatePlotVar (const std::string& name)
{
    if (isStatePlotVar(name)) {
        state_plot_vars.remove(name);
    }
}

bool
Amr::isDerivePlotVar (const std::string& name)
{
    for (std::list<std::string>::const_iterator li = derive_plot_vars.begin(), End = derive_plot_vars.end();
         li != End;
         ++li)
    {
        if (*li == name) {
            return true;
	}
    }

    return false;
}

void 
Amr::fillDerivePlotVarList ()
{
    derive_plot_vars.clear();
    DeriveList& derive_lst = AmrLevel::get_derive_lst();
    std::list<DeriveRec>& dlist = derive_lst.dlist();
    for (std::list<DeriveRec>::const_iterator it = dlist.begin(), End = dlist.end();
         it != End;
         ++it)
    {
        if (it->deriveType() == IndexType::TheCellType())
        {
            derive_plot_vars.push_back(it->name());
        }
    }
}

void
Amr::clearDerivePlotVarList ()
{
    derive_plot_vars.clear();
}

void
Amr::addDerivePlotVar (const std::string& name)
{
    if (!isDerivePlotVar(name))
        derive_plot_vars.push_back(name);
}

void
Amr::deleteDerivePlotVar (const std::string& name)
{
    if (isDerivePlotVar(name))
        derive_plot_vars.remove(name);
}

Amr::~Amr ()
{
    levelbld->variableCleanUp();

#ifdef USE_PARTICLES
    delete m_gdb;
#endif

    Amr::Finalize();
}

void
Amr::setRecordGridInfo (const std::string& filename)
{
    record_grid_info = true;
    if (ParallelDescriptor::IOProcessor())
    {
        gridlog.open(filename.c_str(),std::ios::out|std::ios::app);
        if (!gridlog.good())
            BoxLib::FileOpenFailed(filename);
    }
    ParallelDescriptor::Barrier("Amr::setRecordGridInfo");
}

void
Amr::setRecordRunInfo (const std::string& filename)
{
    record_run_info = true;
    if (ParallelDescriptor::IOProcessor())
    {
        runlog.open(filename.c_str(),std::ios::out|std::ios::app);
        if (!runlog.good())
            BoxLib::FileOpenFailed(filename);
    }
    ParallelDescriptor::Barrier("Amr::setRecordRunInfo");
}

void
Amr::setRecordRunInfoTerse (const std::string& filename)
{
    record_run_info_terse = true;
    if (ParallelDescriptor::IOProcessor())
    {
        runlog_terse.open(filename.c_str(),std::ios::out|std::ios::app);
        if (!runlog_terse.good())
            BoxLib::FileOpenFailed(filename);
    }
    ParallelDescriptor::Barrier("Amr::setRecordRunInfoTerse");
}

void
Amr::setRecordDataInfo (int i, const std::string& filename)
{
    if (ParallelDescriptor::IOProcessor())
    {
        datalog.set(i,new std::fstream);
        datalog[i].open(filename.c_str(),std::ios::out|std::ios::app);
        if (!datalog[i].good())
            BoxLib::FileOpenFailed(filename);
    }
    ParallelDescriptor::Barrier("Amr::setRecordDataInfo");
}

void
Amr::setDtLevel (const Array<Real>& dt_lev)
{
    for (int i = 0; i <= finest_level; i++)
        dt_level[i] = dt_lev[i];
}

void
Amr::setDtLevel (Real dt, int lev)
{
    dt_level[lev] = dt;
}

void
Amr::setNCycle (const Array<int>& ns)
{
    for (int i = 0; i <= finest_level; i++)
        n_cycle[i] = ns[i];
}

long
Amr::cellCount ()
{
    long cnt = 0;
    for (int i = 0; i <= finest_level; i++)
        cnt += amr_level[i].countCells();
    return cnt;
}

int
Amr::numGrids ()
{
    int cnt = 0;
    for (int i = 0; i <= finest_level; i++)
        cnt += amr_level[i].numGrids();
    return cnt;
}

int
Amr::okToContinue ()
{
    int ok = true;
    for (int i = 0; ok && (i <= finest_level); i++)
        ok = ok && amr_level[i].okToContinue();
    if(bUserStopRequest) {
      ok = false;
    }
    return ok;
}

void
Amr::writePlotFile ()
{
    if ( ! Plot_Files_Output()) return;

    BL_PROFILE_REGION_START("Amr::writePlotFile()");
    BL_PROFILE("Amr::writePlotFile()");

    VisMF::SetNOutFiles(plot_nfiles);

    if (first_plotfile) 
    {
        first_plotfile = false;
        amr_level[0].setPlotVariables();
    }

    Real dPlotFileTime0 = ParallelDescriptor::second();

    const std::string& pltfile = BoxLib::Concatenate(plot_file_root,level_steps[0],file_name_digits);

    if (verbose > 0 && ParallelDescriptor::IOProcessor())
        std::cout << "PLOTFILE: file = " << pltfile << '\n';

    if (record_run_info && ParallelDescriptor::IOProcessor())
        runlog << "PLOTFILE: file = " << pltfile << '\n';

  BoxLib::StreamRetry sretry(pltfile, abort_on_stream_retry_failure,
                             stream_max_tries);

  const std::string pltfileTemp(pltfile + ".temp");

  while(sretry.TryFileOutput()) {
    //
    //  if either the pltfile or pltfileTemp exists, rename them
    //  to move them out of the way.  then create pltfile
    //  with the temporary name, then rename it back when
    //  it is finished writing.  then stream retry can rename
    //  it to a bad suffix if there were stream errors.
    //
    BoxLib::UtilRenameDirectoryToOld(pltfile, false);     // dont call barrier
    BoxLib::UtilCreateCleanDirectory(pltfileTemp, true);  // call barrier

    std::string HeaderFileName(pltfileTemp + "/Header");

    VisMF::IO_Buffer io_buffer(VisMF::IO_Buffer_Size);

    std::ofstream HeaderFile;

    HeaderFile.rdbuf()->pubsetbuf(io_buffer.dataPtr(), io_buffer.size());

    int old_prec(0);

    if (ParallelDescriptor::IOProcessor())
    {
        //
        // Only the IOProcessor() writes to the header file.
        //
        HeaderFile.open(HeaderFileName.c_str(), std::ios::out | std::ios::trunc |
	                                        std::ios::binary);
        if ( ! HeaderFile.good())
            BoxLib::FileOpenFailed(HeaderFileName);
        old_prec = HeaderFile.precision(15);
    }

    for (int k(0); k <= finest_level; ++k)
        amr_level[k].writePlotFile(pltfileTemp, HeaderFile);

    if (ParallelDescriptor::IOProcessor())
    {
        HeaderFile.precision(old_prec);
        if ( ! HeaderFile.good())
            BoxLib::Error("Amr::writePlotFile() failed");
    }

    last_plotfile = level_steps[0];

    if (verbose > 0)
    {
        const int IOProc        = ParallelDescriptor::IOProcessorNumber();
        Real      dPlotFileTime = ParallelDescriptor::second() - dPlotFileTime0;

        ParallelDescriptor::ReduceRealMax(dPlotFileTime,IOProc);

        if (ParallelDescriptor::IOProcessor())
            std::cout << "Write plotfile time = " << dPlotFileTime << "  seconds" << "\n\n";
    }
    ParallelDescriptor::Barrier("Amr::writePlotFile::end");

    if(ParallelDescriptor::IOProcessor()) {
      std::rename(pltfileTemp.c_str(), pltfile.c_str());
    }
    ParallelDescriptor::Barrier("Renaming temporary plotfile.");
    //
    // the plotfile file now has the regular name
    //

  }  // end while
  BL_PROFILE_REGION_STOP("Amr::writePlotFile()");
}

void
Amr::writeSmallPlotFile ()
{
    if ( ! Plot_Files_Output()) return;

    BL_PROFILE_REGION_START("Amr::writeSmallPlotFile()");
    BL_PROFILE("Amr::writeSmallPlotFile()");

    VisMF::SetNOutFiles(plot_nfiles);

    if (first_smallplotfile) 
    {
        first_smallplotfile = false;
        amr_level[0].setSmallPlotVariables();
    }

    // Don't continue if we have no variables to plot.
    
    if (stateSmallPlotVars().size() == 0) return;

    Real dPlotFileTime0 = ParallelDescriptor::second();

    const std::string& pltfile = BoxLib::Concatenate(small_plot_file_root,level_steps[0],file_name_digits);

    if (verbose > 0 && ParallelDescriptor::IOProcessor())
        std::cout << "SMALL PLOTFILE: file = " << pltfile << '\n';

    if (record_run_info && ParallelDescriptor::IOProcessor())
        runlog << "SMALL PLOTFILE: file = " << pltfile << '\n';

  BoxLib::StreamRetry sretry(pltfile, abort_on_stream_retry_failure,
                             stream_max_tries);

  const std::string pltfileTemp(pltfile + ".temp");

  while(sretry.TryFileOutput()) {
    //
    //  if either the pltfile or pltfileTemp exists, rename them
    //  to move them out of the way.  then create pltfile
    //  with the temporary name, then rename it back when
    //  it is finished writing.  then stream retry can rename
    //  it to a bad suffix if there were stream errors.
    //
    BoxLib::UtilRenameDirectoryToOld(pltfile, false);     // dont call barrier
    BoxLib::UtilCreateCleanDirectory(pltfileTemp, true);  // call barrier

    std::string HeaderFileName(pltfileTemp + "/Header");

    VisMF::IO_Buffer io_buffer(VisMF::IO_Buffer_Size);

    std::ofstream HeaderFile;

    HeaderFile.rdbuf()->pubsetbuf(io_buffer.dataPtr(), io_buffer.size());

    int old_prec(0);

    if (ParallelDescriptor::IOProcessor())
    {
        //
        // Only the IOProcessor() writes to the header file.
        //
        HeaderFile.open(HeaderFileName.c_str(), std::ios::out | std::ios::trunc |
	                                        std::ios::binary);
        if ( ! HeaderFile.good())
            BoxLib::FileOpenFailed(HeaderFileName);
        old_prec = HeaderFile.precision(15);
    }

    for (int k(0); k <= finest_level; ++k)
        amr_level[k].writeSmallPlotFile(pltfileTemp, HeaderFile);

    if (ParallelDescriptor::IOProcessor())
    {
        HeaderFile.precision(old_prec);
        if ( ! HeaderFile.good())
            BoxLib::Error("Amr::writePlotFile() failed");
    }

    last_smallplotfile = level_steps[0];

    if (verbose > 0)
    {
        const int IOProc        = ParallelDescriptor::IOProcessorNumber();
        Real      dPlotFileTime = ParallelDescriptor::second() - dPlotFileTime0;

        ParallelDescriptor::ReduceRealMax(dPlotFileTime,IOProc);

        if (ParallelDescriptor::IOProcessor())
            std::cout << "Write small plotfile time = " << dPlotFileTime << "  seconds" << "\n\n";
    }
    ParallelDescriptor::Barrier("Amr::writeSmallPlotFile::end");

    if(ParallelDescriptor::IOProcessor()) {
      std::rename(pltfileTemp.c_str(), pltfile.c_str());
    }
    ParallelDescriptor::Barrier("Renaming temporary plotfile.");
    //
    // the plotfile file now has the regular name
    //

  }  // end while
  BL_PROFILE_REGION_STOP("Amr::writeSmallPlotFile()");
}

void
Amr::checkInput ()
{
    if (max_level < 0)
        BoxLib::Error("checkInput: max_level not set");
    //
    // Check that blocking_factor is a power of 2.
    //
    for (int i = 0; i < max_level; i++)
    {
        int k = blocking_factor[i];
        while ( k > 0 && (k%2 == 0) )
            k /= 2;
        if (k != 1)
            BoxLib::Error("Amr::checkInputs: blocking_factor not power of 2");
    }
    //
    // Check level dependent values.
    //
    int i;
    for (i = 0; i < max_level; i++)
    {
        if (MaxRefRatio(i) < 2 || MaxRefRatio(i) > 12)
            BoxLib::Error("checkInput bad ref_ratios");
    }
    const Box& domain = geom[0].Domain();
    if (!domain.ok())
        BoxLib::Error("level 0 domain bad or not set");
    //
    // Check that domain size is a multiple of blocking_factor[0].
    //
    for (i = 0; i < BL_SPACEDIM; i++)
    {
        int len = domain.length(i);
        if (len%blocking_factor[0] != 0)
            BoxLib::Error("domain size not divisible by blocking_factor");
    }
    //
    // Check that max_grid_size is even.
    //
    for (i = 0; i < max_level; i++)
    {
        if (max_grid_size[i]%2 != 0)
            BoxLib::Error("max_grid_size is not even");
    }

    //
    // Check that max_grid_size is a multiple of blocking_factor at every level.
    //
    for (i = 0; i < max_level; i++)
    {
        if (max_grid_size[i]%blocking_factor[i] != 0)
            BoxLib::Error("max_grid_size not divisible by blocking_factor");
    }

    if( ! Geometry::ProbDomain().ok()) {
        BoxLib::Error("checkInput: bad physical problem size");
    }

    if(verbose > 0 && ParallelDescriptor::IOProcessor()) {
       std::cout << "Successfully read inputs file ... " << '\n';
    }
}

void
Amr::init (Real strt_time,
           Real stop_time)
{
    BL_PROFILE_REGION_START("Amr::init()");
    BL_PROFILE("Amr::init()");
    if( ! restart_chkfile.empty() && restart_chkfile != "init")
    {
        restart(restart_chkfile);
    }
    else
    {
        initialInit(strt_time,stop_time);
        checkPoint();
        if(plot_int > 0 || plot_per > 0) {
            writePlotFile();
<<<<<<< HEAD
	}
=======
	if (small_plot_int > 0 || small_plot_per > 0)
	    writeSmallPlotFile();
>>>>>>> 53007142
    }
#ifdef HAS_XGRAPH
    if (first_plotfile)
    {
        first_plotfile = false;
        amr_level[0].setPlotVariables();
    }
#endif

#ifdef BL_COMM_PROFILING
    Array<Box> probDomain(geom.size());
    for(int i(0); i < probDomain.size(); ++i) {
      probDomain[i] = geom[i].Domain();
    }
    BL_COMM_PROFILE_INITAMR(finest_level, max_level, ref_ratio, probDomain);
#endif
    BL_PROFILE_REGION_STOP("Amr::init()");
}

void
Amr::readProbinFile (int& init)
{
    BL_PROFILE("Amr::readProbinFile()");
    //
    // Populate integer array with name of probin file.
    //
    int probin_file_length = probin_file.length();

    Array<int> probin_file_name(probin_file_length);

    for (int i = 0; i < probin_file_length; i++)
        probin_file_name[i] = probin_file[i];

    if (verbose > 0 && ParallelDescriptor::IOProcessor())
       std::cout << "Starting to read probin ... " << std::endl;

    const int nAtOnce = probinit_natonce;
    const int MyProc  = ParallelDescriptor::MyProc();
    const int NProcs  = ParallelDescriptor::NProcs();
    const int NSets   = (NProcs + (nAtOnce - 1)) / nAtOnce;
    const int MySet   = MyProc/nAtOnce;

    Real piStart = 0, piEnd = 0, piStartAll = ParallelDescriptor::second();

    for (int iSet = 0; iSet < NSets; ++iSet)
    {
        if (MySet == iSet)
        {
            //
            // Call the pesky probin reader.
            //
            piStart = ParallelDescriptor::second();

#ifdef DIMENSION_AGNOSTIC

            FORT_PROBINIT(&init,
                          probin_file_name.dataPtr(),
                          &probin_file_length,
                          ZFILL(Geometry::ProbLo()),
                          ZFILL(Geometry::ProbHi()));

#else

            FORT_PROBINIT(&init,
                          probin_file_name.dataPtr(),
                          &probin_file_length,
                          Geometry::ProbLo(),
                          Geometry::ProbHi());
#endif

            piEnd = ParallelDescriptor::second();
            const int iBuff     = 0;
            const int wakeUpPID = (MyProc + nAtOnce);
            const int tag       = (MyProc % nAtOnce);
            if (wakeUpPID < NProcs)
                ParallelDescriptor::Send(&iBuff, 1, wakeUpPID, tag);
        }
        if (MySet == (iSet + 1))
        {
            //
            // Next set waits.
            //
            int iBuff;
            int waitForPID = (MyProc - nAtOnce);
            int tag        = (MyProc % nAtOnce);
            ParallelDescriptor::Recv(&iBuff, 1, waitForPID, tag);
        }
    }

    if (verbose > 1)
    {
        const int IOProc     = ParallelDescriptor::IOProcessorNumber();
        Real      piTotal    = piEnd - piStart;
        Real      piTotalAll = ParallelDescriptor::second() - piStartAll;

        ParallelDescriptor::ReduceRealMax(piTotal,    IOProc);
        ParallelDescriptor::ReduceRealMax(piTotalAll, IOProc);

        if (ParallelDescriptor::IOProcessor())
        {
            std::cout << "MFRead::: PROBINIT max time   = " << piTotal    << '\n';
            std::cout << "MFRead::: PROBINIT total time = " << piTotalAll << '\n';
        }
    }

    if (verbose > 0 && ParallelDescriptor::IOProcessor())
        std::cout << "Successfully read probin file: \"" << probin_file << "\"\n";
}

void
Amr::initialInit (Real              strt_time,
                  Real              stop_time,
                  const BoxArray*   lev0_grids,
                  const Array<int>* pmap)
{
    BL_PROFILE("Amr::initialInit()");
    InitializeInit(strt_time, stop_time, lev0_grids, pmap);

    // This is a subtlety, but in the case where we are initializing the data
    //   from a plotfile, we want to use the time read in from the plotfile as 
    //   the start time instead of using "strt_time".
    // The Amr data "cumtime" has been set in InitializeInit; if we are restarting 
    //   from a plotfile, then cumtime must be re-defined in that initialization routine. 
    //   Thus here we pass "cumtime" rather than "strt_time" to FinalizeInit.
    FinalizeInit  (cumtime, stop_time);
}

void
Amr::InitializeInit(Real              strt_time,
                    Real              stop_time,
                    const BoxArray*   lev0_grids,
                    const Array<int>* pmap)
{
    BL_PROFILE("Amr::InitializeInit()");
    BL_COMM_PROFILE_NAMETAG("Amr::InitializeInit TOP");
    checkInput();
    //
    // Generate internal values from user-supplied values.
    //
    finest_level = 0;
    //
    // Init problem dependent data.
    //
    int init = true;

    if (!probin_file.empty()) {
        readProbinFile(init);
    }

#ifdef BL_SYNC_RANTABLES
    int iGet(0), iSet(1);
    const int iTableSize(64);
    Real *RanAmpl = new Real[iTableSize];
    Real *RanPhase = new Real[iTableSize];
    FORT_SYNC_RANTABLES(RanPhase, RanAmpl, &iGet);
    ParallelDescriptor::Bcast(RanPhase, iTableSize);
    ParallelDescriptor::Bcast(RanAmpl, iTableSize);
    FORT_SYNC_RANTABLES(RanPhase, RanAmpl, &iSet);
    delete [] RanAmpl;
    delete [] RanPhase;
#endif

    cumtime = strt_time;
    //
    // Define base level grids.  Note that if we are restarting from a plotfile, this
    //    routine will call the level 0 AmrLevel initialization which will overwrite cumtime.
    //
    defBaseLevel(strt_time, lev0_grids, pmap);
}

void
Amr::FinalizeInit (Real              strt_time,
                   Real              stop_time)
{
    BL_PROFILE("Amr::FinalizeInit()");
    //
    // Compute dt and set time levels of all grid data.
    //
    amr_level[0].computeInitialDt(finest_level,
                                  sub_cycle,
                                  n_cycle,
                                  ref_ratio,
                                  dt_level,
                                  stop_time);
    //
    // The following was added for multifluid.
    //
    Real dt0   = dt_level[0];
    dt_min[0]  = dt_level[0];
    n_cycle[0] = 1;

    for (int lev = 1; lev <= max_level; lev++)
    {
        dt0           /= n_cycle[lev];
        dt_level[lev]  = dt0;
        dt_min[lev]    = dt_level[lev];
    }

    if (max_level > 0)
        bldFineLevels(strt_time);

    for (int lev = 0; lev <= finest_level; lev++)
        amr_level[lev].setTimeLevel(strt_time,dt_level[lev],dt_level[lev]);

    for (int lev = 0; lev <= finest_level; lev++)
        amr_level[lev].post_regrid(0,finest_level);

    for (int lev = 0; lev <= finest_level; lev++)
    {
        level_steps[lev] = 0;
        level_count[lev] = 0;
    }

    //
    // Perform any special post_initialization operations.
    //
    for(int lev(0); lev <= finest_level; ++lev) {
      amr_level[lev].post_init(stop_time);
    }

    if (ParallelDescriptor::IOProcessor())
    {
       if (verbose > 1)
       {
           std::cout << "INITIAL GRIDS \n";
           printGridInfo(std::cout,0,finest_level);
       }
       else if (verbose > 0)
       { 
           std::cout << "INITIAL GRIDS \n";
           printGridSummary(std::cout,0,finest_level);
       }
    }

    if (record_grid_info && ParallelDescriptor::IOProcessor())
    {
        gridlog << "INITIAL GRIDS \n";
        printGridInfo(gridlog,0,finest_level);
    }

#ifdef USE_STATIONDATA 
    station.init(amr_level, finestLevel());
    station.findGrid(amr_level,geom);
#endif
    BL_COMM_PROFILE_NAMETAG("Amr::initialInit BOTTOM");
}

void
Amr::restart (const std::string& filename)
{
    BL_PROFILE_REGION_START("Amr::restart()");
    BL_PROFILE("Amr::restart()");

    // Just initialize this here for the heck of it
    which_level_being_advanced = -1;

    Real dRestartTime0 = ParallelDescriptor::second();

    DistributionMapping::Initialize();

    VisMF::SetMFFileInStreams(mffile_nstreams);

    int i;

    if (verbose > 0 && ParallelDescriptor::IOProcessor())
        std::cout << "restarting calculation from file: " << filename << std::endl;

    if (record_run_info && ParallelDescriptor::IOProcessor())
        runlog << "RESTART from file = " << filename << '\n';
    //
    // Init problem dependent data.
    //
    int init = false;

    readProbinFile(init);
    //
    // Start calculation from given restart file.
    //
    if (record_run_info && ParallelDescriptor::IOProcessor())
        runlog << "RESTART from file = " << filename << '\n';
    //
    // Open the checkpoint header file for reading.
    //
    std::string File = filename;

    File += '/';
    File += "Header";

    VisMF::IO_Buffer io_buffer(VisMF::IO_Buffer_Size);

    Array<char> fileCharPtr;
    ParallelDescriptor::ReadAndBcastFile(File, fileCharPtr);
    std::string fileCharPtrString(fileCharPtr.dataPtr());
    std::istringstream is(fileCharPtrString, std::istringstream::in);
    //
    // Read global data.
    //
    // Attempt to differentiate between old and new CheckPointFiles.
    //
    int         spdim;
    bool        new_checkpoint_format = false;
    std::string first_line;

    std::getline(is,first_line);

    if (first_line == CheckPointVersion)
    {
        new_checkpoint_format = true;
        is >> spdim;
    }
    else
    {
        spdim = atoi(first_line.c_str());
    }

    if (spdim != BL_SPACEDIM)
    {
        std::cerr << "Amr::restart(): bad spacedim = " << spdim << '\n';
        BoxLib::Abort();
    }

    is >> cumtime;
    int mx_lev;
    is >> mx_lev;
    is >> finest_level;

    Array<Box> inputs_domain(max_level+1);
    for (int lev = 0; lev <= max_level; lev++)
    {
       Box bx(geom[lev].Domain().smallEnd(),geom[lev].Domain().bigEnd());
       inputs_domain[lev] = bx;
    }

    if (max_level >= mx_lev) {

       for (i = 0; i <= mx_lev; i++) is >> geom[i];
       for (i = 0; i <  mx_lev; i++) is >> ref_ratio[i];
       for (i = 0; i <= mx_lev; i++) is >> dt_level[i];

       if (new_checkpoint_format)
       {
           for (i = 0; i <= mx_lev; i++) is >> dt_min[i];
       }
       else
       {
           for (i = 0; i <= mx_lev; i++) dt_min[i] = dt_level[i];
       }

       Array<int>  n_cycle_in;
       n_cycle_in.resize(mx_lev+1);  
       for (i = 0; i <= mx_lev; i++) is >> n_cycle_in[i];
       bool any_changed = false;

       for (i = 0; i <= mx_lev; i++) 
           if (n_cycle[i] != n_cycle_in[i])
           {
               any_changed = true;
               if (verbose > 0 && ParallelDescriptor::IOProcessor())
                   std::cout << "Warning: n_cycle has changed at level " << i << 
                                " from " << n_cycle_in[i] << " to " << n_cycle[i] << std::endl;;
           }

       // If we change n_cycle then force a full regrid from level 0 up
       if (max_level > 0 && any_changed)
       {
           level_count[0] = regrid_int[0];
           if ((verbose > 0) && ParallelDescriptor::IOProcessor())
               std::cout << "Warning: This forces a full regrid " << std::endl;
       }


       for (i = 0; i <= mx_lev; i++) is >> level_steps[i];
       for (i = 0; i <= mx_lev; i++) is >> level_count[i];

       //
       // Set bndry conditions.
       //
       if (max_level > mx_lev)
       {
           for (i = mx_lev+1; i <= max_level; i++)
           {
               dt_level[i]    = dt_level[i-1]/n_cycle[i];
               level_steps[i] = n_cycle[i]*level_steps[i-1];
               level_count[i] = 0;
           }

           // This is just an error check
           if (!sub_cycle)
           {
               for (i = 1; i <= finest_level; i++)
               {
                   if (dt_level[i] != dt_level[i-1])
                      BoxLib::Error("restart: must have same dt at all levels if not subcycling");
               }
           }
       }

       if (regrid_on_restart && max_level > 0)
       {
           if (regrid_int[0] > 0) 
               level_count[0] = regrid_int[0];
           else
               BoxLib::Error("restart: can't have regrid_on_restart and regrid_int <= 0");
       }

       checkInput();
       //
       // Read levels.
       //
       int lev;
       for (lev = 0; lev <= finest_level; lev++)
       {
           amr_level.set(lev,(*levelbld)());
           amr_level[lev].restart(*this, is);
       }
       //
       // Build any additional data structures.
       //
       for (lev = 0; lev <= finest_level; lev++)
           amr_level[lev].post_restart();

    } else {

       if (ParallelDescriptor::IOProcessor())
          BoxLib::Warning("Amr::restart(): max_level is lower than before");

       int new_finest_level = std::min(max_level,finest_level);

       finest_level = new_finest_level;
 
       // These are just used to hold the extra stuff we have to read in.
       Geometry   geom_dummy;
       Real       real_dummy;
       int         int_dummy;
       IntVect intvect_dummy;

       for (i = 0          ; i <= max_level; i++) is >> geom[i];
       for (i = max_level+1; i <= mx_lev   ; i++) is >> geom_dummy;

       for (i = 0        ; i <  max_level; i++) is >> ref_ratio[i];
       for (i = max_level; i <  mx_lev   ; i++) is >> intvect_dummy;

       for (i = 0          ; i <= max_level; i++) is >> dt_level[i];
       for (i = max_level+1; i <= mx_lev   ; i++) is >> real_dummy;

       if (new_checkpoint_format)
       {
           for (i = 0          ; i <= max_level; i++) is >> dt_min[i];
           for (i = max_level+1; i <= mx_lev   ; i++) is >> real_dummy;
       }
       else
       {
           for (i = 0; i <= max_level; i++) dt_min[i] = dt_level[i];
       }

       for (i = 0          ; i <= max_level; i++) is >> n_cycle[i];
       for (i = max_level+1; i <= mx_lev   ; i++) is >> int_dummy;

       for (i = 0          ; i <= max_level; i++) is >> level_steps[i];
       for (i = max_level+1; i <= mx_lev   ; i++) is >> int_dummy;

       for (i = 0          ; i <= max_level; i++) is >> level_count[i];
       for (i = max_level+1; i <= mx_lev   ; i++) is >> int_dummy;

       if (regrid_on_restart && max_level > 0)
       {
           if (regrid_int[0] > 0) 
               level_count[0] = regrid_int[0];
           else
               BoxLib::Error("restart: can't have regrid_on_restart and regrid_int <= 0");
       }

       checkInput();

       //
       // Read levels.
       //
       int lev;
       for (lev = 0; lev <= new_finest_level; lev++)
       {
           amr_level.set(lev,(*levelbld)());
           amr_level[lev].restart(*this, is);
       }
       //
       // Build any additional data structures.
       //
       for (lev = 0; lev <= new_finest_level; lev++)
           amr_level[lev].post_restart();

    }

    for (int lev = 0; lev <= finest_level; lev++)
    {
       Box restart_domain(geom[lev].Domain());
       if (! (inputs_domain[lev] == restart_domain) )
       {
          if (ParallelDescriptor::IOProcessor())
          {
             std::cout << "Problem at level " << lev << '\n';
             std::cout << "Domain according to     inputs file is " <<  inputs_domain[lev] << '\n';
             std::cout << "Domain according to checkpoint file is " << restart_domain      << '\n';
             std::cout << "Amr::restart() failed -- box from inputs file does not equal box from restart file" << std::endl;
          }
          BoxLib::Abort();
       }
    }

#ifdef USE_STATIONDATA
    station.init(amr_level, finestLevel());
    station.findGrid(amr_level,geom);
#endif

    if (verbose > 0)
    {
        Real dRestartTime = ParallelDescriptor::second() - dRestartTime0;

        ParallelDescriptor::ReduceRealMax(dRestartTime,ParallelDescriptor::IOProcessorNumber());

        if (ParallelDescriptor::IOProcessor())
            std::cout << "Restart time = " << dRestartTime << " seconds." << '\n';
    }
    BL_PROFILE_REGION_STOP("Amr::restart()");
}

void
Amr::checkPoint ()
{
    if ( ! checkpoint_files_output) return;

    BL_PROFILE_REGION_START("Amr::checkPoint()");
    BL_PROFILE("Amr::checkPoint()");

    VisMF::SetNOutFiles(checkpoint_nfiles);
    //
    // In checkpoint files always write out FABs in NATIVE format.
    //
    FABio::Format thePrevFormat = FArrayBox::getFormat();

    FArrayBox::setFormat(FABio::FAB_NATIVE);

    Real dCheckPointTime0 = ParallelDescriptor::second();

    const std::string& ckfile = BoxLib::Concatenate(check_file_root,level_steps[0],file_name_digits);

    if (verbose > 0 && ParallelDescriptor::IOProcessor())
        std::cout << "CHECKPOINT: file = " << ckfile << std::endl;

    if (record_run_info && ParallelDescriptor::IOProcessor())
        runlog << "CHECKPOINT: file = " << ckfile << '\n';


  BoxLib::StreamRetry sretry(ckfile, abort_on_stream_retry_failure,
                             stream_max_tries);

  const std::string ckfileTemp(ckfile + ".temp");

  while(sretry.TryFileOutput()) {
    //
    //  if either the ckfile or ckfileTemp exists, rename them
    //  to move them out of the way.  then create ckfile
    //  with the temporary name, then rename it back when
    //  it is finished writing.  then stream retry can rename
    //  it to a bad suffix if there were stream errors.
    //
    BoxLib::UtilRenameDirectoryToOld(ckfile, false);     // dont call barrier
    BoxLib::UtilCreateCleanDirectory(ckfileTemp, true);  // call barrier

    std::string HeaderFileName = ckfileTemp + "/Header";

    VisMF::IO_Buffer io_buffer(VisMF::IO_Buffer_Size);

    std::ofstream HeaderFile;

    HeaderFile.rdbuf()->pubsetbuf(io_buffer.dataPtr(), io_buffer.size());

    int old_prec = 0, i;

    if (ParallelDescriptor::IOProcessor())
    {
        //
        // Only the IOProcessor() writes to the header file.
        //
        HeaderFile.open(HeaderFileName.c_str(), std::ios::out | std::ios::trunc |
	                                        std::ios::binary);

        if ( ! HeaderFile.good())
            BoxLib::FileOpenFailed(HeaderFileName);

        old_prec = HeaderFile.precision(17);

        HeaderFile << CheckPointVersion << '\n'
                   << BL_SPACEDIM       << '\n'
                   << cumtime           << '\n'
                   << max_level         << '\n'
                   << finest_level      << '\n';
        //
        // Write out problem domain.
        //
        for (i = 0; i <= max_level; i++) HeaderFile << geom[i]        << ' ';
        HeaderFile << '\n';
        for (i = 0; i < max_level; i++)  HeaderFile << ref_ratio[i]   << ' ';
        HeaderFile << '\n';
        for (i = 0; i <= max_level; i++) HeaderFile << dt_level[i]    << ' ';
        HeaderFile << '\n';
        for (i = 0; i <= max_level; i++) HeaderFile << dt_min[i]      << ' ';
        HeaderFile << '\n';
        for (i = 0; i <= max_level; i++) HeaderFile << n_cycle[i]     << ' ';
        HeaderFile << '\n';
        for (i = 0; i <= max_level; i++) HeaderFile << level_steps[i] << ' ';
        HeaderFile << '\n';
        for (i = 0; i <= max_level; i++) HeaderFile << level_count[i] << ' ';
        HeaderFile << '\n';
    }

    for (i = 0; i <= finest_level; ++i)
        amr_level[i].checkPoint(ckfileTemp, HeaderFile);

    if (ParallelDescriptor::IOProcessor())
    {
        HeaderFile.precision(old_prec);

        if ( ! HeaderFile.good())
            BoxLib::Error("Amr::checkpoint() failed");
    }

    last_checkpoint = level_steps[0];

#ifdef USE_SLABSTAT
    //
    // Dump out any SlabStats MultiFabs.
    //
    AmrLevel::get_slabstat_lst().checkPoint(getAmrLevels(), level_steps[0]);
#endif

    if (verbose > 0)
    {
        Real dCheckPointTime = ParallelDescriptor::second() - dCheckPointTime0;

        ParallelDescriptor::ReduceRealMax(dCheckPointTime,
	                            ParallelDescriptor::IOProcessorNumber());

        if (ParallelDescriptor::IOProcessor())
            std::cout << "checkPoint() time = " << dCheckPointTime << " secs." << '\n';
    }
    ParallelDescriptor::Barrier("Amr::checkPoint::end");

    if(ParallelDescriptor::IOProcessor()) {
      std::rename(ckfileTemp.c_str(), ckfile.c_str());
    }
    ParallelDescriptor::Barrier("Renaming temporary checkPoint file.");

  }  // end while

  //
  // Don't forget to reset FAB format.
  //
  FArrayBox::setFormat(thePrevFormat);

  BL_PROFILE_REGION_STOP("Amr::checkPoint()");
}

void
Amr::RegridOnly (Real time)
{
    BL_ASSERT(regrid_on_restart == 1);

    int lev_top = std::min(finest_level, max_level-1);

    for (int i = 0; i <= lev_top; i++)
       regrid(i,time);

    if (plotfile_on_restart)
	writePlotFile();

    if (checkpoint_on_restart)
       checkPoint();

}

void
Amr::timeStep (int  level,
               Real time,
               int  iteration,
               int  niter,
               Real stop_time)
{
    BL_PROFILE("Amr::timeStep()");
    BL_COMM_PROFILE_NAMETAG("Amr::timeStep TOP");

    // This is used so that the AmrLevel functions can know which level is being advanced 
    //      when regridding is called with possible lbase > level.
    which_level_being_advanced = level;

    //
    // Allow regridding of level 0 calculation on restart.
    //
    if (max_level == 0 && regrid_on_restart)
    {
	regrid_level_0_on_restart();
    }
    else
    {
        int lev_top = std::min(finest_level, max_level-1);

        for (int i(level); i <= lev_top; ++i)
        {
            const int old_finest = finest_level;

            if (okToRegrid(i))
            {
                regrid(i,time);

                //
                // Compute new dt after regrid if at level 0 and compute_new_dt_on_regrid.
                //
                if ( compute_new_dt_on_regrid && (i == 0) )
                {
                    int post_regrid_flag = 1;
                    amr_level[0].computeNewDt(finest_level,
                                              sub_cycle,
                                              n_cycle,
                                              ref_ratio,
                                              dt_min,
                                              dt_level,
                                              stop_time, 
                                              post_regrid_flag);
                }

                for (int k(i); k <= finest_level; ++k) {
                    level_count[k] = 0;
		}

                if (old_finest < finest_level)
                {
                    //
                    // The new levels will not have valid time steps
                    // and iteration counts.
                    //
                    for (int k(old_finest + 1); k <= finest_level; ++k)
                    {
                        dt_level[k]    = dt_level[k-1]/n_cycle[k];
                    }
                }
            }
            if (old_finest > finest_level) {
                lev_top = std::min(finest_level, max_level - 1);
	    }
        }
    }
    //
    // Check to see if should write plotfile.
    // This routine is here so it is done after the restart regrid.
    //
    if (plotfile_on_restart && ! (restart_chkfile.empty()) )
    {
	plotfile_on_restart = 0;
	writePlotFile();
    }
    //
    // Advance grids at this level.
    //
    if (verbose > 0 && ParallelDescriptor::IOProcessor())
    {
	std::cout << "[Level " << level 
		  << " step " << level_steps[level]+1 << "] ";
        std::cout << "ADVANCE with dt = "
                  << dt_level[level]
                  << std::endl;
    }
    BL_PROFILE_REGION_START("amr_level.advance");
    Real dt_new = amr_level[level].advance(time,dt_level[level],iteration,niter);
    BL_PROFILE_REGION_STOP("amr_level.advance");

    dt_min[level] = iteration == 1 ? dt_new : std::min(dt_min[level],dt_new);

    level_steps[level]++;
    level_count[level]++;

    if (verbose > 0 && ParallelDescriptor::IOProcessor())
    {
	std::cout << "[Level " << level
		  << " step " << level_steps[level] << "] ";
        std::cout << "Advanced "
                  << amr_level[level].countCells()
                  << " cells"
                  << std::endl;
    }

#ifdef USE_STATIONDATA
    station.report(time+dt_level[level],level,amr_level[level]);
#endif

#ifdef USE_SLABSTAT
    AmrLevel::get_slabstat_lst().update(amr_level[level],time,dt_level[level]);
#endif
    //
    // Advance grids at higher level.
    //
    if (level < finest_level)
    {
        const int lev_fine = level+1;

        if (sub_cycle)
        {
            const int ncycle = n_cycle[lev_fine];

            BL_COMM_PROFILE_NAMETAG("Amr::timeStep timeStep subcycle");
            for (int i = 1; i <= ncycle; i++)
                timeStep(lev_fine,time+(i-1)*dt_level[lev_fine],i,ncycle,stop_time);
        }
        else
        {
            BL_COMM_PROFILE_NAMETAG("Amr::timeStep timeStep nosubcycle");
            timeStep(lev_fine,time,1,1,stop_time);
        }
    }

    amr_level[level].post_timestep(iteration);

    // Set this back to negative so we know whether we are in fact in this routine
    which_level_being_advanced = -1;
}

Real
Amr::coarseTimeStepDt (Real stop_time)
{
    coarseTimeStep(stop_time);
    return dt_level[0];
}

void
Amr::coarseTimeStep (Real stop_time)
{
    BL_PROFILE_REGION_START("Amr::coarseTimeStep()");
    BL_PROFILE("Amr::coarseTimeStep()");
    std::stringstream stepName;
    stepName << "timeStep STEP " << level_steps[0];

    const Real run_strt = ParallelDescriptor::second() ;
    //
    // Compute new dt.
    //
    if (levelSteps(0) > 0)
    {
        int post_regrid_flag = 0;
        amr_level[0].computeNewDt(finest_level,
                                  sub_cycle,
                                  n_cycle,
                                  ref_ratio,
                                  dt_min,
                                  dt_level,
                                  stop_time,
                                  post_regrid_flag);
    }
    else
    {
        amr_level[0].computeInitialDt(finest_level,
                                      sub_cycle,
                                      n_cycle,
                                      ref_ratio,
                                      dt_level,
                                      stop_time);
    }

    BL_PROFILE_REGION_START(stepName.str());

    timeStep(0,cumtime,1,1,stop_time);

    BL_PROFILE_REGION_STOP(stepName.str());

    cumtime += dt_level[0];

    amr_level[0].postCoarseTimeStep(cumtime);

#ifdef BL_PROFILING
#ifdef DEBUG
    std::stringstream dfss;
    dfss << "BytesPerProc.STEP_" << std::setw(5) << std::setfill('0')
         << level_steps[0] - 1 << ".xgr";
    DistributionMapping::PrintDiagnostics(dfss.str());
#endif
#endif

    if (verbose > 0)
    {
        const int IOProc   = ParallelDescriptor::IOProcessorNumber();
        Real      run_stop = ParallelDescriptor::second() - run_strt;
	const int istep    = level_steps[0];

#ifdef BL_LAZY
	Lazy::QueueReduction( [=] () mutable {
#endif
        ParallelDescriptor::ReduceRealMax(run_stop,IOProc);
        if (ParallelDescriptor::IOProcessor())
            std::cout << "\n[STEP " << istep << "] Coarse TimeStep time: " << run_stop << '\n' ;
#ifdef BL_LAZY
	});
#endif

#ifndef BL_MEM_PROFILING
        long min_fab_kilobytes  = BoxLib::TotalBytesAllocatedInFabsHWM()/1024;
        long max_fab_kilobytes  = min_fab_kilobytes;

#ifdef BL_LAZY
	Lazy::QueueReduction( [=] () mutable {
#endif
        ParallelDescriptor::ReduceLongMin(min_fab_kilobytes, IOProc);
        ParallelDescriptor::ReduceLongMax(max_fab_kilobytes, IOProc);

        if (ParallelDescriptor::IOProcessor())
        {
            std::cout << "[STEP " << istep << "] FAB kilobyte spread across MPI nodes: ["
                      << min_fab_kilobytes
                      << " ... "
                      << max_fab_kilobytes
                      << "]\n";
        }
#ifdef BL_LAZY
	if (ParallelDescriptor::IOProcessor()) std::cout << "\n";
	});
#endif
#endif
    }

#ifdef BL_MEM_PROFILING
    {
	std::ostringstream ss;
	ss << "[STEP " << level_steps[0] << "]";
	MemProfiler::report(ss.str());
    }
#endif

    BL_PROFILE_ADD_STEP(level_steps[0]);
    BL_PROFILE_REGION_STOP("Amr::coarseTimeStep()");
    BL_TRACE_PROFILE_FLUSH();
    BL_COMM_PROFILE_NAMETAG(stepName.str());
    BL_COMM_PROFILE_FLUSH();

    if (verbose > 0 && ParallelDescriptor::IOProcessor())
    {
        std::cout << "\nSTEP = "
                 << level_steps[0]
                  << " TIME = "
                  << cumtime
                  << " DT = "
                  << dt_level[0]
                  << '\n'
                  << std::endl;
    }
    if (record_run_info && ParallelDescriptor::IOProcessor())
    {
        runlog << "STEP = "
               << level_steps[0]
               << " TIME = "
               << cumtime
               << " DT = "
               << dt_level[0]
               << '\n';
    }
    if (record_run_info_terse && ParallelDescriptor::IOProcessor())
        runlog_terse << level_steps[0] << " " << cumtime << " " << dt_level[0] << '\n';

    int check_test = 0;

    if (check_per > 0.0)
    {
      const int num_per_old = (cumtime-dt_level[0]) / check_per;
      const int num_per_new = (cumtime            ) / check_per;

      if (num_per_old != num_per_new)
      {
	check_test = 1;
      }
    }

    int to_stop       = 0;    
    int to_checkpoint = 0;
    if (message_int > 0 && level_steps[0] % message_int == 0) {
	if (ParallelDescriptor::IOProcessor())
	{
	    FILE *fp;
	    if ((fp=fopen("dump_and_continue","r")) != 0)
	    {
		remove("dump_and_continue");
		to_checkpoint = 1;
		fclose(fp);
	    }
	    else if ((fp=fopen("stop_run","r")) != 0)
	    {
		remove("stop_run");
		to_stop = 1;
		fclose(fp);
	    }
	    else if ((fp=fopen("dump_and_stop","r")) != 0)
	    {
		remove("dump_and_stop");
		to_checkpoint = 1;
		to_stop = 1;
		fclose(fp);
	    }
	}
	int packed_data[2];
	packed_data[0] = to_stop;
	packed_data[1] = to_checkpoint;
	ParallelDescriptor::Bcast(packed_data, 2, ParallelDescriptor::IOProcessorNumber());
	to_stop = packed_data[0];
	to_checkpoint = packed_data[1];
    }

    if(to_stop == 1 && to_checkpoint == 0) {  // prevent main from writing files
      last_checkpoint = level_steps[0];
      last_plotfile   = level_steps[0];
    }
    if ((check_int > 0 && level_steps[0] % check_int == 0) || check_test == 1
	|| to_checkpoint)
    {
        checkPoint();
    }


    if (writePlotNow() || to_checkpoint)
    {
        writePlotFile();
    }

    if (writeSmallPlotNow())
    {
        writeSmallPlotFile();
    }

    bUserStopRequest = to_stop;
    if (to_stop)
    {
        ParallelDescriptor::Barrier("Amr::coarseTimeStep::to_stop");
        if(ParallelDescriptor::IOProcessor()) {
          if (to_checkpoint)
          {
            std::cerr << "Stopped by user w/ checkpoint" << std::endl;
          }
          else
          {
            std::cerr << "Stopped by user w/o checkpoint" << std::endl;
          }
	}
    }
}

bool
Amr::writePlotNow()
{
    int plot_test = 0;
    if (plot_per > 0.0)
    {
#ifdef BL_USE_NEWPLOTPER
      Real rN(0.0);
      Real rR = modf(cumtime/plot_per, &rN);
      if (rR < (dt_level[0]*0.001))
#else
      const int num_per_old = (cumtime-dt_level[0]) / plot_per;
      const int num_per_new = (cumtime            ) / plot_per;

      if (num_per_old != num_per_new)
#endif
	{
	  plot_test = 1;
	}
    }

    return ( (plot_int > 0 && level_steps[0] % plot_int == 0) || 
              plot_test == 1 ||
              amr_level[0].writePlotNow());
} 

bool
Amr::writeSmallPlotNow()
{
    int plot_test = 0;
    if (small_plot_per > 0.0)
    {
#ifdef BL_USE_NEWPLOTPER
      Real rN(0.0);
      Real rR = modf(cumtime/small_plot_per, &rN);
      if (rR < (dt_level[0]*0.001))
#else
      const int num_per_old = (cumtime-dt_level[0]) / small_plot_per;
      const int num_per_new = (cumtime            ) / small_plot_per;

      if (num_per_old != num_per_new)
#endif
	{
	  plot_test = 1;
	}
    }

    return ( (small_plot_int > 0 && level_steps[0] % small_plot_int == 0) || 
              plot_test == 1 ||
              amr_level[0].writeSmallPlotNow());
} 

void
Amr::defBaseLevel (Real              strt_time, 
                   const BoxArray*   lev0_grids,
                   const Array<int>* pmap)
{
    BL_PROFILE("Amr::defBaseLevel()");
    // Just initialize this here for the heck of it
    which_level_being_advanced = -1;

    //
    // Check that base domain has even number of zones in all directions.
    //
    const Box& domain   = geom[0].Domain();
    IntVect    d_length = domain.size();
    const int* d_len    = d_length.getVect();

    for (int idir = 0; idir < BL_SPACEDIM; idir++)
        if (d_len[idir]%2 != 0)
            BoxLib::Error("defBaseLevel: must have even number of cells");

    BoxArray lev0(1);

    if (lev0_grids != 0 && lev0_grids->size() > 0)
    {
        BL_ASSERT(pmap != 0);

        BoxArray domain_ba(domain);
        if (!domain_ba.contains(*lev0_grids))
            BoxLib::Error("defBaseLevel: domain does not contain lev0_grids!");
        if (!lev0_grids->contains(domain_ba))
            BoxLib::Error("defBaseLevel: lev0_grids does not contain domain");

        lev0 = *lev0_grids;
        //
        // Make sure that the grids all go on the processor as specified by pmap;
        //      we store this in cache so all level 0 MultiFabs will use this DistributionMap.
        //
        const bool put_in_cache = true;
        DistributionMapping dmap(*pmap,put_in_cache);
    }
    else
    {
        //
        // Coarsening before we split the grids ensures that each resulting
        // grid will have an even number of cells in each direction.
        //
        lev0.set(0,BoxLib::coarsen(domain,2));
        //
        // Now split up into list of grids within max_grid_size[0] limit.
        //
        lev0.maxSize(max_grid_size[0]/2);
        //
        // Now refine these boxes back to level 0.
        //
        lev0.refine(2);
    }

    //
    // If (refine_grid_layout == 1) and (Nprocs > ngrids) then break up the 
    //    grids into smaller chunks
    //
    Array<BoxArray> new_grids(1);
    new_grids[0] = lev0;
    impose_refine_grid_layout(0,0,new_grids);
    lev0 = new_grids[0];

    //
    // Now build level 0 grids.
    //
    amr_level.set(0,(*levelbld)(*this,0,geom[0],lev0,strt_time));

    //
    // Now init level 0 grids with data.
    //
    amr_level[0].initData();
}

void
Amr::regrid (int  lbase,
             Real time,
             bool initial)
{
    BL_PROFILE("Amr::regrid()");

    if (verbose > 0 && ParallelDescriptor::IOProcessor())
        std::cout << "Now regridding at level lbase = " << lbase << std::endl;

    //
    // Compute positions of new grids.
    //
    int             new_finest;
    Array<BoxArray> new_grid_places(max_level+1);

    if (lbase <= std::min(finest_level,max_level-1)) {
      grid_places(lbase,time,new_finest, new_grid_places);
    }

    bool regrid_level_zero =
        (lbase == 0 && new_grid_places[0] != amr_level[0].boxArray()) && (!initial);

    const int start = regrid_level_zero ? 0 : lbase+1;
    //
    // If use_efficient_regrid flag is set, then test to see whether we in fact 
    // have changed the grids at any of the levels through the regridding process.
    // If not, then don't do anything more here.
    //
    if (use_efficient_regrid == 1 && !regrid_level_zero && (finest_level == new_finest) )
    {
        bool grids_unchanged = true;
        for (int lev = start; lev <= finest_level && grids_unchanged; lev++)
        {
            if (new_grid_places[lev] != amr_level[lev].boxArray()) grids_unchanged = false;
        }
        if (grids_unchanged) 
        {
            if (verbose > 0 && ParallelDescriptor::IOProcessor())
                std::cout << "Regridding at level lbase = " << lbase << " but grids unchanged " << std::endl;
            return;
        }
    }

    //
    // Reclaim old-time grid space for all remain levels > lbase.
    //
    for(int lev = start; lev <= finest_level; ++lev) {
      amr_level[lev].removeOldData();
    }
    //
    // Reclaim all remaining storage for levels > new_finest.
    //
    for(int lev = new_finest + 1; lev <= finest_level; ++lev) {
      amr_level.clear(lev);
    }

    finest_level = new_finest;
    //
    // Flush the caches.
    // We're most interesting in flushing cached stuff from the finer levels.
    // Lower level stuff that could be reused is just as easily rebuilt.
    //
    MultiFab::FlushSICache();
    Geometry::FlushPIRMCache();
    FabArrayBase::CPC::FlushCache();
    DistributionMapping::FlushCache();
#ifdef MG_USE_FBOXLIB
    mgt_flush_copyassoc_cache();
#endif

    //
    // Define the new grids from level start up to new_finest.
    //
    for(int lev = start; lev <= new_finest; ++lev) {
        //
        // Construct skeleton of new level.
        //

        AmrLevel* a = (*levelbld)(*this,lev,geom[lev],new_grid_places[lev],cumtime);

        if (initial)
        {
            //
            // We're being called on startup from bldFineLevels().
            // NOTE: The initData function may use a filPatch, and so needs to
            //       be officially inserted into the hierarchy prior to the call.
            //
            amr_level.clear(lev);
            amr_level.set(lev,a);
            amr_level[lev].initData();
        }
        else if (amr_level.defined(lev))
        {
            //
            // Init with data from old structure then remove old structure.
            // NOTE: The init function may use a filPatch from the old level,
            //       which therefore needs remain in the hierarchy during the call.
            //
            a->init(amr_level[lev]);
            amr_level.clear(lev);
            amr_level.set(lev,a);
       }
        else
        {
            a->init();
            amr_level.clear(lev);
            amr_level.set(lev,a);
        }
    }


    //
    // Check at *all* levels whether we need to do anything special now that the grids
    //       at levels lbase+1 and higher may have changed.  
    //
    for(int lev(0); lev <= new_finest; ++lev) {
      amr_level[lev].post_regrid(lbase,new_finest);
    }

    if(rebalance_grids > 0) {
      DistributionMapping::InitProximityMap();
      DistributionMapping::Initialize();

        Array<BoxArray> allBoxes(amr_level.size());
	for(int ilev(0); ilev < allBoxes.size(); ++ilev) {
	  allBoxes[ilev] = boxArray(ilev);
	}
        Array<Array<int> > mLDM;
	if(rebalance_grids == 1) {
          mLDM = DistributionMapping::MultiLevelMapPFC(ref_ratio, allBoxes, maxGridSize(0));
	} else if(rebalance_grids == 2) {
          mLDM = DistributionMapping::MultiLevelMapRandom(ref_ratio, allBoxes, maxGridSize(0));
	} else if(rebalance_grids == 3) {
          mLDM = DistributionMapping::MultiLevelMapKnapSack(ref_ratio, allBoxes, maxGridSize(0));
	} else if(rebalance_grids == 4) {  // ---- move all grids to proc zero
          mLDM = DistributionMapping::MultiLevelMapRandom(ref_ratio, allBoxes, maxGridSize(0), 0);
	} else {
	}

        for(int iMap(0); iMap < mLDM.size(); ++iMap) {
          MultiFab::MoveAllFabs(mLDM[iMap]);
        }
      Geometry::FlushPIRMCache();
    }

#ifdef USE_STATIONDATA
    station.findGrid(amr_level,geom);
#endif
    //
    // Report creation of new grids.
    //

    if (record_run_info && ParallelDescriptor::IOProcessor())
    {
        runlog << "REGRID: at level lbase = " << lbase << '\n';
        printGridInfo(runlog,start,finest_level);
    }

    if (record_grid_info && ParallelDescriptor::IOProcessor())
    {
        if (lbase == 0)
            gridlog << "STEP = " << level_steps[0] << ' ';

        gridlog << "TIME = "
                << time
                << " : REGRID  with lbase = "
                << lbase
                << '\n';

        printGridInfo(gridlog,start,finest_level);
    }

    if (verbose > 0 && ParallelDescriptor::IOProcessor())
    {
        if (lbase == 0)
            std::cout << "STEP = " << level_steps[0] << ' ';

        std::cout << "TIME = "
                  << time
                  << " : REGRID  with lbase = "
                  << lbase
                  << std::endl;

        if (verbose > 1)
        {
           printGridInfo(std::cout,start,finest_level);
        }
        else
        {
           printGridSummary(std::cout,start,finest_level);
        }
    }
}

void
Amr::regrid_level_0_on_restart()
{
    regrid_on_restart = 0;
    //
    // Coarsening before we split the grids ensures that each resulting
    // grid will have an even number of cells in each direction.
    //
    BoxArray lev0(BoxLib::coarsen(geom[0].Domain(),2));
    //
    // Now split up into list of grids within max_grid_size[0] limit.
    //
    lev0.maxSize(max_grid_size[0]/2);
    //
    // Now refine these boxes back to level 0.
    //
    lev0.refine(2);
    
    //
    // If use_efficient_regrid flag is set, then test to see whether we in fact 
    //    have just changed the level 0 grids. If not, then don't do anything more here.
    //
    if ( !( (use_efficient_regrid == 1) && (lev0 == amr_level[0].boxArray()) ) ) 
    {
	//
	// Construct skeleton of new level.
	//
	AmrLevel* a = (*levelbld)(*this,0,geom[0],lev0,cumtime);
	
	a->init(amr_level[0]);
	amr_level.clear(0);
	amr_level.set(0,a);
	
	amr_level[0].post_regrid(0,0);
	
	if (ParallelDescriptor::IOProcessor())
	{
	    if (verbose > 1)
	    {
		printGridInfo(std::cout,0,finest_level);
	    }
	    else if (verbose > 0)
	    {
		printGridSummary(std::cout,0,finest_level);
	    }
	}
	
	if (record_grid_info && ParallelDescriptor::IOProcessor())
	    printGridInfo(gridlog,0,finest_level);
    }
    else
    {
	if (verbose > 0 && ParallelDescriptor::IOProcessor())
	    std::cout << "Regridding at level 0 but grids unchanged " << std::endl;
    }
}

void
Amr::printGridInfo (std::ostream& os,
                    int           min_lev,
                    int           max_lev)
{
    for (int lev = min_lev; lev <= max_lev; lev++)
    {
        const BoxArray&           bs      = amr_level[lev].boxArray();
        int                       numgrid = bs.size();
        long                      ncells  = amr_level[lev].countCells();
        double                    ntot    = geom[lev].Domain().d_numPts();
        Real                      frac    = 100.0*(Real(ncells) / ntot);
        const DistributionMapping& map    = amr_level[lev].get_new_data(0).DistributionMap();

        os << "  Level "
           << lev
           << "   "
           << numgrid
           << " grids  "
           << ncells
           << " cells  "
           << frac
           << " % of domain"
           << '\n';


        for (int k = 0; k < numgrid; k++)
        {
            const Box& b = bs[k];

            os << ' ' << lev << ": " << b << "   ";
                
            for (int i = 0; i < BL_SPACEDIM; i++)
                os << b.length(i) << ' ';

            os << ":: " << map[k] << '\n';
        }
    }

    os << std::endl; // Make sure we flush!
}

void
Amr::printGridSummary (std::ostream& os,
                       int           min_lev,
                       int           max_lev)
{
    for (int lev = min_lev; lev <= max_lev; lev++)
    {
        const BoxArray&           bs      = amr_level[lev].boxArray();
        int                       numgrid = bs.size();
        long                      ncells  = amr_level[lev].countCells();
        double                    ntot    = geom[lev].Domain().d_numPts();
        Real                      frac    = 100.0*(Real(ncells) / ntot);

        os << "  Level "
           << lev
           << "   "
           << numgrid
           << " grids  "
           << ncells
           << " cells  "
           << frac
           << " % of domain"
           << '\n';

	if (numgrid > 1) {
	    long vmin = std::numeric_limits<long>::max();
	    long vmax = -1;
	    int lmax = -1;
	    int smin = std::numeric_limits<int>::max();
	    int imax, imin;
#ifdef _OPENMP
#pragma omp parallel
#endif	    
	    {
		long vmin_this = std::numeric_limits<long>::max();
		long vmax_this = -1;
		int lmax_this = -1;
		int smin_this = std::numeric_limits<int>::max();
		int imax_this, imin_this;
#ifdef _OPENMP
#pragma omp for
#endif	    	    
		for (int k = 0; k < numgrid; k++) {
		    const Box& bx = bs[k];
		    long v = bx.volume();
		    int ss = bx.shortside();
		    int ls = bx.longside();
		    if (v < vmin_this || (v == vmin_this && ss < smin_this)) {
			vmin_this = v;
			smin_this = ss;
			imin_this = k;
		    }
		    if (v > vmax_this || (v == vmax_this && ls > lmax_this)) {
			vmax_this = v;
			lmax_this = ls;
			imax_this = k;
		    }
		}
#ifdef _OPENMP
#pragma omp critical (amr_prtgs)
#endif	    	    
		{
		    if (vmin_this < vmin || (vmin_this == vmin && smin_this < smin)) {
			vmin = vmin_this;
			smin = smin_this;
			imin = imin_this;
		    }
		    if (vmax_this > vmax || (vmax_this == vmax && lmax_this > lmax)) {
			vmax = vmax_this;
			lmax = lmax_this;
			imax = imax_this;
		    }
		}
	    }
	    const Box& bmin = bs[imin];
	    const Box& bmax = bs[imax];
	    os << "           "
	       << " smallest grid: "
		D_TERM(<< bmin.length(0),
		       << " x " << bmin.length(1),
		       << " x " << bmin.length(2))
	       << "  biggest grid: "
		D_TERM(<< bmax.length(0),
		       << " x " << bmax.length(1),
		       << " x " << bmax.length(2))
	       << '\n';
	}
    }

    os << std::endl; // Make sure we flush!
}

void
Amr::ProjPeriodic (BoxList&        blout,
                   const Geometry& geom)
{
    //
    // Add periodic translates to blout.
    //
    Box domain = geom.Domain();

    BoxList blorig(blout);

    int nist,njst,nkst;
    int niend,njend,nkend;
    nist = njst = nkst = 0;
    niend = njend = nkend = 0;
    D_TERM( nist , =njst , =nkst ) = -1;
    D_TERM( niend , =njend , =nkend ) = +1;

    int ri,rj,rk;
    for (ri = nist; ri <= niend; ri++)
    {
        if (ri != 0 && !geom.isPeriodic(0))
            continue;
        if (ri != 0 && geom.isPeriodic(0))
            blorig.shift(0,ri*domain.length(0));
        for (rj = njst; rj <= njend; rj++)
        {
            if (rj != 0 && !geom.isPeriodic(1))
                continue;
            if (rj != 0 && geom.isPeriodic(1))
                blorig.shift(1,rj*domain.length(1));
            for (rk = nkst; rk <= nkend; rk++)
            {
                if (rk != 0 && !geom.isPeriodic(2))
                    continue;
                if (rk != 0 && geom.isPeriodic(2))
                    blorig.shift(2,rk*domain.length(2));

                BoxList tmp(blorig);
                tmp.intersect(domain);
                blout.catenate(tmp);
 
                if (rk != 0 && geom.isPeriodic(2))
                    blorig.shift(2,-rk*domain.length(2));
            }
            if (rj != 0 && geom.isPeriodic(1))
                blorig.shift(1,-rj*domain.length(1));
        }
        if (ri != 0 && geom.isPeriodic(0))
            blorig.shift(0,-ri*domain.length(0));
    }
}

void
Amr::grid_places (int              lbase,
                  Real             time,
                  int&             new_finest,
                  Array<BoxArray>& new_grids)
{
    BL_PROFILE("Amr::grid_places()");

    int i, max_crse = std::min(finest_level,max_level-1);

    const Real strttime = ParallelDescriptor::second();

    if (lbase == 0)
    {
        //
        // Recalculate level 0 BoxArray in case max_grid_size[0] has changed.
        // This is done exactly as in defBaseLev().
        //
        BoxArray lev0(1);

        lev0.set(0,BoxLib::coarsen(geom[0].Domain(),2));
        //
        // Now split up into list of grids within max_grid_size[0] limit.
        //
        lev0.maxSize(max_grid_size[0]/2);
        //
        // Now refine these boxes back to level 0.
        //
        lev0.refine(2);

        new_grids[0] = lev0;

       // If Nprocs > Ngrids and refine_grid_layout == 1 then break up the grids
       //    into smaller chunks for better load balancing
       // We need to impose this here in the event that we return with fixed_grids
       //    and never have a chance to impose it later
       impose_refine_grid_layout(lbase,lbase,new_grids);
    }

    if ( time == 0. && !initial_grids_file.empty() && !useFixedCoarseGrids)
    {
        new_finest = std::min(max_level,(finest_level+1));
        new_finest = std::min(new_finest,initial_ba.size());

        for (int lev = 1; lev <= new_finest; lev++)
        {
            BoxList bl;
            int ngrid = initial_ba[lev-1].size();
            for (i = 0; i < ngrid; i++)
            {
                Box bx(initial_ba[lev-1][i]);
                if (lev > lbase)
                    bl.push_back(bx);
            }
            if (lev > lbase)
                new_grids[lev].define(bl);
        }
        return;
    }

    // Use grids in initial_grids_file as fixed coarse grids.
    if ( ! initial_grids_file.empty() && useFixedCoarseGrids)
    {
        new_finest = std::min(max_level,(finest_level+1));
        new_finest = std::min(new_finest,initial_ba.size());

        for (int lev = lbase+1; lev <= new_finest; lev++)
        {
            BoxList bl;
            int ngrid = initial_ba[lev-1].size();
            for (i = 0; i < ngrid; i++)
            {
                Box bx(initial_ba[lev-1][i]);

                if (lev > lbase)
                    bl.push_back(bx);

            }
            if (lev > lbase)
                new_grids[lev].define(bl);
            new_grids[lev].maxSize(max_grid_size[lev]);
        }
    }
    else if ( !regrid_grids_file.empty() )     // Use grids in regrid_grids_file 
    {
        new_finest = std::min(max_level,(finest_level+1));
        new_finest = std::min(new_finest,regrid_ba.size());
        for (int lev = 1; lev <= new_finest; lev++)
        {
            BoxList bl;
            int ngrid = regrid_ba[lev-1].size();
            for (i = 0; i < ngrid; i++)
            {
                Box bx(regrid_ba[lev-1][i]);
                if (lev > lbase)
                    bl.push_back(bx);
            }
            if (lev > lbase)
                new_grids[lev].define(bl);
        }
        return;
    }

    //
    // Construct problem domain at each level.
    //
    Array<IntVect> bf_lev(max_level); // Blocking factor at each level.
    Array<IntVect> rr_lev(max_level);
    Array<Box>     pc_domain(max_level);  // Coarsened problem domain.
    for (i = 0; i <= max_crse; i++)
    {
        for (int n=0; n<BL_SPACEDIM; n++)
            bf_lev[i][n] = std::max(1,blocking_factor[i+1]/ref_ratio[i][n]);
    }
    for (i = lbase; i < max_crse; i++)
    {
        for (int n=0; n<BL_SPACEDIM; n++)
            rr_lev[i][n] = (ref_ratio[i][n]*bf_lev[i][n])/bf_lev[i+1][n];
    }
    for(i = lbase; i <= max_crse; i++) {
      pc_domain[i] = BoxLib::coarsen(geom[i].Domain(),bf_lev[i]);
    }
    //
    // Construct proper nesting domains.
    //
    Array<BoxList> p_n(max_level);      // Proper nesting domain.
    Array<BoxList> p_n_comp(max_level); // Complement proper nesting domain.

    BoxList bl(amr_level[lbase].boxArray());
    bl.simplify();
    bl.coarsen(bf_lev[lbase]);
    p_n_comp[lbase].complementIn(pc_domain[lbase],bl);
    p_n_comp[lbase].simplify();
    p_n_comp[lbase].accrete(n_proper);
    Amr::ProjPeriodic(p_n_comp[lbase], Geometry(pc_domain[lbase]));
    p_n[lbase].complementIn(pc_domain[lbase],p_n_comp[lbase]);
    p_n[lbase].simplify();
    bl.clear();

    for (i = lbase+1; i <= max_crse; i++)
    {
        p_n_comp[i] = p_n_comp[i-1];

        // Need to simplify p_n_comp or the number of grids can too large for many levels.
        p_n_comp[i].simplify();

        p_n_comp[i].refine(rr_lev[i-1]);
        p_n_comp[i].accrete(n_proper);

        Amr::ProjPeriodic(p_n_comp[i], Geometry(pc_domain[i]));

        p_n[i].complementIn(pc_domain[i],p_n_comp[i]);
        p_n[i].simplify();
    }
    //
    // Now generate grids from finest level down.
    //
    new_finest = lbase;

    for (int levc = max_crse; levc >= lbase; levc--)
    {
        int levf = levc+1;
        //
        // Construct TagBoxArray with sufficient grow factor to contain
        // new levels projected down to this level.
        //
        int ngrow = 0;

        if (levf < new_finest)
        {
            BoxArray ba_proj(new_grids[levf+1]);

            ba_proj.coarsen(ref_ratio[levf]);
            ba_proj.grow(n_proper);
            ba_proj.coarsen(ref_ratio[levc]);

            BoxArray levcBA = amr_level[levc].boxArray();

            while (!levcBA.contains(ba_proj))
            {
                BoxArray tmp = levcBA;
                tmp.grow(1);
                levcBA = tmp;
                ngrow++;
            }
        }
        TagBoxArray tags(amr_level[levc].boxArray(),n_error_buf[levc]+ngrow);
    
        //
        // Only use error estimation to tag cells for the creation of new grids
        //      if the grids at that level aren't already fixed.
        //

        if ( !(useFixedCoarseGrids && levc < useFixedUpToLevel) ) {
            amr_level[levc].errorEst(tags,
                                     TagBox::CLEAR,TagBox::SET,time,
                                     n_error_buf[levc],ngrow);
	}

        //
        // If new grids have been constructed above this level, project
        // those grids down and tag cells on intersections to ensure
        // proper nesting.
        //
        // NOTE: this loop replaces the previous code:
        //      if (levf < new_finest) 
        //          tags.setVal(ba_proj,TagBox::SET);
        // The problem with this code is that it effectively 
        // "buffered the buffer cells",  i.e., the grids at level
        // levf+1 which were created by buffering with n_error_buf[levf]
        // are then coarsened down twice to define tagging at
        // level levc, which will then also be buffered.  This can
        // create grids which are larger than necessary.
        //
        if (levf < new_finest)
        {
            int nerr = n_error_buf[levf];

            BoxList bl_tagged(new_grids[levf+1]);
            bl_tagged.simplify();
            bl_tagged.coarsen(ref_ratio[levf]);
            //
            // This grows the boxes by nerr if they touch the edge of the
            // domain in preparation for them being shrunk by nerr later.
            // We want the net effect to be that grids are NOT shrunk away
            // from the edges of the domain.
            //
            for (BoxList::iterator blt = bl_tagged.begin(), End = bl_tagged.end();
                 blt != End;
                 ++blt)
            {
                for (int idir = 0; idir < BL_SPACEDIM; idir++)
                {
                    if (blt->smallEnd(idir) == geom[levf].Domain().smallEnd(idir))
                        blt->growLo(idir,nerr);
                    if (blt->bigEnd(idir) == geom[levf].Domain().bigEnd(idir))
                        blt->growHi(idir,nerr);
                }
            }
            Box mboxF = BoxLib::grow(bl_tagged.minimalBox(),1);
            BoxList blFcomp;
            blFcomp.complementIn(mboxF,bl_tagged);
            blFcomp.simplify();
            bl_tagged.clear();

            const IntVect& iv = IntVect(D_DECL(nerr/ref_ratio[levf][0],
                                               nerr/ref_ratio[levf][1],
                                               nerr/ref_ratio[levf][2]));
            blFcomp.accrete(iv);
            BoxList blF;
            blF.complementIn(mboxF,blFcomp);
            BoxArray baF(blF);
            blF.clear();
            baF.grow(n_proper);
            //
            // We need to do this in case the error buffering at
            // levc will not be enough to cover the error buffering
            // at levf which was just subtracted off.
            //
            for (int idir = 0; idir < BL_SPACEDIM; idir++) 
            {
                if (nerr > n_error_buf[levc]*ref_ratio[levc][idir]) 
                    baF.grow(idir,nerr-n_error_buf[levc]*ref_ratio[levc][idir]);
            }

            baF.coarsen(ref_ratio[levc]);

            tags.setVal(baF,TagBox::SET);
        }
        //
        // Buffer error cells.
        //
        tags.buffer(n_error_buf[levc]+ngrow);

        if (useFixedCoarseGrids)
        {
           if (levc>=useFixedUpToLevel)
           {
               BoxArray bla(amr_level[levc].getAreaNotToTag());
               tags.setVal(bla,TagBox::CLEAR);
           }
           if (levc<useFixedUpToLevel)
              new_finest = std::max(new_finest,levf);
        }

        //
        // Coarsen the taglist by blocking_factor/ref_ratio.
        //
        int bl_max = 0;
        for (int n=0; n<BL_SPACEDIM; n++)
            bl_max = std::max(bl_max,bf_lev[levc][n]);
        if (bl_max > 1) 
            tags.coarsen(bf_lev[levc]);
        //
        // Remove or add tagged points which violate/satisfy additional 
        // user-specified criteria.
        //
        amr_level[levc].manual_tags_placement(tags, bf_lev);
        //
        // Map tagged points through periodic boundaries, if any.
        //
        tags.mapPeriodic(Geometry(pc_domain[levc]));
        //
        // Remove cells outside proper nesting domain for this level.
        //
        tags.setVal(p_n_comp[levc],TagBox::CLEAR);
        //
        // Create initial cluster containing all tagged points.
        //
        long     len = 0;
        IntVect* pts = tags.collate(len);

        tags.clear();

        if (len > 0)
        {
            //
            // Created new level, now generate efficient grids.
            //
            if ( !(useFixedCoarseGrids && levc<useFixedUpToLevel) )
                new_finest = std::max(new_finest,levf);
            //
            // Construct initial cluster.
            //
            ClusterList clist(pts,len);
            clist.chop(grid_eff);
            BoxDomain bd;
            bd.add(p_n[levc]);
            clist.intersect(bd);
            bd.clear();
            //
            // Efficient properly nested Clusters have been constructed
            // now generate list of grids at level levf.
            //
            BoxList new_bx;
            clist.boxList(new_bx);
            new_bx.refine(bf_lev[levc]);
            new_bx.simplify();
            BL_ASSERT(new_bx.isDisjoint());
	    
	    if (new_bx.size()>0) {
	      if ( !(geom[levc].Domain().contains(BoxArray(new_bx).minimalBox())) ) {
		// Chop new grids outside domain, note that this is likely to result in
		//  new grids that violate blocking_factor....see warning checking below
		new_bx = BoxLib::intersect(new_bx,geom[levc].Domain());
	      }
	    }

            IntVect largest_grid_size;
            for (int n = 0; n < BL_SPACEDIM; n++)
                largest_grid_size[n] = max_grid_size[levf] / ref_ratio[levc][n];
            //
            // Ensure new grid boxes are at most max_grid_size in index dirs.
            //
            new_bx.maxSize(largest_grid_size);

#ifdef BL_FIX_GATHERV_ERROR
	      int wcount = 0, iLGS = largest_grid_size[0];

              while (new_bx.size() < 64 && wcount++ < 4)
              {
                  iLGS /= 2;
                  if (ParallelDescriptor::IOProcessor())
                  {
                      std::cout << "BL_FIX_GATHERV_ERROR:  using iLGS = " << iLGS
                                << "   largest_grid_size was:  " << largest_grid_size[0]
                                << '\n';
                      std::cout << "BL_FIX_GATHERV_ERROR:  new_bx.size() was:   "
                                << new_bx.size() << '\n';
                  }

                  new_bx.maxSize(iLGS);

                  if (ParallelDescriptor::IOProcessor())
                  {
                      std::cout << "BL_FIX_GATHERV_ERROR:  new_bx.size() now:   "
                                << new_bx.size() << '\n';
                  }
	      }
#endif
            //
            // Refine up to levf.
            //
            new_bx.refine(ref_ratio[levc]);
            BL_ASSERT(new_bx.isDisjoint());

	    if (new_bx.size()>0) {
	      if ( !(geom[levf].Domain().contains(BoxArray(new_bx).minimalBox())) ) {
		new_bx = BoxLib::intersect(new_bx,geom[levf].Domain());
	      }
	      if (ParallelDescriptor::IOProcessor()) {
		for (int d=0; d<BL_SPACEDIM; ++d) {
		  bool ok = true;
		  for (BoxList::const_iterator bli = new_bx.begin(); bli != new_bx.end(); ++bli) {
		    int len = bli->length(d);
		  int bf = blocking_factor[levf];
		  ok &= (len/bf) * bf == len;
		  }
		  if (!ok) {
		    BoxLib::Warning("WARNING: New grids violate blocking factor near upper boundary");
		  }
		}
	      }
	    }
            if(levf > useFixedUpToLevel) {
              new_grids[levf].define(new_bx);
	    }
        }
        //
        // Don't forget to get rid of space used for collate()ing.
        //
        delete [] pts;
    }

    // If Nprocs > Ngrids and refine_grid_layout == 1 then break up the grids
    //    into smaller chunks for better load balancing
    impose_refine_grid_layout(lbase,new_finest,new_grids);

    if (verbose > 0)
    {
        Real stoptime = ParallelDescriptor::second() - strttime;

#ifdef BL_LAZY
	Lazy::QueueReduction( [=] () mutable {
#endif
        ParallelDescriptor::ReduceRealMax(stoptime,ParallelDescriptor::IOProcessorNumber());
        if (ParallelDescriptor::IOProcessor())
            std::cout << "grid_places() time: " << stoptime << " new finest: " << new_finest<< '\n';
#ifdef BL_LAZY
	});
#endif
    }
}

void
Amr::bldFineLevels (Real strt_time)
{
    BL_PROFILE("Amr::bldFineLevels()");
    finest_level = 0;

    Array<BoxArray> grids(max_level+1);
    //
    // Get initial grid placement.
    //
    do
    {
        int new_finest;

        grid_places(finest_level,strt_time,new_finest,grids);

        if (new_finest <= finest_level) break;
        //
        // Create a new level and link with others.
        //
        finest_level = new_finest;

        AmrLevel* level = (*levelbld)(*this,
                                      new_finest,
                                      geom[new_finest],
                                      grids[new_finest],
                                      strt_time);

        amr_level.set(new_finest,level);

        amr_level[new_finest].initData();
    }
    while (finest_level < max_level);
    //
    // Iterate grids to ensure fine grids encompass all interesting gunk.
    //     but only iterate if we did not provide a grids file.
    //
    if ( regrid_grids_file.empty() || (strt_time == 0.0 && !initial_grids_file.empty()) )  
      {
	bool grids_the_same;

	const int MaxCnt = 4;

	int count = 0;

	do
	  {
	    for (int i = 0; i <= finest_level; i++)
	      grids[i] = amr_level[i].boxArray();

	    regrid(0,strt_time,true);

	    grids_the_same = true;

	    for (int i = 0; i <= finest_level && grids_the_same; i++)
	      if (!(grids[i] == amr_level[i].boxArray()))
                grids_the_same = false;

	    count++;
	  }
	while (!grids_the_same && count < MaxCnt);
      }
}

void
Amr::initSubcycle ()
{
    BL_PROFILE("Amr::initSubcycle()");
    ParmParse pp("amr");
    int i;
    sub_cycle = true;
    if (pp.contains("nosub"))
    {
        if (ParallelDescriptor::IOProcessor())
        {
            std::cout << "Warning: The nosub flag has been deprecated.\n ";
            std::cout << "... please use subcycling_mode to control subcycling.\n";
        }
        int nosub;
        pp.query("nosub",nosub);
        if (nosub > 0)
            sub_cycle = false;
        else
            BoxLib::Error("nosub <= 0 not allowed.\n");
        subcycling_mode = "None";
    }
    else 
    {
        subcycling_mode = "Auto";
        pp.query("subcycling_mode",subcycling_mode);
    }
    
    if (subcycling_mode == "None")
    {
        sub_cycle = false;
        for (i = 0; i <= max_level; i++)
        {
            n_cycle[i] = 1;
        }
    }
    else if (subcycling_mode == "Manual")
    {
        int cnt = pp.countval("subcycling_iterations");

        if (cnt == 1)
        {
            //
            // Set all values to the single available value.
            //
            int cycles = 0;

            pp.get("subcycling_iterations",cycles);

            n_cycle[0] = 1; // coarse level is always 1 cycle
            for (i = 1; i <= max_level; i++)
            {
                n_cycle[i] = cycles;
            }
        }
        else if (cnt > 1)
        {
            //
            // Otherwise we expect a vector of max_grid_size values.
            //
            pp.getarr("subcycling_iterations",n_cycle,0,max_level+1);
            if (n_cycle[0] != 1)
            {
                BoxLib::Error("First entry of subcycling_iterations must be 1");
            }
        }
        else
        {
            BoxLib::Error("Must provide a valid subcycling_iterations if mode is Manual");
        }
        for (i = 1; i <= max_level; i++)
        {
            if (n_cycle[i] > MaxRefRatio(i-1))
                BoxLib::Error("subcycling iterations must always be <= ref_ratio");
            if (n_cycle[i] <= 0)
                BoxLib::Error("subcycling iterations must always be > 0");
        }
    }
    else if (subcycling_mode == "Auto")
    {
        n_cycle[0] = 1;
        for (i = 1; i <= max_level; i++)
        {
            n_cycle[i] = MaxRefRatio(i-1);
        } 
    }
    else if (subcycling_mode == "Optimal")
    {
        // if subcycling mode is Optimal, n_cycle is set dynamically.
        // We'll initialize it to be Auto subcycling.
        n_cycle[0] = 1;
        for (i = 1; i <= max_level; i++)
        {
            n_cycle[i] = MaxRefRatio(i-1);
        } 
    }
    else
    {
        std::string err_message = "Unrecognzied subcycling mode: " + subcycling_mode + "\n";
        BoxLib::Error(err_message.c_str());
    }
}

void
Amr::initPltAndChk ()
{
    ParmParse pp("amr");

    pp.query("checkpoint_files_output", checkpoint_files_output);
    pp.query("plot_files_output", plot_files_output);

    pp.query("plot_nfiles", plot_nfiles);
    pp.query("checkpoint_nfiles", checkpoint_nfiles);
    //
    // -1 ==> use ParallelDescriptor::NProcs().
    //
    if (plot_nfiles       == -1) plot_nfiles       = ParallelDescriptor::NProcs();
    if (checkpoint_nfiles == -1) checkpoint_nfiles = ParallelDescriptor::NProcs();
    
    check_file_root = "chk";
    pp.query("check_file",check_file_root);

    check_int = -1;
    pp.query("check_int",check_int);

    check_per = -1.0;
    pp.query("check_per",check_per);

    if (check_int > 0 && check_per > 0)
    {
        if (ParallelDescriptor::IOProcessor())
	    BoxLib::Warning("Warning: both amr.check_int and amr.check_per are > 0.");
    }

    plot_file_root = "plt";
    pp.query("plot_file",plot_file_root);

    plot_int = -1;
    pp.query("plot_int",plot_int);

    plot_per = -1.0;
    pp.query("plot_per",plot_per);

    if (plot_int > 0 && plot_per > 0)
    {
        if (ParallelDescriptor::IOProcessor())
            BoxLib::Warning("Warning: both amr.plot_int and amr.plot_per are > 0.");
    }

    small_plot_file_root = "smallplt";
    pp.query("small_plot_file",small_plot_file_root);

    small_plot_int = -1;
    pp.query("small_plot_int",small_plot_int);

    small_plot_per = -1.0;
    pp.query("small_plot_per",small_plot_per);

    if (small_plot_int > 0 && small_plot_per > 0)
    {
        if (ParallelDescriptor::IOProcessor())
            BoxLib::Warning("Warning: both amr.small_plot_int and amr.small_plot_per are > 0.");
    }

    stream_max_tries = 4;
    pp.query("stream_max_tries",stream_max_tries);
    stream_max_tries = std::max(stream_max_tries, 1);

    abort_on_stream_retry_failure = false;
    pp.query("abort_on_stream_retry_failure",abort_on_stream_retry_failure);

}


bool
Amr::okToRegrid(int level)
{
    if (regrid_int[level] < 0)
        return false;
    else
        return level_count[level] >= regrid_int[level] && amr_level[level].okToRegrid();
}

Real
Amr::computeOptimalSubcycling(int n, int* best, Real* dt_max, Real* est_work, int* cycle_max)
{
    BL_ASSERT(cycle_max[0] == 1);
    // internally these represent the total number of steps at a level, 
    // not the number of cycles
    int cycles[n];
    Real best_ratio = 1e200;
    Real best_dt = 0;
    Real ratio;
    Real dt;
    Real work;
    int limit = 1;
    // This provides a memory efficient way to test all candidates
    for (int i = 1; i < n; i++)
        limit *= cycle_max[i];
    for (int candidate = 0; candidate < limit; candidate++)
    {
        int temp_cand = candidate;
        cycles[0] = 1;
        dt = dt_max[0];
        work = est_work[0];
        for (int i  = 1; i < n; i++)
        {
            // grab the relevant "digit" and shift over.
            cycles[i] = (1 + temp_cand%cycle_max[i]) * cycles[i-1];
            temp_cand /= cycle_max[i];
            dt = std::min(dt, cycles[i]*dt_max[i]);
            work += cycles[i]*est_work[i];
        }
        ratio = work/dt;
        if (ratio < best_ratio) 
        {
            for (int i  = 0; i < n; i++)
                best[i] = cycles[i];
            best_ratio = ratio;
            best_dt = dt;
        }
    }
    //
    // Now we convert best back to n_cycles format
    //
    for (int i = n-1; i > 0; i--)
        best[i] /= best[i-1];
    return best_dt;
}

const Array<BoxArray>& Amr::getInitialBA()
{
  return initial_ba;
}

void 
Amr::impose_refine_grid_layout (int lbase, int new_finest, Array<BoxArray>& new_grids)
{
    const int NProcs = ParallelDescriptor::NProcs();
    if (NProcs > 1 && refine_grid_layout)
    {
        //
        // Chop up grids if fewer grids at level than CPUs.
        // The idea here is to make more grids on a given level
        // to spread the work around.
        //
        for (int cnt = 1; cnt <= 4; cnt *= 2)
        {
            for (int i = lbase; i <= new_finest; i++)
            {
                const int ChunkSize = max_grid_size[i]/cnt;

                IntVect chunk(D_DECL(ChunkSize,ChunkSize,ChunkSize));
                //
                // We go from Z -> Y -> X to promote cache-efficiency.
                //
                for (int j = BL_SPACEDIM-1; j >= 0 ; j--)
                {
                    chunk[j] /= 2;

                    if ( (new_grids[i].size() < NProcs) && (chunk[j]%blocking_factor[i] == 0) )
                    {
                        new_grids[i].maxSize(chunk);
                    }
                }
            }
        }
    }
}

#ifdef USE_PARTICLES
void 
Amr::addOneParticle (int id_in, int cpu_in, 
                     std::vector<double>& xloc, std::vector<double>& attributes)
{
    amr_level[0].addOneParticle(id_in,cpu_in,xloc,attributes);
}
void 
Amr::RedistributeParticles ()
{
    // Call Redistribute with where_already_called = false
    //                        full_where           = false
    //                        lev_min              = 0
    amr_level[0].particle_redistribute(0,true);
}
void
Amr::GetParticleIDs (Array<int>& part_ids)
{
    //
    // The AmrLevel class is where we have access to the particle container.
    //
    amr_level[0].GetParticleIDs(part_ids);
}
void
Amr::GetParticleCPU (Array<int>& part_cpu)
{
    //
    // The AmrLevel class is where we have access to the particle container.
    //
    amr_level[0].GetParticleCPU(part_cpu);
}
void
Amr::GetParticleLocations (Array<Real>& part_data)
{
    //
    // The AmrLevel class is where we have access to the particle container.
    //
    amr_level[0].GetParticleLocations(part_data);
}
void 
Amr::GetParticleData (Array<Real>& part_data, int start_comp, int num_comp)
{
    //
    // The AmrLevel class is where we have access to the particle container.
    //
    amr_level[0].GetParticleData(part_data,start_comp,num_comp);
}
#endif


void
Amr::AddProcsToSidecar(int nSidecarProcs, int prevSidecarProcs) {

    MultiFab::FlushSICache();
    Geometry::FlushPIRMCache();
    FabArrayBase::CPC::FlushCache();
    DistributionMapping::FlushCache();

    DistributionMapping::InitProximityMap();
    DistributionMapping::Initialize();

    Array<BoxArray> allBoxes(max_level);

    for(int ilev(0); ilev < allBoxes.size(); ++ilev) {
      allBoxes[ilev] = boxArray(ilev);
    }

    Array<Array<int> > mLDM;
    // ---- just use the random map for now
    int maxRank(ParallelDescriptor::NProcsAll() - nSidecarProcs - 1);
    if(ParallelDescriptor::IOProcessor()) {
      std::cout << "_______ maxRank = " << maxRank << std::endl;
    }

    mLDM = DistributionMapping::MultiLevelMapRandom(ref_ratio, allBoxes, maxGridSize(0), maxRank);

    for(int iMap(0); iMap < mLDM.size(); ++iMap) {
      MultiFab::MoveAllFabs(mLDM[iMap]);
    }
    Geometry::FlushPIRMCache();
    VisMF::SetNOutFiles(checkpoint_nfiles);

#ifdef USE_PARTICLES
    RedistributeParticles();
#endif
}


void
Amr::AddProcsToComp(int nSidecarProcs, int prevSidecarProcs) {
#if BL_USE_MPI
    MultiFab::FlushSICache();
    Geometry::FlushPIRMCache();
    FabArrayBase::CPC::FlushCache();
    DistributionMapping::FlushCache();

    MPI_Group scsGroup, allGroup;
    MPI_Comm  scsComm;

    BL_ASSERT(nSidecarProcs < prevSidecarProcs);
    int nProcsAll(ParallelDescriptor::NProcsAll());
    int ioProcNumAll(ParallelDescriptor::IOProcessorNumberAll());
    int ioProcNumSCS(-1);

    // ---- make a group with ioprocnum and the new comp ranks that were part of the sidecar
    // ---- then initialize all required data for the new ranks (amr, amrlevels, ...)
    Array<int> groupRanks(prevSidecarProcs - nSidecarProcs + 1, -1);  // ---- + 1 for ioprocnum
    groupRanks[0] = ioProcNumAll;
    int ngStart(nProcsAll - prevSidecarProcs);
    for(int ip(1); ip < groupRanks.size(); ++ip) {
      groupRanks[ip] = ngStart++;
    }
    if(ParallelDescriptor::IOProcessor()) {
      for(int ip(0); ip < groupRanks.size(); ++ip) {
        std::cout << "_in AddProcsToComp:  groupRanks[" << ip << "] = " << groupRanks[ip] << std::endl;
      }
    }
    BL_MPI_REQUIRE( MPI_Comm_group(ParallelDescriptor::CommunicatorAll(), &allGroup) );
    BL_MPI_REQUIRE( MPI_Group_incl(allGroup, groupRanks.size(), groupRanks.dataPtr(), &scsGroup) );
    BL_MPI_REQUIRE( MPI_Comm_create(ParallelDescriptor::CommunicatorAll(), scsGroup, &scsComm) );

    // ---- dont always assume ioprocnum == 0 everywhere
    BL_MPI_REQUIRE( MPI_Group_translate_ranks(allGroup, 1, &ioProcNumAll, scsGroup, &ioProcNumSCS) );

    int scsMyId;
    BL_MPI_REQUIRE( MPI_Group_rank(scsGroup, &scsMyId) );

    // ---- send all amr data from ioprocnum to the new comp ranks
    if(scsMyId != MPI_UNDEFINED) {
      int currentSeqNumber(-4);
      if(scsMyId == ioProcNumSCS) {
        currentSeqNumber = ParallelDescriptor::SeqNum(1);
      }
      ParallelDescriptor::Bcast(&currentSeqNumber, 1, ioProcNumAll, scsComm);
      if(scsMyId != ioProcNumSCS) {
        ParallelDescriptor::SeqNum(2, currentSeqNumber);
      }


      // ---- pack up the ints
      Array<int> allInts;
      int allIntsSize(0);
      int dt_level_Size(dt_level.size()), dt_min_Size(dt_min.size());
      int ref_ratio_Size(ref_ratio.size()), amr_level_Size(amr_level.size()), geom_Size(geom.size());
      int state_plot_vars_Size(state_plot_vars.size()), derive_plot_vars_Size(derive_plot_vars.size());
      if(scsMyId == ioProcNumSCS) {
        allInts.push_back(max_level);
        allInts.push_back(finest_level);
        allInts.push_back(n_proper);
        allInts.push_back(last_checkpoint); 
        allInts.push_back(check_int);
        allInts.push_back(last_plotfile);   
        allInts.push_back(plot_int);
        allInts.push_back(file_name_digits);
        allInts.push_back(message_int);
        allInts.push_back(which_level_being_advanced);
        allInts.push_back(verbose);
        allInts.push_back(record_grid_info);
        allInts.push_back(record_run_info);
        allInts.push_back(record_run_info_terse);
        allInts.push_back(sub_cycle);
        allInts.push_back(stream_max_tries);
        allInts.push_back(rebalance_grids);

	// ---- these are parmparsed in
        allInts.push_back(plot_nfiles);
        allInts.push_back(mffile_nstreams);
        allInts.push_back(probinit_natonce);
        allInts.push_back(checkpoint_nfiles);
        allInts.push_back(regrid_on_restart);
        allInts.push_back(use_efficient_regrid);
        allInts.push_back(plotfile_on_restart);
        allInts.push_back(checkpoint_on_restart);
        allInts.push_back(compute_new_dt_on_regrid);
        allInts.push_back(useFixedUpToLevel);

        allInts.push_back(level_steps.size());
        for(int i(0); i < level_steps.size(); ++i)     { allInts.push_back(level_steps[i]); }
        allInts.push_back(level_count.size());
        for(int i(0); i < level_count.size(); ++i)     { allInts.push_back(level_count[i]); }
        allInts.push_back(n_cycle.size());
        for(int i(0); i < n_cycle.size(); ++i)         { allInts.push_back(n_cycle[i]); }
        allInts.push_back(regrid_int.size());
        for(int i(0); i < regrid_int.size(); ++i)      { allInts.push_back(regrid_int[i]); }
        allInts.push_back(n_error_buf.size());
        for(int i(0); i < n_error_buf.size(); ++i)    { allInts.push_back(n_error_buf[i]); }
        allInts.push_back(blocking_factor.size());
        for(int i(0); i < blocking_factor.size(); ++i) { allInts.push_back(blocking_factor[i]); }
        allInts.push_back(max_grid_size.size());
        for(int i(0); i < max_grid_size.size(); ++i)   { allInts.push_back(max_grid_size[i]); }

	// ---- for non-int arrays
        allInts.push_back(dt_level.size());
        allInts.push_back(dt_min.size());
        allInts.push_back(ref_ratio.size());
        allInts.push_back(amr_level.size());
        allInts.push_back(geom.size());
        allInts.push_back(state_plot_vars.size());
        allInts.push_back(derive_plot_vars.size());

        allIntsSize = allInts.size();
      }

      BoxLib::BroadcastArray(allInts, scsMyId, ioProcNumAll, scsComm);

      // ---- unpack the ints
      if(scsMyId != ioProcNumSCS) {
	int count(0), aSize(-1);
        max_level                  = allInts[count++];
        finest_level               = allInts[count++];
        n_proper                   = allInts[count++];
        last_checkpoint            = allInts[count++]; 
        check_int                  = allInts[count++];
        last_plotfile              = allInts[count++];   
        plot_int                   = allInts[count++];
        file_name_digits           = allInts[count++];
        message_int                = allInts[count++];
        which_level_being_advanced = allInts[count++];
        verbose                    = allInts[count++];
        record_grid_info           = allInts[count++];
        record_run_info            = allInts[count++];
        record_run_info_terse      = allInts[count++];
        sub_cycle                  = allInts[count++];
        stream_max_tries           = allInts[count++];
        rebalance_grids            = allInts[count++];

        plot_nfiles                = allInts[count++];
        mffile_nstreams            = allInts[count++];
        probinit_natonce           = allInts[count++];
        checkpoint_nfiles          = allInts[count++];
        regrid_on_restart          = allInts[count++];
        use_efficient_regrid       = allInts[count++];
        plotfile_on_restart        = allInts[count++];
        checkpoint_on_restart      = allInts[count++];
        compute_new_dt_on_regrid   = allInts[count++];
        useFixedUpToLevel          = allInts[count++];

        aSize                      = allInts[count++];
	level_steps.resize(aSize);
        for(int i(0); i < level_steps.size(); ++i)     { level_steps[i] = allInts[count++]; }
        aSize                      = allInts[count++];
        level_count.resize(aSize);
        for(int i(0); i < level_count.size(); ++i)     { level_count[i] = allInts[count++]; }
        aSize                      = allInts[count++];
        n_cycle.resize(aSize);
        for(int i(0); i < n_cycle.size(); ++i)         { n_cycle[i] = allInts[count++]; }
        aSize                      = allInts[count++];
        regrid_int.resize(aSize);
        for(int i(0); i < regrid_int.size(); ++i)      { regrid_int[i] = allInts[count++]; }
        aSize                      = allInts[count++];
        n_error_buf.resize(aSize);
        for(int i(0); i < n_error_buf.size(); ++i)     { n_error_buf[i] = allInts[count++]; }
        aSize                      = allInts[count++];
        blocking_factor.resize(aSize);
        for(int i(0); i < blocking_factor.size(); ++i) { blocking_factor[i] = allInts[count++]; }
        aSize                      = allInts[count++];
        max_grid_size.resize(aSize);
        for(int i(0); i < max_grid_size.size(); ++i)   { max_grid_size[i] = allInts[count++]; }

        dt_level_Size              = allInts[count++];
        dt_min_Size                = allInts[count++];
        ref_ratio_Size             = allInts[count++];
        amr_level_Size             = allInts[count++];
        geom_Size                  = allInts[count++];
        state_plot_vars_Size       = allInts[count++];
        derive_plot_vars_Size      = allInts[count++];

	BL_ASSERT(count == allInts.size());
      }


      // ---- pack up the Reals
      Array<Real> allReals;
      int allRealsSize(0);
      if(scsMyId == ioProcNumSCS) {
        allReals.push_back(cumtime);
        allReals.push_back(start_time);
        allReals.push_back(grid_eff);
        allReals.push_back(check_per);
        allReals.push_back(plot_per);

        for(int i(0); i < dt_level.size(); ++i)   { allReals.push_back(dt_level[i]); }
        for(int i(0); i < dt_min.size(); ++i)     { allReals.push_back(dt_min[i]); }

	allRealsSize = allReals.size();
      }

      BoxLib::BroadcastArray(allReals, scsMyId, ioProcNumAll, scsComm);

      // ---- unpack the Reals
      if(scsMyId != ioProcNumSCS) {
	int count(0);
        cumtime    = allReals[count++];
        start_time = allReals[count++];
        grid_eff   = allReals[count++];
        check_per  = allReals[count++];
        plot_per   = allReals[count++];

	dt_level.resize(dt_level_Size);
        for(int i(0); i < dt_level.size(); ++i)  { dt_level[i] = allReals[count++]; }
	dt_min.resize(dt_min_Size);
        for(int i(0); i < dt_min.size(); ++i)    { dt_min[i]   = allReals[count++]; }
      }


      // ---- pack up the bools
      Array<int> allBools;  // ---- just use ints here
      int allBoolsSize(0);
      if(scsMyId == ioProcNumSCS) {
        allBools.push_back(abort_on_stream_retry_failure);
        allBools.push_back(bUserStopRequest);
        for(int i(0); i < BL_SPACEDIM; ++i)    { allBools.push_back(isPeriodic[i]); }
        allBools.push_back(first_plotfile);

        allBools.push_back(plot_files_output);
        allBools.push_back(refine_grid_layout);
        allBools.push_back(checkpoint_files_output);
        allBools.push_back(initialized);
        allBools.push_back(useFixedCoarseGrids);

	allBoolsSize = allBools.size();
      }

      BoxLib::BroadcastArray(allBools, scsMyId, ioProcNumAll, scsComm);

      // ---- unpack the bools
      if(scsMyId != ioProcNumSCS) {
	int count(0);

        abort_on_stream_retry_failure = allBools[count++];
        bUserStopRequest              = allBools[count++];
        for(int i(0); i < BL_SPACEDIM; ++i)    { isPeriodic[i] = allBools[count++]; }
        first_plotfile                = allBools[count++];

        plot_files_output             = allBools[count++];
        refine_grid_layout            = allBools[count++];
        checkpoint_files_output       = allBools[count++];
        initialized                   = allBools[count++];
        useFixedCoarseGrids           = allBools[count++];
      }


      // ---- pack up the strings
      Array<std::string> allStrings;
      Array<char> serialStrings;
      int serialStringsSize(0);
      if(scsMyId == ioProcNumSCS) {
        allStrings.push_back(regrid_grids_file);
        allStrings.push_back(initial_grids_file);
        allStrings.push_back(check_file_root);
        allStrings.push_back(subcycling_mode);
        allStrings.push_back(plot_file_root);
        allStrings.push_back(restart_chkfile);
        allStrings.push_back(restart_pltfile);
        allStrings.push_back(probin_file);

        std::list<std::string>::iterator lit;
	for( lit = state_plot_vars.begin(); lit != state_plot_vars.end(); ++lit) {
          allStrings.push_back(*lit);
	}
	for( lit = derive_plot_vars.begin(); lit != derive_plot_vars.end(); ++lit) {
          allStrings.push_back(*lit);
	}

	serialStrings = BoxLib::SerializeStringArray(allStrings);
	serialStringsSize = serialStrings.size();
      }

      BoxLib::BroadcastArray(serialStrings, scsMyId, ioProcNumAll, scsComm);

      // ---- unpack the strings
      if(scsMyId != ioProcNumSCS) {
	int count(0);
        allStrings = BoxLib::UnSerializeStringArray(serialStrings);

        regrid_grids_file  = allStrings[count++];
        initial_grids_file = allStrings[count++];
        check_file_root    = allStrings[count++];
        subcycling_mode    = allStrings[count++];
        plot_file_root     = allStrings[count++];
        restart_chkfile    = allStrings[count++];
        restart_pltfile    = allStrings[count++];
        probin_file        = allStrings[count++];

        for(int i(0); i < state_plot_vars_Size; ++i) {
          state_plot_vars.push_back(allStrings[count++]);
	}
        for(int i(0); i < derive_plot_vars_Size; ++i) {
          derive_plot_vars.push_back(allStrings[count++]);
	}
      }


      // ---- pack up the IntVects
      Array<int> allIntVects;
      int allIntVectsSize(0);
      if(scsMyId == ioProcNumSCS) {
        for(int lev(0); lev < ref_ratio.size(); ++lev) {
          for(int i(0); i < BL_SPACEDIM; ++i)    { allIntVects.push_back(ref_ratio[lev][i]); }
	}

	allIntVectsSize = allIntVects.size();
	BL_ASSERT(allIntVectsSize == ref_ratio_Size * BL_SPACEDIM);
      }

      ParallelDescriptor::Bcast(&allIntVectsSize, 1, ioProcNumAll, scsComm);
      if(allIntVectsSize > 0) {
        if(scsMyId != ioProcNumSCS) {
          allIntVects.resize(allIntVectsSize);
        }
        ParallelDescriptor::Bcast(allIntVects.dataPtr(), allIntVectsSize, ioProcNumAll, scsComm);

        // ---- unpack the IntVects
        if(scsMyId != ioProcNumSCS) {
	  int count(0);
	  BL_ASSERT(allIntVectsSize == ref_ratio_Size * BL_SPACEDIM);

	  ref_ratio.resize(ref_ratio_Size);
          for(int lev(0); lev < ref_ratio.size(); ++lev) {
            for(int i(0); i < BL_SPACEDIM; ++i)    { ref_ratio[lev][i] = allIntVects[count++]; }
	  }
        }
      }



      // ---- BoxArrays
      for(int i(0); i < initial_ba.size(); ++i) {
        BoxLib::BroadcastBoxArray(initial_ba[i], scsMyId, ioProcNumAll, scsComm);
      }
      for(int i(0); i < regrid_ba.size(); ++i) {
        BoxLib::BroadcastBoxArray(regrid_ba[i], scsMyId, ioProcNumAll, scsComm);
      }


      if(scsMyId != ioProcNumSCS) {
        levelbld = getLevelBld();
        levelbld->variableSetUpForNewCompProcs();
      }

      // ---- handle amrlevels
      if(scsMyId == ioProcNumSCS) {
        MultiFab::LockAllFAPointers();
      }

      if(scsMyId != ioProcNumSCS) {
        amr_level.resize(0);
        amr_level.resize(amr_level_Size, PArrayManage);
        for(int lev(0); lev < amr_level.size(); ++lev) {
	  amr_level.set(lev,(*levelbld)());
	}
      }
      for(int lev(0); lev < amr_level.size(); ++lev) {
        amr_level[lev].AddProcsToComp(this, nSidecarProcs, prevSidecarProcs,
	                              ioProcNumSCS, ioProcNumAll, scsMyId, scsComm);
      }
      if(scsMyId == ioProcNumSCS) {
        MultiFab::CheckFAPointerLocks();
      }


      // ---- handle geom
      if(scsMyId != ioProcNumSCS) {
        geom.resize(geom_Size);
      }
      for(int lev(0); lev < geom.size(); ++lev) {
        Geometry::BroadcastGeometry(geom[lev], ioProcNumSCS, scsComm);
      }

      // ---- handle BoundaryPointLists
      BroadcastBoundaryPointList(intersect_lox, ioProcNumSCS, scsComm);
      BroadcastBoundaryPointList(intersect_loy, ioProcNumSCS, scsComm);
      BroadcastBoundaryPointList(intersect_loz, ioProcNumSCS, scsComm);
      BroadcastBoundaryPointList(intersect_hix, ioProcNumSCS, scsComm);
      BroadcastBoundaryPointList(intersect_hiy, ioProcNumSCS, scsComm);
      BroadcastBoundaryPointList(intersect_hiz, ioProcNumSCS, scsComm);

#ifdef USE_STATIONDATA
      BoxLib::Abort("**** Error:  USE_STATIONDATA not yet supported in sidecar resize.");
      // ---- handle station
      if(scsMyId != ioProcNumSCS) {
      }
#endif

      // ---- initialize fortran data
      if(scsMyId != ioProcNumSCS) {
        int probin_file_length(probin_file.length());
	int init(true);
        Array<int> probin_file_name(probin_file_length);
        for(int i(0); i < probin_file_length; ++i) {
          probin_file_name[i] = probin_file[i];
        }
        std::cout << "Starting to read probin ... " << std::endl;
        FORT_PROBINIT(&init, probin_file_name.dataPtr(), &probin_file_length,
                      Geometry::ProbLo(), Geometry::ProbHi());
      }

    }  // ---- end if(scsMyId != MPI_UNDEFINED)


    if(scsComm != MPI_COMM_NULL) {
      BL_MPI_REQUIRE( MPI_Comm_free(&scsComm) );
    }
    if(scsGroup != MPI_GROUP_NULL) {
      BL_MPI_REQUIRE( MPI_Group_free(&scsGroup) );
    }

    VisMF::SetNOutFiles(checkpoint_nfiles);

#ifdef USE_PARTICLES
    RedistributeParticles();
#endif

    if(ParallelDescriptor::IOProcessor()) {
      std::cout << "%%%%%%%% finished AddProcsToComp." << std::endl;
    }

#endif
}


void
Amr::RedistributeGrids(int how) {
    MultiFab::FlushSICache();
    Geometry::FlushPIRMCache();
    FabArrayBase::CPC::FlushCache();
    DistributionMapping::FlushCache();
    if( ! ParallelDescriptor::InCompGroup()) {
      return;
    }

    if(how >= 0) {
      DistributionMapping::InitProximityMap();
      DistributionMapping::Initialize();

        Array<BoxArray> allBoxes(amr_level.size());
        for(int ilev(0); ilev < allBoxes.size(); ++ilev) {
          allBoxes[ilev] = boxArray(ilev);
        }
        Array<Array<int> > mLDM;
        if(how == 1) {
          mLDM = DistributionMapping::MultiLevelMapPFC(ref_ratio, allBoxes, maxGridSize(0));
        } else if(how == 2) {
          mLDM = DistributionMapping::MultiLevelMapRandom(ref_ratio, allBoxes, maxGridSize(0));
        } else if(how == 3) {
          mLDM = DistributionMapping::MultiLevelMapKnapSack(ref_ratio, allBoxes, maxGridSize(0));
        } else if(how == 0) {   // ---- move all grids to proc zero
	  int minRank(0), maxRank(0);
          mLDM = DistributionMapping::MultiLevelMapRandom(ref_ratio, allBoxes, maxGridSize(0),
	                                                  maxRank, minRank);
        } else if(how == 8) {   // ---- move all grids to proc 8
	  int minRank(8), maxRank(8);
          mLDM = DistributionMapping::MultiLevelMapRandom(ref_ratio, allBoxes, maxGridSize(0),
	                                                  maxRank, minRank);
        } else if(how == 13) {  // ---- move all grids to proc 13
	  int minRank(13), maxRank(13);
          mLDM = DistributionMapping::MultiLevelMapRandom(ref_ratio, allBoxes, maxGridSize(0),
	                                                  maxRank, minRank);
        } else {
	  return;
        }

        for(int iMap(0); iMap < mLDM.size(); ++iMap) {
          MultiFab::MoveAllFabs(mLDM[iMap]);
        }
      Geometry::FlushPIRMCache();
    }
}


void
Amr::BroadcastBoundaryPointList(BoundaryPointList &bpl, int fromProc, MPI_Comm comm) {
  // ---- typedef std::multimap< std::pair<int, int>, double >  BoundaryPointList;
  std::cout << "**** Amr::BroadcastBoundaryPointList not yet implemented." << std::endl;
  bool bcastSource(ParallelDescriptor::MyProc() == fromProc);
  if(bcastSource) {  // ---- initialize the source data
  }

  if( ! bcastSource) {
    // resize...
  }
}


void
Amr::PrintData(std::ostream& os) {
using std::endl;
#define SHOWVAL(val) { os << #val << " = " << val << std::endl; }
  os << "---------------------------------------------" << std::endl;
  //SHOWVAL(regrid_grids_file);
  //SHOWVAL(initial_grids_file);
  SHOWVAL(max_level);
  SHOWVAL(finest_level);
  SHOWVAL(cumtime);
  SHOWVAL(start_time);
  //SHOWVAL(verbose);
  //SHOWVAL(plot_file_root);
  //SHOWVAL(check_int);
  //SHOWVAL(ref_ratio.size());
  //for(int i(0); i < ref_ratio.size(); ++i) {
    //os << "ref_ratio[" << i << "] = " << ref_ratio[i] << endl;
  //}
  SHOWVAL(amr_level.size());
  os << endl;
  for(int i(0); i < amr_level.size(); ++i) {
    AmrLevel &amrlev = amr_level[i];
    os << "amr_level[" << i << "] = " << &(amr_level[i]) << endl;
    SHOWVAL(amrlev.numGrids());
    SHOWVAL(amrlev.nStep());
    SHOWVAL(amrlev.countCells());
    MultiFab &mf0 = amrlev.get_new_data(0);
    SHOWVAL(mf0.DistributionMap());
    SHOWVAL(mf0.boxArray());
    SHOWVAL(mf0.NFabArrays());
    SHOWVAL(mf0.AllocatedFAPtrID());
  }
  SHOWVAL(geom.size());
  for(int i(0); i < geom.size(); ++i) {
    os << "geom[" << i << "] = " << geom[i] << endl;
  }

  /*
  std::cout << "state_plot_vars = " << endl;
  for(std::list<std::string>::const_iterator li = state_plot_vars.begin(), End = state_plot_vars.end();
      li != End; ++li)
  {
    os << ":::: " << *li << endl;
  }
  */
  os << "=============================================" << endl;
}


void
Amr::BroadcastBCRec(BCRec &bcrec, int myLocalId, int rootId, MPI_Comm localComm)
{
  int bcvect[bcrec.vectSize()];
  if(myLocalId == rootId) {
    for(int i(0); i < bcrec.vectSize(); ++i) {
      bcvect[i] = bcrec.vect()[i];
    }
  }
  ParallelDescriptor::Bcast(bcvect, bcrec.vectSize(), rootId, localComm);
  if(myLocalId != rootId) {
    bcrec.setVect(bcvect);
  }
}


#if 0
void
Amr::SendDataToNewProcs() {

    if (ParallelDescriptor::IOProcessor()) {
      Array<std::string> origSA;
      origSA.push_back("string0");
      origSA.push_back("__string1");
      origSA.push_back("string222");
      std::cout << ">>>>>>>>>>>>>>>>>>" << std::endl;
      for(int i(0); i < origSA.size(); ++i) {
        std::cout << "origSA[" << i << "] = " << origSA[i] << std::endl;
      }
      Array<char> charArray(BoxLib::SerializeStringArray(origSA));
      Array<std::string> unSA(BoxLib::UnSerializeStringArray(charArray));
      for(int i(0); i < unSA.size(); ++i) {
        std::cout << "unSA[" << i << "] = " << unSA[i] << std::endl;
      }
      std::cout << "~~~~~~~~~~~~~~~~~~" << std::endl;
      std::cout << "<<<<<<<<<<<<<<<<<<" << std::endl;
    }

}
#endif




<|MERGE_RESOLUTION|>--- conflicted
+++ resolved
@@ -1186,12 +1186,9 @@
         checkPoint();
         if(plot_int > 0 || plot_per > 0) {
             writePlotFile();
-<<<<<<< HEAD
 	}
-=======
 	if (small_plot_int > 0 || small_plot_per > 0)
 	    writeSmallPlotFile();
->>>>>>> 53007142
     }
 #ifdef HAS_XGRAPH
     if (first_plotfile)
@@ -3636,7 +3633,7 @@
     DistributionMapping::InitProximityMap();
     DistributionMapping::Initialize();
 
-    Array<BoxArray> allBoxes(max_level);
+    Array<BoxArray> allBoxes(finest_level + 1);
 
     for(int ilev(0); ilev < allBoxes.size(); ++ilev) {
       allBoxes[ilev] = boxArray(ilev);
@@ -3652,7 +3649,13 @@
     mLDM = DistributionMapping::MultiLevelMapRandom(ref_ratio, allBoxes, maxGridSize(0), maxRank);
 
     for(int iMap(0); iMap < mLDM.size(); ++iMap) {
+      if(ParallelDescriptor::IOProcessor()) {
+        std::cout << "_in Amr::AddProcsToSidecar:  calling MoveAllFabs:" << std::endl;
+      }
       MultiFab::MoveAllFabs(mLDM[iMap]);
+      if(ParallelDescriptor::IOProcessor()) {
+        std::cout << "_in Amr::AddProcsToSidecar:  after calling MoveAllFabs:" << std::endl;
+      }
     }
     Geometry::FlushPIRMCache();
     VisMF::SetNOutFiles(checkpoint_nfiles);
@@ -3660,6 +3663,10 @@
 #ifdef USE_PARTICLES
     RedistributeParticles();
 #endif
+
+    for(int lev(0); lev < amr_level.size(); ++lev) {
+      amr_level[lev].Check();
+    }
 }
 
 
@@ -3669,6 +3676,7 @@
     MultiFab::FlushSICache();
     Geometry::FlushPIRMCache();
     FabArrayBase::CPC::FlushCache();
+    //FabArrayBase::flushTileArrayCache();
     DistributionMapping::FlushCache();
 
     MPI_Group scsGroup, allGroup;
@@ -4087,6 +4095,10 @@
 #ifdef USE_PARTICLES
     RedistributeParticles();
 #endif
+
+    //for(int lev(0); lev < amr_level.size(); ++lev) {
+      //amr_level[lev].Check();
+    //}
 
     if(ParallelDescriptor::IOProcessor()) {
       std::cout << "%%%%%%%% finished AddProcsToComp." << std::endl;
