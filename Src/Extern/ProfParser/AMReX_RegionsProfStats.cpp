// ----------------------------------------------------------------------
//  RegionsProfStats.cpp
// ----------------------------------------------------------------------
#include <cstdio>
#include <iostream>
#include <fstream>
#include <string>
#include <utility>
#include <map>
#include <unordered_map>
#include <vector>
#include <algorithm>
#include <limits>
#include <iomanip>
#include <set>
#include <sys/time.h>
#include<unistd.h>

using std::cout;
using std::endl;
using std::flush;
using std::string;
using std::ifstream;
using std::ofstream;
using std::map;
using std::unordered_map;
using std::unordered_multimap;
using std::vector;
using std::pair;

#include <AMReX_RegionsProfStats.H>
#include <AMReX_ParallelDescriptor.H>
#include <AMReX_Utility.H>
#include <AMReX_BLProfUtilities.H>

using namespace amrex;


#ifdef _OPENMP
#include <omp.h>
#endif

#define SHOWVAL(val) { cout << #val << " = " << val << endl; }

const int XDIR(0);
const int YDIR(1);
const int ZDIR(2);

bool RegionsProfStats::bInitDataBlocks(true);
bool RegionsProfStats::persistentStreams(true);

std::map<Real, std::string, std::greater<Real> > RegionsProfStats::mTimersTotalsSorted;
Vector<std::string> RegionsProfStats::regHeaderFileNames;
std::map<std::string, int> RegionsProfStats::regDataFileNames;
Vector<std::ifstream *> RegionsProfStats::regDataStreams;

extern std::string SanitizeName(const std::string &s);
extern void amrex::MakeFuncPctTimesMF(const Vector<Vector<BLProfStats::FuncStat> > &funcStats,
                                      const Vector<std::string> &blpFNames,
			              const std::map<std::string, BLProfiler::ProfStats> &mProfStats,
			              Real runTime, int dataNProcs);
extern void amrex::CollectMProfStats(std::map<std::string, BLProfiler::ProfStats> &mProfStats,
                                     const Vector<Vector<BLProfStats::FuncStat> > &funcStats,
                                     const Vector<std::string> &fNames,
                                     Real runTime, int whichProc);
extern void amrex::GraphTopPct(const std::map<std::string, BLProfiler::ProfStats> &mProfStats,
                               const Vector<Vector<BLProfStats::FuncStat> > &funcStats,
                               const Vector<std::string> &fNames,
                               Real runTime, int dataNProcs, Real gPercent);


#define PRINTCS(CS) CS.csFNameNumber << " :: " << fNumberNames[CS.csFNameNumber] << " :: " \
                 << CS.totalTime << " :: " << CS.stackTime << " :: " << \
                 ((CS.totalTime > 0.0) ? (( 1.0 - (CS.stackTime / CS.totalTime)) * 100.0) :  ( 0.0 )) \
		 << " % :: " \
		 << CS.nCSCalls  << " :: " << CS.callStackDepth << " :: " \
		 << CS.callTime

#define PRINTCSNC(CS) CS.csFNameNumber << " :: " << fNumberNames[CS.csFNameNumber] << " :: " \
                   << CS.totalTime << " :: " << CS.stackTime << " :: " << \
                   ((CS.totalTime > 0.0) ? (( 1.0 - (CS.stackTime / CS.totalTime)) * 100.0) :  ( 0.0 )) \
		   << " % :: " \
		   << CS.nCSCalls  << " :: " << CS.callStackDepth


// ----------------------------------------------------------------------
RegionsProfStats::RegionsProfStats()
  :  currentDataBlock(0)
{
  maxFNumber = -1;
}


// ----------------------------------------------------------------------
RegionsProfStats::~RegionsProfStats() {
}


// ----------------------------------------------------------------------
void RegionsProfStats::AddCStatsHeaderFileName(const string &hfn) {
  if(std::find(regHeaderFileNames.begin(),
     regHeaderFileNames.end(), hfn) == regHeaderFileNames.end())
  {
    regHeaderFileNames.push_back(hfn);
  }
}


// ----------------------------------------------------------------------
void RegionsProfStats::SyncFNamesAndNumbers() {
  if(mFNameNumbersPerProc.size() == 0) {
    return;
  }
  std::set<std::string> localNames;
  for(int p(0); p < dataNProcs; ++p) {
    std::map<std::string, int>::iterator mfnnit;
    for(mfnnit = mFNameNumbersPerProc[p].begin();
        mfnnit != mFNameNumbersPerProc[p].end(); ++mfnnit)
    {
      localNames.insert(mfnnit->first);
    }
  }
  Vector<std::string> localStrings, syncedStrings;
  bool alreadySynced;
  for(std::set<std::string>::iterator lsit = localNames.begin();
      lsit != localNames.end(); ++lsit)
  {
    localStrings.push_back(*lsit);
  }

  amrex::SyncStrings(localStrings, syncedStrings, alreadySynced);
  fnameRemap.resize(dataNProcs);

  for(int p(0); p < dataNProcs; ++p) {
    fnameRemap[p].resize(syncedStrings.size(), -1);  // -1 are names not on proc p
    Vector<int> foundStrings(syncedStrings.size(), -1);
    std::map<std::string, int>::iterator mfnnit;
    for(mfnnit = mFNameNumbersPerProc[p].begin();
        mfnnit != mFNameNumbersPerProc[p].end(); ++mfnnit)
    {
      const std::string &findName = mfnnit->first;
      int localIndex(mfnnit->second);
      for(int n(0); n < syncedStrings.size(); ++n) {
        if(findName == syncedStrings[n]) {
	  fnameRemap[p][localIndex] = n;
	  foundStrings[n] = n;
	  //cout << "      p fname localIndex n = " << p << "  " << findName << "  "
	       //<< localIndex << "  " << n << endl;
	}
      }
    }
    for(int n(0); n < foundStrings.size(); ++n) {  // fill in unfound strings
      if(foundStrings[n] < 0) {
        for(int ii(0); ii < fnameRemap[p].size(); ++ii) {
	  if(fnameRemap[p][ii] < 0) {
	    fnameRemap[p][ii] = n;
	    break;
	  }
	}
      }
    }
  }

  // ---- the index here is the remapped one, must access numbersToFName with
  // ---- the data processors local index in fnameRemap
  numbersToFName = syncedStrings;

}


// ----------------------------------------------------------------------
void RegionsProfStats::AddFunctionName(const std::string &fname, int fnumber) {
  if(mFNameNumbersPerProc.size() != dataNProcs) {
    mFNameNumbersPerProc.resize(dataNProcs);
  }
  std::size_t found;
  std::string fnameNQ(fname.substr(1, fname.length() - 2));  // ---- remove quotes
  while((found = fnameNQ.find(" ")) != std::string::npos) {  // ---- replace spaces
    fnameNQ.replace(found, 1, "_");
  }

  std::map<std::string, int>::iterator mfnnit = mFNameNumbersPerProc[currentProc].find(fnameNQ);
  if(mfnnit == mFNameNumbersPerProc[currentProc].end()) {
    mFNameNumbersPerProc[currentProc].insert(std::pair<std::string, int>(fnameNQ, fnumber));
  } else {
    if(mfnnit->first != fnameNQ || mfnnit->second != fnumber) {
      cout << "************ conflict:  fname fnum = " << fnameNQ << "  " << fnumber << endl;
    }
  }

  maxFNumber = std::max(maxFNumber, fnumber);
}


// ----------------------------------------------------------------------
void RegionsProfStats::AddTimeMinMax(double tmin, double tmax) {
  dataBlocks[currentDataBlock].timeMin = tmin;
  dataBlocks[currentDataBlock].timeMax = tmax;
}


// ----------------------------------------------------------------------
BLProfStats::TimeRange RegionsProfStats::MakeRegionPlt(FArrayBox &rFab, int noregionnumber,
                                     int width, int height,
				     Vector<Vector<Box>> &regionBoxes)
{
#if (BL_SPACEDIM != 2)
  cout << "**** Error:  RegionsProfStats::MakeRegionPlt only supported for 2D" << endl;
  return TimeRange(0, 0);
#else
  BL_PROFILE("RegionsProfStats::MakeRegionPlt()");
  int xLength(width), yHeight(height);
  int nRegions(maxRNumber + 1);
  int whichProc(ParallelDescriptor::IOProcessorNumber());
  Real notInRegionValue(-1.0);
  Box b(IntVect(0, 0), IntVect(xLength - 1, (yHeight * nRegions) - 1));
  rFab.resize(b, 1);
  rFab.setVal(notInRegionValue);

  Vector<Real> rStartTime(nRegions, -1.0);
  regionBoxes.clear();
  regionBoxes.resize(nRegions);

  // need a better way to get the real minmax time
  Real timeMax(-std::numeric_limits<Real>::max());
  for(int idb(0); idb < dataBlocks.size(); ++idb) {
    DataBlock &dBlock = dataBlocks[idb];
    timeMax = std::max(timeMax, dBlock.timeMax);
    if(dBlock.proc == whichProc) {
      ReadBlock(dBlock, true, false);  // dont need to read the trace data
      for(int iss(0); iss < dBlock.rStartStop.size(); ++iss) {
        BLProfiler::RStartStop &rss = dBlock.rStartStop[iss];
        timeMax = std::max(timeMax, rss.rssTime);
      }
      ClearBlock(dBlock);
    }
  }

  for(int idb(0); idb < dataBlocks.size(); ++idb) {
    DataBlock &dBlock = dataBlocks[idb];
    if(dBlock.proc != whichProc) {
      continue;
    }
    ReadBlock(dBlock, true, false);  // dont need to read the trace data

    for(int i(0); i < dBlock.rStartStop.size(); ++i) {
      BLProfiler::RStartStop &rss = dBlock.rStartStop[i];
      if(rss.rssStart) {     // start region
        if(rStartTime[rss.rssRNumber] < 0.0) {  // not started yet
          rStartTime[rss.rssRNumber] = rss.rssTime;
        } else {                             // already started, mismatched start/stop
        }
      } else {            // stop region
        if(rStartTime[rss.rssRNumber] < 0.0) {  // not started yet, mismatched start/stop
        } else {                             // stopping
          Real rtStart(rStartTime[rss.rssRNumber]), rtStop(rss.rssTime);
          rStartTime[rss.rssRNumber] = -1.0;
          int xStart(xLength * rtStart / timeMax);
          int xStop(xLength * rtStop / timeMax);
	  xStop = std::min(xStop, xLength - 1);
          int yLo(rss.rssRNumber * yHeight), yHi(((rss.rssRNumber + 1) *  yHeight) - 1);
          Box rBox(IntVect(xStart, yLo), IntVect(xStop, yHi));
	  regionBoxes[rss.rssRNumber].push_back(rBox);
          rFab.setVal(rss.rssRNumber, rBox, 0);
        }
      }
    }
    ClearBlock(dBlock);
  }

  Real timeMin(0.0);
  return TimeRange(timeMin, timeMax);
#endif
}


// ----------------------------------------------------------------------
void RegionsProfStats::FillRegionTimeRanges(Vector<Vector<TimeRange>> &rtr,
                                            int whichProc)
{
  int nRegions(maxRNumber + 1);
  Vector<Real> rStartTime(nRegions, -1.0);

  rtr.resize(nRegions);

  for(int idb(0); idb < dataBlocks.size(); ++idb) {
    DataBlock &dBlock = dataBlocks[idb];
    if(dBlock.proc != whichProc) {
      continue;
    }
    ReadBlock(dBlock, true, false);        // dont need to read the trace data

    for(int i(0); i < dBlock.rStartStop.size(); ++i) {
      BLProfiler::RStartStop &rss = dBlock.rStartStop[i];
      if(rss.rssStart) {     // start region
        if(rStartTime[rss.rssRNumber] < 0.0) {  // not started yet
          rStartTime[rss.rssRNumber] = rss.rssTime;
        } else {                             // already started, mismatched start/stop
        }
      } else {            // stop region
        if(rStartTime[rss.rssRNumber] < 0.0) {  // not started yet, mismatched start/stop
        } else {                             // stopping
	  rtr[rss.rssRNumber].push_back(TimeRange(rStartTime[rss.rssRNumber], rss.rssTime));
          rStartTime[rss.rssRNumber] = -1.0;
        }
      }
    }
    ClearBlock(dBlock);
  }
}


// ----------------------------------------------------------------------
bool RegionsProfStats::InitRegionTimeRanges(const Box &procBox) {
  BL_PROFILE("RegionsProfStats::InitRegionTimeRanges()");

  int nProcs(ParallelDescriptor::NProcs());
  int myProc(ParallelDescriptor::MyProc());
  int smallY(procBox.smallEnd(YDIR)), bigY(procBox.bigEnd(YDIR));

//#define BL_SERIAL_INIT
#ifdef BL_SERIAL_INIT
  bool bIOP(ParallelDescriptor::IOProcessor());
  if(bIOP) cout << "Starting serial InitRegionTimeRanges." << endl;
  BL_PROFILE_VAR("RegionsProfStats::InitRegionTimeRanges_Serial()", RPSIRTR_S);
  Vector<Vector<Vector<TimeRange> > > checkRegionTimeRanges;  // [proc][rnum][range]
  checkRegionTimeRanges.resize(dataNProcs);
  for(int p(0); p < checkRegionTimeRanges.size(); ++p) {
    checkRegionTimeRanges[p].resize(maxRNumber + 1);
  }

  for(int idb(0); idb < dataBlocks.size(); ++idb) {
    DataBlock &dBlock = dataBlocks[idb];
      if (persistentStreams){
         ReadBlockNoOpen(dBlock, true, false);  // dont need to read the trace data
      }
      else{
         ReadBlock(dBlock, true, false); // dont need to read the trace data
      }

      for(int i(0); i < dBlock.rStartStop.size(); ++i) {
        BLProfiler::RStartStop &rss = dBlock.rStartStop[i];
        if(rss.rssStart) {     // start region
          checkRegionTimeRanges[dBlock.proc][rss.rssRNumber].push_back(TimeRange(rss.rssTime, -1.0));
        } else {            // stop region
          checkRegionTimeRanges[dBlock.proc][rss.rssRNumber].back().stopTime = rss.rssTime;
        }
      }
      ClearBlock(dBlock);
  }
  BL_PROFILE_VAR_STOP(RPSIRTR_S);
  if(bIOP) cout << "Finished serial InitRegionTimeRanges." << endl;
#endif

<<<<<<< HEAD
  cout << myProc << " InitRegionTimeRanges Box = " << procBox << endl;

=======
>>>>>>> 34c39800
  BL_PROFILE_VAR("RegionsProfStats::InitRegionTimeRanges_Parallel()", RPSIRTR_P);
  regionTimeRanges.resize(dataNProcs);
  for(int p(0); p < regionTimeRanges.size(); ++p) {
    regionTimeRanges[p].resize(maxRNumber + 1);
  }

  for(int idb(0); idb < dataBlocks.size(); ++idb) {
    DataBlock &dBlock = dataBlocks[idb];
    if(dBlock.proc >= smallY && dBlock.proc <= bigY) {    // ---- within myproc range
      if (persistentStreams){
         ReadBlockNoOpen(dBlock, true, false);  // dont need to read the trace data
      }
      else{
         ReadBlock(dBlock, true, false); // dont need to read the trace data
      }


      for(int i(0); i < dBlock.rStartStop.size(); ++i) {
        BLProfiler::RStartStop &rss = dBlock.rStartStop[i];
        if(rss.rssStart) {     // start region
	  if(rss.rssRNumber >= 0) {
            regionTimeRanges[dBlock.proc][rss.rssRNumber].push_back(TimeRange(rss.rssTime, -1.0));
	  }
        } else {            // stop region
	  if(rss.rssRNumber >= 0) {
            regionTimeRanges[dBlock.proc][rss.rssRNumber].back().stopTime = rss.rssTime;
	  }
        }
      }
      ClearBlock(dBlock);
    }
  }

  Vector<int> nRanges(maxRNumber + 1, 0);

  for(int p(0); p < regionTimeRanges.size(); ++p) {
    for(int r(0); r < regionTimeRanges[p].size(); ++r) {
      nRanges[r] = std::max(nRanges[r], static_cast<int> (regionTimeRanges[p][r].size()));
    }
  }
  ParallelDescriptor::ReduceIntMax(nRanges.dataPtr(), nRanges.size());
  int totalRanges(0);
  for(int r(0); r < nRanges.size(); ++r) {
    totalRanges += nRanges[r];
  }

  Vector<int> gSmallY(nProcs, -1);
  Vector<int> gBigY(nProcs, -1);
  gSmallY[myProc] = smallY;
  gBigY[myProc]   = bigY;
  ParallelDescriptor::ReduceIntMax(gSmallY.dataPtr(), gSmallY.size());
  ParallelDescriptor::ReduceIntMax(gBigY.dataPtr(),   gBigY.size());

  // ---- now resize ranges not on this processor and collect them
  for(int p(0); p < regionTimeRanges.size(); ++p) {
    for(int r(0); r < regionTimeRanges[p].size(); ++r) {
      if( ! (p >= smallY && p <= bigY)) {    // ---- not within myproc range
//        if(regionTimeRanges[p][r].size() > 0) {
//	  amrex::Abort("regionTimeRanges size error 0");
//	}
	regionTimeRanges[p][r].resize(nRanges[r]);
      }
    }
  }

  Vector<Real> gAllRanges(dataNProcs * (maxRNumber + 1) * totalRanges * 2);
  for(int p(0); p < regionTimeRanges.size(); ++p) {
    for(int r(0); r < regionTimeRanges[p].size(); ++r) {
      if(p >= smallY && p <= bigY) {    // ---- within myproc range
        for(int t(0); t < regionTimeRanges[p][r].size(); ++t) {
	  int index((p * (maxRNumber + 1) * totalRanges * 2) +
	            (r * totalRanges * 2) + (t * 2));
          gAllRanges[index]     = regionTimeRanges[p][r][t].startTime;
          gAllRanges[index + 1] = regionTimeRanges[p][r][t].stopTime;
        }
      }
    }
  }

  Vector<int> recvDispl(nProcs, 0), recvCounts(nProcs, 0);
  for(int p(0); p < nProcs; ++p) {
    recvCounts[p] = (gBigY[p] - gSmallY[p] + 1) * (maxRNumber + 1) * totalRanges * 2;
    recvDispl[p]  = gSmallY[p] * (maxRNumber + 1) * totalRanges * 2;
  }


#ifdef BL_USE_MPI
  int myStartIndex(gSmallY[myProc] * (maxRNumber + 1) * totalRanges * 2);
  int sendCount((gBigY[myProc] - gSmallY[myProc] + 1) * (maxRNumber + 1) * totalRanges * 2);
  Vector<Real> localGAllRanges(sendCount, 0.0);
  for(int i(0); i < sendCount; ++i) {
    localGAllRanges[i] = gAllRanges[myStartIndex + i];
  }
  MPI_Allgatherv(localGAllRanges.dataPtr(), sendCount, ParallelDescriptor::Mpi_typemap<Real>::type(),
                 gAllRanges.dataPtr(), recvCounts.dataPtr(), recvDispl.dataPtr(),
		 ParallelDescriptor::Mpi_typemap<Real>::type(),
                 ParallelDescriptor::Communicator());
#endif

  for(int p(0); p < regionTimeRanges.size(); ++p) {
    for(int r(0); r < regionTimeRanges[p].size(); ++r) {
      if( ! (p >= smallY && p <= bigY)) {    // ---- not within myproc range
        for(int t(0); t < regionTimeRanges[p][r].size(); ++t) {
	  int index((p * (maxRNumber + 1) * totalRanges * 2) +
	            (r * totalRanges * 2) + (t * 2));
          regionTimeRanges[p][r][t].startTime = gAllRanges[index];
          regionTimeRanges[p][r][t].stopTime  = gAllRanges[index + 1];
        }
      }
    }
  }

  BL_PROFILE_VAR_STOP(RPSIRTR_P);

#ifdef BL_SERIAL_INIT
  // ---- check vs serial
  for(int p(0); p < regionTimeRanges.size(); ++p) {
    for(int r(0); r < regionTimeRanges[p].size(); ++r) {
      for(int t(0); t < regionTimeRanges[p][r].size(); ++t) {
        if(regionTimeRanges[p][r][t].startTime != checkRegionTimeRanges[p][r][t].startTime) {
	  amrex::Abort("Bad checkRegionTimeRanges startTime");
	}
        if(regionTimeRanges[p][r][t].stopTime != checkRegionTimeRanges[p][r][t].stopTime) {
	  amrex::Abort("Bad checkRegionTimeRanges stopTime");
	}
      }
    }
  }
#endif

  // have to remove the last noRegion
  for(int p(0); p < regionTimeRanges.size(); ++p) {
    if(regionTimeRanges[p][0].size() > 0) {
      if(regionTimeRanges[p][0].back().stopTime < 0.0) {
        regionTimeRanges[p][0].pop_back();
      }
    }
  }
  cout << "----:: regionTimeRanges.size() = " << regionTimeRanges.size() << endl;
  return(maxRNumber > 0);
}


// ----------------------------------------------------------------------
bool RegionsProfStats::Include(const FuncStat &fs) {
  std::set<int>::iterator it;
  bool binclude(bDefaultInclude);
  return binclude;
}


// ----------------------------------------------------------------------
bool RegionsProfStats::AllCallTimesFAB(FArrayBox &actFab,
                                       const std::string &whichFuncName)
{
#if (BL_SPACEDIM != 2)
  cout << "**** Error:  RegionsProfStats::AllCallTimesFAB only supported in 2D." << endl;
  return false;
#else

  int whichFuncNameInt(-1);
  for(int i(0); i < numbersToFName.size(); ++i) {
    if(numbersToFName[i] == whichFuncName) {
      whichFuncNameInt = i;
    }
  }
  cout << "**** whichFuncName whichFuncNameInt = " << whichFuncName << "  " <<  whichFuncNameInt << endl;
  Vector<Vector<Real> > whichFuncAllTimes(dataNProcs);  // [proc][functime]
  for(int idb(0); idb < dataBlocks.size(); ++idb) {
    DataBlock &dBlock = dataBlocks[idb];
    if (persistentStreams){
       ReadBlockNoOpen(dBlock);
    }
    else{
       ReadBlock(dBlock);
    }
    for(int i(0); i < dBlock.vCallStats.size(); ++i) {
      BLProfiler::CallStats &cs = dBlock.vCallStats[i];
      if(cs.csFNameNumber < 0) {  // ---- the unused cs
        continue;
      }
      if(InTimeRange(dBlock.proc, cs.callTime)) {
        int remappedIndex(fnameRemap[dBlock.proc][cs.csFNameNumber]);
        if(remappedIndex == whichFuncNameInt) {
          if(numbersToFName[remappedIndex] != whichFuncName) {
            SHOWVAL(numbersToFName[remappedIndex]);
            amrex::Abort("**** Error 0:  fab whichFuncName");
          }
          whichFuncAllTimes[dBlock.proc].push_back(cs.stackTime);
        }
      }
    }
    ClearBlock(dBlock);
  }

  // make a fab with xdir == processor  ydir == each call time
  // needs to be parallelized and plotfiled
  int whichFuncNCalls(whichFuncAllTimes[0].size());
  bool bSameNCalls(true);
  for(int p(0); p < whichFuncAllTimes.size(); ++p) {
    if(whichFuncAllTimes[p].size() != whichFuncNCalls) {
      cout << "==== bSameNCalls = false" << endl;
      bSameNCalls = false;
    }
  }
  if(bSameNCalls) {
    Box actBox(IntVect(0,0), IntVect(dataNProcs - 1, whichFuncNCalls - 1));
    actFab.resize(actBox, 1);
    actFab.setVal(0.0);
    Real *dptr = actFab.dataPtr(0);
    int nX(actBox.length(XDIR)), nY(actBox.length(YDIR));
    for(int p(0); p < nX; ++p) {
      for(int cnum(0); cnum < nY; ++cnum) {
        int index((cnum * nX) + p);
        dptr[index] = whichFuncAllTimes[p][cnum];
      }
    }
    std::ofstream actfout("whichFuncAllTimes.fab");
    actFab.writeOn(actfout);
    actfout.close();
  }

  return bSameNCalls;
#endif
}


// ----------------------------------------------------------------------
void RegionsProfStats::FillAllCallTimes(Vector<Vector<Real> > &allCallTimes,
                                        const std::string whichFuncName,
					int whichFuncNumber, const Box &procBox)
{
  BL_PROFILE("RegionsProfStats::FillAllCallTimes");

  int smallY(procBox.smallEnd(YDIR)), bigY(procBox.bigEnd(YDIR));
  int proc;

  for(int idb(0); idb < dataBlocks.size(); ++idb) {
    DataBlock &dBlock = dataBlocks[idb];
    proc = dBlock.proc;

    if(proc >= smallY && proc <= bigY) {    // ---- within from proc range
      if (persistentStreams){
        ReadBlockNoOpen(dBlock, false, true);  // ---- only read trace data
      }
      else{
        ReadBlock(dBlock, false, true);  // ------ only read trace data
      }
      for(int i(0); i < dBlock.vCallStats.size(); ++i) {
        BLProfiler::CallStats &cs = dBlock.vCallStats[i];
        if(cs.csFNameNumber < 0) {  // ---- the unused cs
          continue;
        }
        if(InTimeRange(dBlock.proc, cs.callTime)) {
          int remappedIndex(fnameRemap[dBlock.proc][cs.csFNameNumber]);
          if(remappedIndex == whichFuncNumber) {
            if(numbersToFName[remappedIndex] != whichFuncName) {
              SHOWVAL(numbersToFName[remappedIndex]);
              amrex::Abort("**** Error 0:  fab whichFuncName");
            }
            allCallTimes[dBlock.proc].push_back(cs.stackTime);
          }
        }
      }
      ClearBlock(dBlock);
    }
  }
}


// ----------------------------------------------------------------------
void RegionsProfStats::CollectFuncStats(Vector<Vector<FuncStat> > &funcStats)
{
  funcStats.resize(numbersToFName.size());  // [fnum][proc]
  for(int n(0); n < funcStats.size(); ++n) {
    funcStats[n].resize(dataNProcs);
  }

  for(int idb(0); idb < dataBlocks.size(); ++idb) {
    DataBlock &dBlock = dataBlocks[idb];
    ReadBlock(dBlock);

    for(int i(0); i < dBlock.vCallStats.size(); ++i) {
      BLProfiler::CallStats &cs = dBlock.vCallStats[i];
      if(cs.csFNameNumber < 0) {  // ---- the unused cs
        continue;
      }
      if(InTimeRange(dBlock.proc, cs.callTime)) {
        int remappedIndex(fnameRemap[dBlock.proc][cs.csFNameNumber]);
        funcStats[remappedIndex][dBlock.proc].totalTime += cs.stackTime;
        funcStats[remappedIndex][dBlock.proc].nCalls  += 1;
      }
    }
    ClearBlock(dBlock);
  }
}


// ----------------------------------------------------------------------
void RegionsProfStats::WriteSummary(std::ostream &ios, bool bwriteavg,
                                    int whichProc, bool graphTopPct)
{
  if( ! ParallelDescriptor::IOProcessor()) {
    return;
  }

  Real timeMin(std::numeric_limits<Real>::max());
  Real timeMax(-std::numeric_limits<Real>::max());
	 
  Vector<std::string> fNames(numbersToFName.size());
  for(int i(0); i < fNames.size(); ++i) {
    if(i >= 0) {
      fNames[i] = numbersToFName[i];
    }
  }

  Vector<BLProfiler::CallStats> vCallStatsAllOneProc;
  Vector<Vector<FuncStat> > funcStats(fNames.size());  // [fnum][proc]
  for(int n(0); n < funcStats.size(); ++n) {
    funcStats[n].resize(dataNProcs);
  }

  for(int idb(0); idb < dataBlocks.size(); ++idb) {
    DataBlock &dBlock = dataBlocks[idb];
    ReadBlock(dBlock);
    if(dBlock.proc == whichProc) {
      for(int i(0); i < dBlock.vCallStats.size(); ++i) {
	// ---- here we have to add only the part of this
	// ---- callstat that intersects the region time range
        BLProfiler::CallStats &cs = dBlock.vCallStats[i];
	TimeRange tRangeFull(cs.callTime, cs.callTime + cs.totalTime);
	std::list<TimeRange> intersectList =
	    RegionsProfStats::RangeIntersection(filterTimeRanges[whichProc], tRangeFull);
	std::list<TimeRange>::iterator tri;
	for(tri = intersectList.begin(); tri != intersectList.end(); ++tri) {
          BLProfiler::CallStats csis(dBlock.vCallStats[i]);
	  csis.callTime  = tri->startTime;
	  csis.totalTime = tri->stopTime - tri->startTime;
          if(InTimeRange(dBlock.proc, cs.callTime)) {
            vCallStatsAllOneProc.push_back(csis);
          }
	}
      }
    }

    for(int i(0); i < dBlock.vCallStats.size(); ++i) {
      BLProfiler::CallStats &cs = dBlock.vCallStats[i];
      if(cs.csFNameNumber < 0) {  // ---- the unused cs
        continue;
      }
      if(InTimeRange(dBlock.proc, cs.callTime)) {
        int remappedIndex(fnameRemap[dBlock.proc][cs.csFNameNumber]);
        funcStats[remappedIndex][dBlock.proc].totalTime += cs.stackTime;
        funcStats[remappedIndex][dBlock.proc].nCalls  += 1;
      }
    }
    timeMin = std::min(timeMin, dBlock.timeMin);
    timeMax = std::max(timeMax, dBlock.timeMax);
    ClearBlock(dBlock);
  }

  Real calcRunTime(timeMax - timeMin);
  Real rangeRunTime(0.0);
  BLProfiler::SetRunTime(calcRunTime);
  for(std::list<TimeRange>::iterator trisum = filterTimeRanges[whichProc].begin();
      trisum != filterTimeRanges[whichProc].end(); ++trisum)
  {
    rangeRunTime += trisum->stopTime - trisum->startTime;
  }
  cout << "+++++++++++++++ calcRunTime rangeRunTime = " << calcRunTime << "  "
       << rangeRunTime << endl;

  std::map<std::string, BLProfiler::ProfStats> mProfStats;  // [fname, pstats]
  CollectMProfStats(mProfStats, funcStats, fNames, calcRunTime, whichProc);

  if(graphTopPct) {
    GraphTopPct(mProfStats, funcStats, fNames, rangeRunTime, dataNProcs, gPercent);
  }

#ifdef BL_TRACE_PROFILING
  MakeFuncPctTimesMF(funcStats, fNames, mProfStats, rangeRunTime, dataNProcs);
#endif

  if(ParallelDescriptor::IOProcessor()) {
    bool writeAvg(true), writeInclusive(true);
    BLProfilerUtils::WriteStats(ios, mProfStats, mFNameNumbersPerProc[whichProc],
                              vCallStatsAllOneProc, writeAvg, writeInclusive);
  }
}
// ----------------------------------------------------------------------
void RegionsProfStats::CheckRegionsData()
{
  bool bIOP(ParallelDescriptor::IOProcessor());
  int myProc(ParallelDescriptor::MyProc());
  cout << myProc << ":  " << "---------------------- checking regions data." << endl;
  SHOWVAL(dataNProcs);
  SHOWVAL(dataBlocks.size());
  SHOWVAL(maxRNumber);
  cout << myProc << ":  " << "----" << endl;

  Vector<Vector<Vector<TimeRange> > > checkRegionTimeRanges;  // [proc][rnum][range]
  Vector<Vector<int>> regionTimeRangesCount;                  // [region][proc] = count
  checkRegionTimeRanges.resize(dataNProcs);
  regionTimeRangesCount.resize(maxRNumber+1);
  for(int p(0); p < checkRegionTimeRanges.size(); ++p) {
    checkRegionTimeRanges[p].resize(maxRNumber + 1);
  }
  for(int p(0); p < regionTimeRangesCount.size(); ++p) {
    regionTimeRangesCount[p].resize(dataNProcs, 0);
  }
 
  for(int idb(0); idb < dataBlocks.size(); ++idb) {
    DataBlock &dBlock = dataBlocks[idb];
    if(verbose) {
      cout << myProc << ":  " << "RegionsProfProc  " << dBlock.proc << "  nTraceStats  "
           << dBlock.nTraceStats << " nRSS " << dBlock.nRSS << " fileName "
           << dBlock.fileName << "  seekpos  "
	   << dBlock.seekpos << endl;
    }
    ReadBlock(dBlock, true, false); // dont need to read the trace data

    for(int i(0); i < dBlock.rStartStop.size(); ++i) {
      BLProfiler::RStartStop &rss = dBlock.rStartStop[i];
      if(rss.rssRNumber > (maxRNumber + 1))
        if(bIOP)
        {
          cerr << "***RegionsProfStats::CheckRegionsData: region number is greater than max number: "
               << rss.rssRNumber << " > " << maxRNumber + 1 << endl; 
        }
      if(rss.rssStart) {     // start region
        regionTimeRangesCount[rss.rssRNumber][dBlock.proc]++;
        checkRegionTimeRanges[dBlock.proc][rss.rssRNumber].push_back(TimeRange(rss.rssTime, -1.0));
      } else {            // stop region
        regionTimeRangesCount[rss.rssRNumber][dBlock.proc]++;
        checkRegionTimeRanges[dBlock.proc][rss.rssRNumber].back().stopTime = rss.rssTime;
      }
    }
    ClearBlock(dBlock);
  }

  cout << myProc << ":  " << "---------------------- checking regions consistency." << endl;
 
  for (int r(0); r<regionTimeRangesCount.size(); ++r) {
    if (verbose)
    {
      cout << "Region # " << r << " has " << regionTimeRangesCount[r][0] << " piece(s) of time data. " << endl;
    }
    for (int n(0); n<regionTimeRangesCount[r].size(); ++n) {
      if (regionTimeRangesCount[r][0] != regionTimeRangesCount[r][n])
      {
        cerr << "***Region " << r << " was called a different number of times on processor " << n << " : "
             << regionTimeRangesCount[r][0] << " != " << regionTimeRangesCount[r][n] << endl;
      }
    } 
  }

  cout << myProc << ":  " << "---------------------- checking time range consistency." << endl;

  for (int n(0); n<checkRegionTimeRanges.size(); ++n) {
    for (int r(0); r<checkRegionTimeRanges[n].size(); ++r) {
      for (int t(0); t<checkRegionTimeRanges[n][r].size()-1; ++t) {
        if ((verbose) && (n == 0))
        {
          cout << "RTR[" << n << "][" << r << "][" << t << "] = " << checkRegionTimeRanges[n][r][t] << endl;
        }
        if (checkRegionTimeRanges[n][r][t].startTime > checkRegionTimeRanges[n][r][t].stopTime)
        {
          cerr << "***Start time for RTR[" << n << "][" << r << "][" << t << "] is greater than stop time "
               << checkRegionTimeRanges[n][r][t] << endl;
        }
      }
    }
  }
}

// ----------------------------------------------------------------------
void RegionsProfStats::WriteHTML(std::ostream &csHTMLFile,
                                 bool simpleCombine, int whichProc)
{
  BLProfiler::CallStats *combCallStats = 0;

  Vector<std::string> fNumberNames(mFNameNumbersPerProc[whichProc].size());
  for(std::map<std::string, int>::const_iterator it = mFNameNumbersPerProc[whichProc].begin();
      it != mFNameNumbersPerProc[whichProc].end(); ++it)
  {
    fNumberNames[it->second] = it->first;
  }

  Real rangeRunTime(0.0);
  for(std::list<TimeRange>::iterator trisum = filterTimeRanges[whichProc].begin();
      trisum != filterTimeRanges[whichProc].end(); ++trisum)
  {
    rangeRunTime += trisum->stopTime - trisum->startTime;
  }
  cout << "rangeRunTime = " << rangeRunTime << endl;
  Real colorLinkPct(0.05), colorLinkTime(rangeRunTime);
  std::stack<Real> colorLinkTimeStack;
  colorLinkTimeStack.push(rangeRunTime);

  // write to html file
  std::stack<std::string> listEnds;

  csHTMLFile << "<!DOCTYPE html>" << '\n';
  csHTMLFile << "<html>" << '\n';
  csHTMLFile << "<head>" << '\n';
  csHTMLFile << "<title>Call Tree</title>" << '\n';
  csHTMLFile << "</head>" << '\n';
  csHTMLFile << '\n';

  csHTMLFile << "<body>" << '\n';
  csHTMLFile << '\n';
  csHTMLFile << "<script type=\"text/javascript\">" << '\n';
  csHTMLFile << "function collapse(id) {" << '\n';
  csHTMLFile << "  var elem = document.getElementById(id);" << '\n';
  csHTMLFile << "  if(elem.style.display == '') {" << '\n';
  csHTMLFile << "    elem.style.display = 'none';" << '\n';
  csHTMLFile << "  } else {" << '\n';
  csHTMLFile << "    elem.style.display = '';" << '\n';
  csHTMLFile << "  }" << '\n';
  csHTMLFile << "}" << '\n';
  csHTMLFile << "</script>" << '\n';
  csHTMLFile << '\n';

  csHTMLFile << "<h3>Function call times  "
             << "(function number :: function name :: inclusive time :: exclusive time :: 1-e/i % :: ncalls :: callstackdepth :: call time)</h3>"
	     << '\n';

  csHTMLFile << "<ul>" << '\n';
  listEnds.push("</ul>");

// the next two lines will indent the html
//#define IcsHTMLFile for(int id(0); id <= listEnds.size(); ++id) csHTMLFile << "  "; csHTMLFile
//#define IIcsHTMLFile for(int id(0); id < listEnds.size(); ++id) csHTMLFile << "  "; csHTMLFile
#define IcsHTMLFile csHTMLFile
#define IIcsHTMLFile csHTMLFile

  int nBlocks(0);
  for(int idb(0); idb < dataBlocks.size(); ++idb) {
    DataBlock &dBlock = dataBlocks[idb];
    if(dBlock.proc == whichProc) {
      ++nBlocks;
    }
  }
  std::cout << "************  nBlocks = " << nBlocks << std::endl;
  bool bFirstBlock(true), bLastBlock(false);
  int nodeNumber(-1);
  BLProfiler::CallStats lastFlushedCS;

  for(int idb(0); idb < dataBlocks.size(); ++idb) {
    DataBlock &dBlock = dataBlocks[idb];
    if(dBlock.proc == whichProc) {
      if(--nBlocks == 0) {
        bLastBlock = true;
      }
      ReadBlock(dBlock, false, true);  // read only the traces
      Vector<BLProfiler::CallStats> &vCallTrace = dBlock.vCallStats;

      std::cout << "vCallTrace.size() = " << vCallTrace.size() << std::endl;
      if( ! bFirstBlock) {
        vCallTrace[0] = lastFlushedCS;  // copy to the unused cs
      }
      for(int iCT(0); iCT < vCallTrace.size(); ++iCT) {
	++nodeNumber;
        BLProfiler::CallStats &cs = vCallTrace[iCT];
        if(cs.callStackDepth < 0 || cs.csFNameNumber < 0) {  // ---- the unused cs
	  continue;
        }
        if(cs.nCSCalls > 1) {
	  static int count(0);
	  if(count++ < 8) {
            std::cout << "DDDDDDDDDD cs.nCalls = " << cs.nCSCalls << "  "
	              << fNumberNames[cs.csFNameNumber] << std::endl;
	  }
        }

        if(iCT == vCallTrace.size() - 1) {
	  if(combCallStats != 0) {
            IcsHTMLFile << "<li>" << PRINTCS((*combCallStats)) << "</li>" << '\n';
	    delete combCallStats;
	    combCallStats = 0;
	  }
	  if(bLastBlock) {
            IcsHTMLFile << "<li>" << PRINTCS(cs) << "</li>" << '\n';
            for(int n(0); n < cs.callStackDepth; ++n) {
	      if( ! listEnds.empty()) {
                IIcsHTMLFile << listEnds.top() << '\n';
                listEnds.pop();
	      } else {
	        std::cout << "WriteHTML::0:  listEnds.empty():  csd n = "
		          << cs.callStackDepth << "  " << n << std::endl;
	      }
	      if( ! listEnds.empty()) {
                IIcsHTMLFile << listEnds.top() << '\n';
                listEnds.pop();
	      } else {
	        std::cout << "WriteHTML::1:  listEnds.empty():  csd n = "
		          << cs.callStackDepth << "  " << n << std::endl;
	      }
            }
	  } else {  // ---- save the last calltrace
	    lastFlushedCS = cs;
	  }
        } else {
          BLProfiler::CallStats &csNext = vCallTrace[iCT + 1];
          if(csNext.callStackDepth > cs.callStackDepth) {
	    if(combCallStats != 0) {
              IcsHTMLFile << "<li>" << PRINTCS((*combCallStats)) << "</li>" << '\n';
	      delete combCallStats;
	      combCallStats = 0;
	    }
            IcsHTMLFile << "<li>" << '\n';
            listEnds.push("</li>");
	    colorLinkTime = colorLinkTimeStack.top();
	    colorLinkTimeStack.push(cs.totalTime);
	    if(cs.totalTime > colorLinkTime * colorLinkPct) {
              IcsHTMLFile << "<a style=\"color:#800000\" href=\"javascript:void(0)\" onclick=\"collapse('node"
	                  << nodeNumber << "')\">" << PRINTCS(cs) << "</a>" << '\n';
	    } else {
              IcsHTMLFile << "<a href=\"javascript:void(0)\" onclick=\"collapse('node"
	                  << nodeNumber << "')\">" << PRINTCS(cs) << "</a>" << '\n';
	    }
	    if(cs.totalTime > colorLinkTime * colorLinkPct) {  // ---- expand link
              IcsHTMLFile << "<ul id=\"node" << nodeNumber << "\" style=\"display:\">" << '\n';
            } else {
              IcsHTMLFile << "<ul id=\"node" << nodeNumber << "\" style=\"display:none\">" << '\n';
            }
            listEnds.push("</ul>");
          } else  if(csNext.callStackDepth == cs.callStackDepth) {
	    if(simpleCombine) {
	      if(iCT <  vCallTrace.size() - 2 && cs.csFNameNumber == csNext.csFNameNumber) {
	        if(combCallStats == 0) {
		  combCallStats = new BLProfiler::CallStats(cs);
		} else {
		  combCallStats->nCSCalls  += cs.nCSCalls;
		  combCallStats->totalTime += cs.totalTime;
		  combCallStats->stackTime += cs.stackTime;
		}
	      } else {
	        if(combCallStats != 0) {
		  if(cs.csFNameNumber == combCallStats->csFNameNumber) {
		    combCallStats->nCSCalls  += cs.nCSCalls;
		    combCallStats->totalTime += cs.totalTime;
		    combCallStats->stackTime += cs.stackTime;
		  }
                  IcsHTMLFile << "<li>" << PRINTCS((*combCallStats)) << "</li>" << '\n';
	          delete combCallStats;
	          combCallStats = 0;
		} else {
                  IcsHTMLFile << "<li>" << PRINTCS(cs) << "</li>" << '\n';
	        }
	      }
	    } else {
              IcsHTMLFile << "<li>" << PRINTCS(cs) << "</li>" << '\n';
	    }
          } else {
	    if(combCallStats != 0) {
	      if(cs.csFNameNumber == combCallStats->csFNameNumber) {
	        combCallStats->nCSCalls  += cs.nCSCalls;
	        combCallStats->totalTime += cs.totalTime;
	        combCallStats->stackTime += cs.stackTime;
	      }
              IcsHTMLFile << "<li>" << PRINTCS((*combCallStats)) << "</li>" << '\n';
	      delete combCallStats;
	      combCallStats = 0;
	    } else {
              IcsHTMLFile << "<li>" << PRINTCS(cs) << "</li>" << '\n';
	    }
            for(int n(0); n < cs.callStackDepth - csNext.callStackDepth; ++n) {
              IIcsHTMLFile << listEnds.top() << '\n';
              listEnds.pop();
              IIcsHTMLFile << listEnds.top() << '\n';
              listEnds.pop();
	      colorLinkTimeStack.pop();
            }
	    colorLinkTime = colorLinkTimeStack.top();
          }
        }
      }
      bFirstBlock = false;
    }
  }


  if(listEnds.size() != 1) {
    std::cout << "**** Error:  listEnds.size() = " << listEnds.size() << std::endl;
  } else {
    csHTMLFile << listEnds.top() << '\n';
    listEnds.pop();
  }

  csHTMLFile << "</body>" << '\n';
  csHTMLFile << "</html>" << '\n';
}


// ----------------------------------------------------------------------
void RegionsProfStats::CreateVCallStats(CallTreeNode &callTree,
                                        Vector<BLProfiler::CallStats> &vCallStatsNC)
{
  std::map<int, CallTreeNode>::iterator miter;

  if(callTree.fnameNumber >= 0) {
    vCallStatsNC.push_back(BLProfiler::CallStats(callTree.stackDepth,
                                                 callTree.fnameNumber, callTree.nCalls,
                                                 callTree.totalTime, callTree.stackTime, 0.0));
  }
  for(miter = callTree.calledFunctions.begin(); miter != callTree.calledFunctions.end(); ++miter) {
    CreateVCallStats(miter->second, vCallStatsNC);
  }
}


// ----------------------------------------------------------------------
void RegionsProfStats::PrintCallTreeNode(CallTreeNode &callTree,
                                         Vector<std::string> &fNumberNames)
{
  std::map<int, CallTreeNode>::iterator miter;

  if(callTree.fnameNumber >= 0) {
    std::cout << "PCTN:  " << fNumberNames[callTree.fnameNumber]
              << "  stackDepth = " << callTree.stackDepth
              << "  nCalls = " << callTree.nCalls << "  stackTime = "
	      << callTree.stackTime << std::endl;
  }
  for(miter = callTree.calledFunctions.begin(); miter != callTree.calledFunctions.end(); ++miter) {
    PrintCallTreeNode(miter->second, fNumberNames);
  }
}


// ----------------------------------------------------------------------
void RegionsProfStats::WriteHTMLNC(std::ostream &csHTMLFile, int whichProc)
{
  Vector<std::string> fNumberNames(mFNameNumbersPerProc[whichProc].size());
  for(std::map<std::string, int>::const_iterator it = mFNameNumbersPerProc[whichProc].begin();
      it != mFNameNumbersPerProc[whichProc].end(); ++it)
  {
    fNumberNames[it->second] = it->first;
  }

  // write to html file
  std::stack<std::string> listEnds;

  csHTMLFile << "<!DOCTYPE html>" << '\n';
  csHTMLFile << "<html>" << '\n';
  csHTMLFile << "<head>" << '\n';
  csHTMLFile << "<title>Call Tree</title>" << '\n';
  csHTMLFile << "</head>" << '\n';
  csHTMLFile << '\n';

  csHTMLFile << "<body>" << '\n';
  csHTMLFile << '\n';
  csHTMLFile << "<script type=\"text/javascript\">" << '\n';
  csHTMLFile << "function collapse(id) {" << '\n';
  csHTMLFile << "  var elem = document.getElementById(id);" << '\n';
  csHTMLFile << "  if(elem.style.display == '') {" << '\n';
  csHTMLFile << "    elem.style.display = 'none';" << '\n';
  csHTMLFile << "  } else {" << '\n';
  csHTMLFile << "    elem.style.display = '';" << '\n';
  csHTMLFile << "  }" << '\n';
  csHTMLFile << "}" << '\n';
  csHTMLFile << "</script>" << '\n';
  csHTMLFile << '\n';

  csHTMLFile << "<h3>Function calls "
             << "(function number :: function name :: inclusive time :: exclusive time :: 1-e/i % :: ncalls :: callstackdepth)</h3>"
	     << '\n';

  csHTMLFile << "<ul>" << '\n';
  listEnds.push("</ul>");

// the next two lines will indent the html
//#define IcsHTMLFile for(int id(0); id <= listEnds.size(); ++id) csHTMLFile << "  "; csHTMLFile
//#define IIcsHTMLFile for(int id(0); id < listEnds.size(); ++id) csHTMLFile << "  "; csHTMLFile
#define IcsHTMLFile csHTMLFile
#define IIcsHTMLFile csHTMLFile

  CallTreeNode callTree;
  callTree.stackDepth = -1;
  CallTreeNode *currentCTN(&callTree);
  std::map<int, CallTreeNode>::iterator miter;
  std::stack<CallTreeNode *> ctStack;
  ctStack.push(currentCTN);

  int nBlocks(0);
  for(int idb(0); idb < dataBlocks.size(); ++idb) {
    DataBlock &dBlock = dataBlocks[idb];
    if(dBlock.proc == whichProc) {
      ++nBlocks;
    }
  }
  std::cout << "************  nBlocks = " << nBlocks << std::endl;
  bool bFirstBlock(true), bLastBlock(false), bAddFirstNode(true);
  BLProfiler::CallStats lastFlushedCS;

  int totalCalls(0);
  
  for(int idb(0); idb < dataBlocks.size(); ++idb) {
    DataBlock &dBlock = dataBlocks[idb];
    if(dBlock.proc == whichProc) {
      if(--nBlocks == 0) {
        bLastBlock = true;
      }
      ReadBlock(dBlock, false, true);  // read only the traces
      Vector<BLProfiler::CallStats> &vCallTrace = dBlock.vCallStats;

      std::cout << "vCallTrace.size() = " << vCallTrace.size() << std::endl;
      if( ! bFirstBlock) {
	vCallTrace[0] = lastFlushedCS;  // copy to the unused cs
      }
      for(int iCT(0); iCT < vCallTrace.size(); ++iCT) {
        BLProfiler::CallStats &cs = vCallTrace[iCT];
        if(cs.callStackDepth < 0 || cs.csFNameNumber < 0) {  // ---- the unused cs
	  continue;
        }

	if(bAddFirstNode) {
	// ---- add the node
	std::pair<std::map<int, CallTreeNode>::iterator, bool> retval;
	retval = currentCTN->calledFunctions.insert(
	               std::pair<int, CallTreeNode>(cs.csFNameNumber, CallTreeNode()));
	miter = retval.first;
	if(retval.second) {  // ---- value inserted
	  miter->second.fnameNumber = cs.csFNameNumber;
	  miter->second.stackDepth  = cs.callStackDepth;
	  miter->second.nCalls = 1;
	  miter->second.totalTime = cs.totalTime;
	  miter->second.stackTime = cs.stackTime;
	} else {      // ---- value existed
	  miter->second.nCalls += 1;
	  miter->second.totalTime += cs.totalTime;
	  miter->second.stackTime += cs.stackTime;
	}
	++totalCalls;
	}
	bAddFirstNode = true;
	    
        if(iCT == vCallTrace.size() - 1) {
	  if(bLastBlock) {
	  } else {
	    lastFlushedCS = cs;
	    bAddFirstNode = false;
	  }
	} else {

          BLProfiler::CallStats &csNext = vCallTrace[iCT + 1];

          if(csNext.callStackDepth > cs.callStackDepth) {
	    currentCTN = &(miter->second);
	    if(currentCTN != 0) {
	      ctStack.push(currentCTN);
	    }
	  } else  if(csNext.callStackDepth == cs.callStackDepth) {
	    // ---- node added above
	  } else {
	    for(int s(0); s < cs.callStackDepth  - csNext.callStackDepth; ++s) {
	      ctStack.pop();
	    }
	    currentCTN = ctStack.top();
	  }
	}
      }
      bFirstBlock = false;
    }
  }

  cout << "++++++++++ totalCalls = " << totalCalls << endl;

  Vector<BLProfiler::CallStats> vCallStatsNC;
  CreateVCallStats(callTree, vCallStatsNC);

      Vector<BLProfiler::CallStats> &vCallTrace = vCallStatsNC;
      int nodeNumber(-1);

      for(int iCT(0); iCT < vCallTrace.size(); ++iCT) {
	++nodeNumber;
        BLProfiler::CallStats &cs = vCallTrace[iCT];
        if(cs.callStackDepth < 0 || cs.csFNameNumber < 0) {  // ---- the unused cs
	  continue;
        }
        if(iCT == vCallTrace.size() - 1) {
          IcsHTMLFile << "<li>" << PRINTCSNC(cs) << "</li>" << '\n';
          for(int n(0); n < cs.callStackDepth; ++n) {
            if( ! listEnds.empty()) {
              IIcsHTMLFile << listEnds.top() << '\n';
              listEnds.pop();
            } else {
              std::cout << "WriteHTMLNC::0:  listEnds.empty():  csd n = "
	                << cs.callStackDepth << "  " << n << std::endl;
            }
            if( ! listEnds.empty()) {
              IIcsHTMLFile << listEnds.top() << '\n';
              listEnds.pop();
            } else {
              std::cout << "WriteHTMLNC::1:  listEnds.empty():  csd n = "
	                << cs.callStackDepth << "  " << n << std::endl;
            }
          }
        } else {
          BLProfiler::CallStats &csNext = vCallTrace[iCT + 1];
          if(csNext.callStackDepth > cs.callStackDepth) {
            IcsHTMLFile << "<li>" << '\n';
            listEnds.push("</li>");
            IcsHTMLFile << "<a href=\"javascript:void(0)\" onclick=\"collapse('node"
	                << nodeNumber << "')\">" << PRINTCSNC(cs) << "</a>" << '\n';
            if(cs.callStackDepth < 100) {
              IcsHTMLFile << "<ul id=\"node" << nodeNumber << "\" style=\"display:\">" << '\n';
            } else {
              IcsHTMLFile << "<ul id=\"node" << nodeNumber << "\" style=\"display:none\">" << '\n';
            }
            listEnds.push("</ul>");
          } else  if(csNext.callStackDepth == cs.callStackDepth) {
            IcsHTMLFile << "<li>" << PRINTCSNC(cs) << "</li>" << '\n';
          } else {
            IcsHTMLFile << "<li>" << PRINTCSNC(cs) << "</li>" << '\n';
            for(int n(0); n < cs.callStackDepth - csNext.callStackDepth; ++n) {
              if( ! listEnds.empty()) {
                IIcsHTMLFile << listEnds.top() << '\n';
                listEnds.pop();
              } else {
                std::cout << "WriteHTMLNC::2:  listEnds.empty():  csd n = "
		          << cs.callStackDepth << "  " << n << std::endl;
              }
              if( ! listEnds.empty()) {
                IIcsHTMLFile << listEnds.top() << '\n';
                listEnds.pop();
              } else {
                std::cout << "WriteHTMLNC::3:  listEnds.empty():  csd n = "
		          << cs.callStackDepth << "  " << n << std::endl;
              }
            }
          }
        }
      }


  if(listEnds.size() != 1) {
    std::cout << "**** Error:  listEnds.size() = " << listEnds.size() << std::endl;
  } else {
    csHTMLFile << listEnds.top() << '\n';
    listEnds.pop();
  }
  

  csHTMLFile << "</body>" << '\n';
  csHTMLFile << "</html>" << '\n';
}


#define PRINTCSTT(IOS, CS, DEL) for(int indent(0); indent < CS.callStackDepth; ++indent) \
    { IOS << "---|"; } IOS << DEL << CS.csFNameNumber \
    << DEL << fNumberNames[CS.csFNameNumber] << DEL << CS.totalTime << DEL << CS.stackTime \
    << DEL << CS.nCSCalls  << DEL << CS.callStackDepth << DEL << CS.callTime << '\n';

// ----------------------------------------------------------------------
void RegionsProfStats::WriteTextTrace(std::ostream &ios, bool simpleCombine,
                                      int whichProc, std::string delimString)
{
  Vector<std::string> fNumberNames(mFNameNumbersPerProc[whichProc].size());
  for(std::map<std::string, int>::const_iterator it = mFNameNumbersPerProc[whichProc].begin();
      it != mFNameNumbersPerProc[whichProc].end(); ++it)
  {
    fNumberNames[it->second] = it->first;
  }

  ios << "Text Trace  (function number :: function name :: inclusive time :: exclusive time :: ncalls :: callstackdepth :: call time)\n\n";
  ios << std::setprecision(16);

  if(simpleCombine) {
    BLProfiler::CallStats *combCallStats = 0;

    for(int idb(0); idb < dataBlocks.size(); ++idb) {
      DataBlock &dBlock = dataBlocks[idb];
      if(dBlock.proc == whichProc) {
        ReadBlock(dBlock, false, true);  // read only the traces
        Vector<BLProfiler::CallStats> &vCallTrace = dBlock.vCallStats;

        for(int i(0); i < vCallTrace.size(); ++i) {
          BLProfiler::CallStats &cs = vCallTrace[i];
	  if(cs.callStackDepth < 0 || cs.csFNameNumber < 0) {  // ---- the unused cs
	    continue;
	  }

	  if(i < vCallTrace.size() - 2) {
            BLProfiler::CallStats &csNext = vCallTrace[i + 1];
	    if(csNext.callStackDepth == cs.callStackDepth &&
	       cs.csFNameNumber == csNext.csFNameNumber)
	    {
              if(combCallStats == 0) {
                combCallStats = new BLProfiler::CallStats(cs);
              } else {
                combCallStats->nCSCalls  += cs.nCSCalls;
                combCallStats->totalTime += cs.totalTime;
                combCallStats->stackTime += cs.stackTime;
              }
	    } else {
              if(combCallStats == 0) {
	        PRINTCSTT(ios, cs, delimString);
	      } else {
                combCallStats->nCSCalls  += cs.nCSCalls;
                combCallStats->totalTime += cs.totalTime;
                combCallStats->stackTime += cs.stackTime;
	        PRINTCSTT(ios, (*combCallStats), delimString);
                delete combCallStats;
                combCallStats = 0;
              }
	    }
	  } else {
            if(combCallStats != 0) {
	      PRINTCSTT(ios, (*combCallStats), delimString);
              delete combCallStats;
              combCallStats = 0;
            }
	    PRINTCSTT(ios, cs, delimString);
	  }
        }
        ClearBlock(dBlock);
      }
    }

  } else {
    for(int idb(0); idb < dataBlocks.size(); ++idb) {
      DataBlock &dBlock = dataBlocks[idb];
      if(dBlock.proc == whichProc) {
        ReadBlock(dBlock, false, true);  // read only the traces
        Vector<BLProfiler::CallStats> &vCallTrace = dBlock.vCallStats;

        for(int i(0); i < vCallTrace.size(); ++i) {
          BLProfiler::CallStats &cs = vCallTrace[i];
	  if(cs.callStackDepth < 0 || cs.csFNameNumber < 0) {
	    continue;
	  }
	  PRINTCSTT(ios, cs, delimString);
        }
        ClearBlock(dBlock);
      }
    }
  }
}


// ----------------------------------------------------------------------
void RegionsProfStats::InitDataFileNames(const Vector<std::string> &hfn) {
  for(int i(0); i < hfn.size(); ++i) {
    std::string dFileName(hfn[i]);
    dFileName.replace(dFileName.find("_H_"), 3, "_D_");
    regDataFileNames.insert(std::pair<std::string, int>(dFileName, i));
  }
}


// ----------------------------------------------------------------------
void RegionsProfStats::InitCStatsDataBlock(int proc, long nrss, long ntracestats,
                                           const std::string &filename, long seekpos)
{
  int streamindex;
  std::map<std::string, int>::iterator it =  regDataFileNames.find(filename);
  if(it == regDataFileNames.end()) {
    streamindex = regDataFileNames.size();
    regDataFileNames.insert(std::pair<std::string, int>(filename, streamindex));
  } else {
    streamindex = it->second;
  }
  if(bInitDataBlocks) {
    currentProc = proc;
    dataBlocks.push_back(DataBlock(proc, nrss, ntracestats, filename, seekpos, streamindex));
    currentDataBlock = dataBlocks.size() - 1;
  }
}


// ----------------------------------------------------------------------
void RegionsProfStats::OpenAllStreams(const std::string &dirname) {
  BL_PROFILE_VAR("RegionsProfStats::OpenAllStreams", regsopenallstreams);

  regDataStreams.resize(regDataFileNames.size());
  int dsIndex(0);
#define BL_CYCLEOPENS
#ifdef BL_CYCLEOPENS
  int  myProc(ParallelDescriptor::MyProc());
  int nNames(regDataFileNames.size());
  Vector<std::string> aFullFileNames(nNames);
  for(std::map<std::string, int>::iterator it = regDataFileNames.begin();
      it != regDataFileNames.end(); ++it)
  {
    aFullFileNames[dsIndex] = (dirname + '/' + it->first);
    ++dsIndex;
  }
  int index;
  for(int s(0); s < nNames; ++s) {
    index = (s + myProc) % nNames;
    regDataStreams[index] = new std::ifstream(aFullFileNames[index].c_str());

    if (regDataStreams[index]->fail())
    {
      cout << "****regDataStreams failed. Continuing without persistent streams." << std::endl;
      persistentStreams = false;
      CloseAllStreams();
      break;
    }
 }
#else
  for(std::map<std::string, int>::iterator it = regDataFileNames.begin();
      it != regDataFileNames.end(); ++it)
  {
    std::string fullFileName(dirname + '/' + it->first);
    regDataStreams[dsIndex] = new std::ifstream(fullFileName.c_str());

    if (regDataStreams[dsIndex]->fail())
    {
      cout << "****regDataStreams failed. Continuing without persistent streams." << std::endl;
      persistentStreams = false;
      CloseAllStreams();
      break;
    }
    ++dsIndex;
 }
#endif
  BL_PROFILE_VAR_STOP(regsopenallstreams);
}


// ----------------------------------------------------------------------
void RegionsProfStats::CloseAllStreams() {
  BL_PROFILE_VAR("RegionProfStats::CloseAllStreams", regsclosellstreams);
  for(int i(0); i < regDataStreams.size(); ++i) {
    if (regDataStreams[i] != nullptr)
    {
      if (regDataStreams[i]->is_open())
      {
        regDataStreams[i]->close();
      }
      delete regDataStreams[i];
      regDataStreams[i] = nullptr;
    }
  }
  BL_PROFILE_VAR_STOP(regsclosellstreams);
}


// ----------------------------------------------------------------------
void RegionsProfStats::ReadBlock(DataBlock &dBlock, bool readRSS,
                                 bool readTraces)
{
  BL_PROFILE("RegionsProfStats::ReadBlock()");
  if(dBlock.rStartStop.size() != dBlock.nRSS) {
    dBlock.rStartStop.resize(dBlock.nRSS);
  }
  if(dBlock.vCallStats.size() != dBlock.nTraceStats) {
    dBlock.vCallStats.resize(dBlock.nTraceStats);
  }

  std::string fullFileName(dirName + '/' + dBlock.fileName);
  BL_PROFILE_VAR("OpenStream", openstream);
  std::ifstream instr(fullFileName.c_str());
  BL_PROFILE_VAR_STOP(openstream);

  if(readRSS) {  // ---- read the rstarts and rstops
    long dataSize(dBlock.rStartStop.size() * sizeof(BLProfiler::RStartStop));
    instr.seekg(dBlock.seekpos);
    instr.read(reinterpret_cast<char *>(dBlock.rStartStop.dataPtr()), dataSize);
    for(int i(0); i < dBlock.rStartStop.size(); ++i) {
      minRegionTime = std::min(minRegionTime, dBlock.rStartStop[i].rssTime);
      maxRegionTime = std::max(maxRegionTime, dBlock.rStartStop[i].rssTime);
    }
  } else {
    long dataSize(dBlock.rStartStop.size() * sizeof(BLProfiler::RStartStop));
    instr.seekg(dBlock.seekpos + dataSize);
  }

  if(readTraces) {  // ---- read the trace data
    long dataSize(dBlock.vCallStats.size() * sizeof(BLProfiler::CallStats));
    if(dataSize > 0) {
      instr.read(reinterpret_cast<char *>(dBlock.vCallStats.dataPtr()), dataSize);
    }
  }

  instr.close();
}


// ----------------------------------------------------------------------
void RegionsProfStats::ReadBlockNoOpen(DataBlock &dBlock, bool readRSS,
                                       bool readTraces)
{
  BL_PROFILE("RegionsProfStats::ReadBlockNoOpen()");
  if(dBlock.rStartStop.size() != dBlock.nRSS) {
    dBlock.rStartStop.resize(dBlock.nRSS);
  }
  if(dBlock.vCallStats.size() != dBlock.nTraceStats) {
    dBlock.vCallStats.resize(dBlock.nTraceStats);
  }

  std::ifstream *instr = regDataStreams[dBlock.streamIndex];

  if(readRSS) {  // ---- read the rstarts and rstops
    long dataSize(dBlock.rStartStop.size() * sizeof(BLProfiler::RStartStop));
    instr->seekg(dBlock.seekpos);
    instr->read(reinterpret_cast<char *>(dBlock.rStartStop.dataPtr()), dataSize);
    for(int i(0); i < dBlock.rStartStop.size(); ++i) {
      minRegionTime = std::min(minRegionTime, dBlock.rStartStop[i].rssTime);
      maxRegionTime = std::max(maxRegionTime, dBlock.rStartStop[i].rssTime);
    }
  } else {
    long dataSize(dBlock.rStartStop.size() * sizeof(BLProfiler::RStartStop));
    instr->seekg(dBlock.seekpos + dataSize);
  }

  if(readTraces) {  // ---- read the trace data
    long dataSize(dBlock.vCallStats.size() * sizeof(BLProfiler::CallStats));
    instr->read(reinterpret_cast<char *>(dBlock.vCallStats.dataPtr()), dataSize);
  }
}


// ----------------------------------------------------------------------
bool RegionsProfStats::ReadBlock(DataBlock &dBlock, const int nmessages) {
amrex::Abort("not implemented yet.");
return false;
/*
  int leftToRead(dBlock.size - dBlock.readoffset);
  int readSize(std::min(leftToRead, nmessages));
  int readPos(dBlock.seekpos + dBlock.readoffset * csSize);
  //cout << "************" << endl;
  if(dBlock.vCommStats.size() != readSize) {
    dBlock.vCommStats.resize(readSize);
  }
  std::string fullFileName(dirName + '/' + dBlock.fileName);

  std::ifstream instr(fullFileName.c_str());
  int dataSize(readSize * csSize);
  instr.seekg(readPos);
  instr->read(reinterpret_cast<char *>(dBlock.vCommStats.dataPtr()), dataSize);
  instr.close();

  dBlock.readoffset += readSize;
  //SHOWVAL(dBlock.readoffset);
  //cout << "************" << endl;
  return(dBlock.readoffset < dBlock.size);
*/
}


// ----------------------------------------------------------------------
void RegionsProfStats::ClearBlock(DataBlock &dBlock) {
  dBlock.rStartStop.clear();
  Vector<BLProfiler::RStartStop>().swap(dBlock.rStartStop);
  dBlock.vCallStats.clear();
  Vector<BLProfiler::CallStats>().swap(dBlock.vCallStats);
}


// ----------------------------------------------------------------------
// ----------------------------------------------------------------------<|MERGE_RESOLUTION|>--- conflicted
+++ resolved
@@ -352,11 +352,8 @@
   if(bIOP) cout << "Finished serial InitRegionTimeRanges." << endl;
 #endif
 
-<<<<<<< HEAD
   cout << myProc << " InitRegionTimeRanges Box = " << procBox << endl;
 
-=======
->>>>>>> 34c39800
   BL_PROFILE_VAR("RegionsProfStats::InitRegionTimeRanges_Parallel()", RPSIRTR_P);
   regionTimeRanges.resize(dataNProcs);
   for(int p(0); p < regionTimeRanges.size(); ++p) {
