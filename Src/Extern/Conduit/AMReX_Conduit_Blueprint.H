--- conflicted
+++ resolved
@@ -18,19 +18,12 @@
 #endif
 
 ///////////////////////////////////////////////////////////////////////////////
-<<<<<<< HEAD
-// These functions generate a Conduit Blueprint Mesh representation of 
+// These functions generate a Conduit Blueprint Mesh representation of
 // AMReX AMR meshes and particle containers. 
 // 
-// Data from MultiFABs and ParticleContainers are zero copied and annotated 
-// in Conduit Node Trees. This is the format used to pass meshes to ALPINE 
-// Ascent for in situ rendering and analysis. 
-=======
-// These functions generate a Conduit Blueprint Mesh representation of an
-// AMReX AMR mesh. The data from the MultiFABs is zero copied into the Conduit
-// Node Tree. This is the format used to pass meshes to ALPINE Ascent for
-// in situ rendering and analysis.
->>>>>>> c716e089
+// Data from MultiFABs and ParticleContainers are zero copied and annotated
+// in Conduit Node Trees. This is the format used to pass meshes to ALPINE
+// Ascent for in situ rendering and analysis.
 //
 // For more details, please see:
 //
@@ -48,27 +41,15 @@
 ///////////////////////////////////////////////////////////////////////////////
 
 ///////////////////////////////////////////////////////////////////////////////
-<<<<<<< HEAD
 ///  Current Support:
 ///  * 2D + 3D
 ///  * single + multi-level (w/o nesting)
 ///  * ghosts (indicator field created using `grow`)
-///  * particles 
+///  * particles
 ///
 /// TODO:
-///  * AMR nesting 
+///  * AMR nesting
 ///
-=======
-//  Current Support:
-//  * 2D + 3D
-//  * single + multi-level (w/o nesting)
-//  * ghosts (indicator field created using `grow`)
-//
-// TODO:
-//  * AMR nesting
-//  * Particles
-//
->>>>>>> c716e089
 ///////////////////////////////////////////////////////////////////////////////
 
 #include <conduit/conduit.hpp>
@@ -102,9 +83,8 @@
                                 const Vector<IntVect> &ref_ratio,
                                 conduit::Node &bp_mesh);
 
-<<<<<<< HEAD
 #ifdef AMREX_PARTICLES
-    // Creates an in-memory Mesh Blueprint representation of an AMReX 
+    // Creates an in-memory Mesh Blueprint representation of an AMReX
     // particle container.
     //
     //  This method's signature is similar to ParticleContainer::Checkpoint()
@@ -121,10 +101,7 @@
                                        conduit::Node &bp_mesh);
 #endif
 
-    // Writes a Mesh Blueprint representation to a set of files that 
-=======
     // Writes a Mesh Blueprint representation to a set of files that
->>>>>>> c716e089
     // can be visualized in VisIt using the Blueprint plugin.
     //
     // Note: The default protocol "json", is ASCII-based, which is great
