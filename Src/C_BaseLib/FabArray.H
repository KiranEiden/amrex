--- conflicted
+++ resolved
@@ -352,13 +352,12 @@
     static IntVect comm_tile_size;  // communication tile size
 
     //
-<<<<<<< HEAD
     // The number of FabArrays defined
     //
     static int nFabArrays;
     static int NFabArrays() { return nFabArrays; }
     int FabArrayID() const  { return faID; }
-=======
+
     // DO NOT CALL THESE IF YOU DO NOT KNOW WHAT YOU ARE DOING!!!
     //
     // Given a normal FabArray (i.e., with non-overlapping boxarray),
@@ -367,7 +366,6 @@
     void SetNGrow (int n_grow_new) const;
     // This reset it back to normal.  These two should always appear in pair.
     void ResetNGrow () const;
->>>>>>> acc5d3e0
 
 protected:
 
