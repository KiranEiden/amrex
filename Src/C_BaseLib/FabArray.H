
#ifndef BL_FABARRAY_H
#define BL_FABARRAY_H

#include <iostream>
#include <cstring>
#include <limits>
#include <map>
#include <utility>
#include <vector>
#include <algorithm>
#include <set>
#include <string>

#ifdef _OPENMP
#include <omp.h>
#endif

#ifdef BL_USE_UPCXX
#include <BLPgas.H>
#endif

#include <BLassert.H>
#include <Array.H>

#include <Box.H>
#include <BoxLib.H>
#include <BoxArray.H>
#include <BoxDomain.H> 
#include <FArrayBox.H>
#include <DistributionMapping.H>
#include <ParallelDescriptor.H>
#include <ccse-mpi.H>
#include <BLProfiler.H>

//
// Helper class
//

class FillBoxId
{
  public:

    FillBoxId ()
        :
        m_fillBoxId(-1),
        m_fabIndex(-1)
        {}
    FillBoxId (int newid, const Box& fillbox)
        :
        m_fillBox(fillbox),
        m_fillBoxId(newid),
        m_fabIndex(-1)
        {}

    int Id () const              { return m_fillBoxId;    }
    int FabIndex () const        { return m_fabIndex;     }
    void FabIndex (int fabindex) { m_fabIndex = fabindex; }
    const Box& box () const      { return m_fillBox;      }

private:

    Box m_fillBox;
    int m_fillBoxId;
    int m_fabIndex;
};

//
// This is meant to be a concrete class not a polymorphic one.
//

class FabArrayBase
{
public:

    FabArrayBase ();

    ~FabArrayBase();
    //
    // Returns the grow factor that defines the region of definition.
    //
    int nGrow () const { return n_grow; }
    //
    // Returns number of variables associated with each point (nvar).
    //
    int nComp () const { return n_comp; }
    //
    bool empty () const { return boxarray.empty(); }
    //
    // Returns a constant reference to the BoxArray that defines the
    // valid region associated with this FabArray.
    //
    const BoxArray& boxArray () const { return boxarray; }
    //
    // Returns the Kth Box in the BoxArray.
    // That is, the valid region of the Kth grid.
    //
    Box box (int K) const { return boxarray[K]; }
    //
    // Returns the Kth FABs Box in the FabArray.
    // That is, the region the Kth fab is actually defined on.
    //
    Box fabbox (int K) const;
    //
    // Returns the number of FABs in the FabArray..
    //
    int size () const { return boxarray.size(); }
    //
    // Returns the number of local FABs in the FabArray..
    //
    int local_size () const { return indexMap.size(); }
    //
    // Returns constant reference to associated DistributionMapping.
    //
    const DistributionMapping& DistributionMap () const { return distributionMap; }
    //
    // Returns constant reference to indices in the FabArray that we own.
    //
    const Array<int>& IndexMap () const { return indexMap; }
    //
    // Returns owenership of fabs. The concept of ownership only applies when UPC++
    // team is used. In that case, each fab is shared by team workers, with one
    // taking the ownership.
    //
    const std::vector<bool>& OwnerShip () const { return ownership; }
    bool isOwner (int li) const { return ownership[li]; }
    //
    // Returns local index in the vector of FABs.
    //
    int localindex (int K) const { 
	std::vector<int>::const_iterator low
	    = std::lower_bound(indexMap.begin(), indexMap.end(), K);
	if (low != indexMap.end() && *low == K) {
	    return low - indexMap.begin();
	}
	else {
	    return -1;
	}
    }
    //
    // Flush the cache of self-intersection info used by FillBoundary.
    //
    static void FlushSICache ();
    //
    // The size of the cache of self-intersection info.
    //
    static int SICacheSize ();
    //
    // Some static member templates used throughout the code.
    //
    template<typename T>
    static void SetRecvTag (std::map< int,std::vector<T> >& m_RcvTags,
                            int                             src_owner,
                            const T&                        tag,
                            std::map<int,int>&              m_RcvVols,
                            const Box&                      bx);

    template<typename T>
    static void SetSendTag (std::map< int,std::vector<T> >& m_SndTags,
                            int                             dst_owner,
                            const T&                        tag,
                            std::map<int,int>&              m_SndVols,
                            const Box&                      bx);

    template<typename T>
    static void GrokAsyncSends (int                 N_snds,
                                Array<MPI_Request>& send_reqs,
                                Array<T*>&          send_data,
                                Array<MPI_Status>&  stats);

<<<<<<< HEAD
#ifdef BL_USE_UPCXX
    template<typename T>
    static void GrokAsyncSends_PGAS (int                 N_snds,
                                     Array<T*>&          send_data,
                                     upcxx::event*       send_event,
                                     volatile int*       send_counter);
#endif

    template<typename T1, typename T2>
    static void PostRcvs (const std::map< int,std::vector<T1> >& m_RcvTags,
                          const std::map<int,int>&               m_RcvVols,
                          T2*&                                   the_recv_data,
                          Array<T2*>&                            recv_data,
=======
    template<typename T>
    static void PostRcvs (const std::map<int,int>&               m_RcvVols,
                          T*&                                    the_recv_data,
                          Array<T*>&                             recv_data,
>>>>>>> a79903bf
                          Array<int>&                            recv_from,
                          Array<MPI_Request>&                    recv_reqs,
                          int                                    ncomp,
                          int                                    SeqNum);

#ifdef BL_USE_UPCXX
    template<typename T1, typename T2>
    static void PostRcvs_PGAS (const std::map< int,std::vector<T1> >& m_RcvTags,
                               const std::map<int,int>&               m_RcvVols,
                               T2*&                                   the_recv_data,
                               Array<T2*>&                            recv_data,
                               Array<int>&                            recv_from,
                               int                                    ncomp,
                               int                                    SeqNum,
                               upcxx::event*                          recv_event);
#endif

    //
    struct CacheStats
    {
	int         size;     // current size: nbuild - nerase
	int         maxsize;  // highest water mark of size
	int         maxuse;   // max # of uses of a cached item
	long        nuse;     // # of uses of the whole cache
	long        nbuild;   // # of build operations
	long        nerase;   // # of erase operations
	std::string name;     // name of the cache
	CacheStats (const std::string& name_) 
	    : size(0),maxsize(0),maxuse(0),nuse(0),nbuild(0),nerase(0),name(name_) {;}
	void recordBuild () {
	    ++size;  
	    ++nbuild;  
	    maxsize = std::max(maxsize, size); 
	}
	void recordErase (int n) { 
	    // n: how many times the item to be deleted has been used.
	    --size;
	    ++nerase;
	    maxuse = std::max(maxuse, n);
	}
	void recordUse () { ++nuse; }
	void print () {
	    std::cout << "### " << name << " ###\n";
	    std::cout << "    tot # of builds  : " << nbuild  << "\n"
		      << "    tot # of erasures: " << nerase  << "\n"
		      << "    tot # of uses    : " << nuse    << "\n"
		      << "    max cache size   : " << maxsize << "\n"
		      << "    max # of uses    : " << maxuse
		      << std::endl;
	}
    };
    //
    // Used by a bunch of routines when communicating via MPI.
    //
    struct CopyComTag
    {
        Box box;
        int fabIndex;
        int srcIndex;
	CopyComTag () {}
	explicit CopyComTag (const Box& b, int fidx, int sidx)
	    : box(b), fabIndex(fidx), srcIndex(sidx) {}
	// CopyComTag needs to be sortable if it is used in remote communication.
	// Note that the intersection of two boxes is at most one box.
	// Therefore fabIndex==rhs.fabIndex && srcIndex==rhs.srcIndex means
	// *this == rhs.
	bool operator< (const CopyComTag& rhs) const {
	    return (fabIndex < rhs.fabIndex)
		|| ((fabIndex == rhs.fabIndex) && (srcIndex < rhs.srcIndex));
	}
        //
        // Some typedefs & helper functions used throughout the code.
        //
        typedef std::vector<CopyComTag> CopyComTagsContainer;

        typedef std::map<int,CopyComTagsContainer> MapOfCopyComTagContainers;
    };
    //
    // Some useful typedefs.
    //
    typedef CopyComTag::CopyComTagsContainer CopyComTagsContainer;
    typedef CopyComTag::MapOfCopyComTagContainers MapOfCopyComTagContainers;
    //
    // Used in caching self-intersection info for FillBoundary().
    //
    struct SI
    {
        SI ();

        SI (const BoxArray&            ba,
            const DistributionMapping& dm,
            int                        ngrow,
            bool                       cross);

        ~SI ();

        bool operator== (const SI& rhs) const;
        bool operator!= (const SI& rhs) const { return !operator==(rhs); }

        int bytes () const;
        //
        // Basic data.
        //
        BoxArray            m_ba;
        DistributionMapping m_dm;
        int                 m_ngrow;
	int                 m_nuse;
        bool                m_cross;
	bool                m_threadsafe_loc;
	bool                m_threadsafe_rcv;
        //
        // The cache of local and send/recv per FillBoundary().
        //
        CopyComTagsContainer*      m_LocTags;
        MapOfCopyComTagContainers* m_SndTags;
        MapOfCopyComTagContainers* m_RcvTags;
        std::map<int,int>*         m_SndVols;
        std::map<int,int>*         m_RcvVols;
    };
    //
    // Some useful typedefs for the FillBoundary() cache.
    //
    typedef std::multimap<int,FabArrayBase::SI> FBCache;

    typedef FBCache::iterator FBCacheIter;

    static FBCache m_TheFBCache;

    static CacheStats m_FBC_stats;
    //
    // When copy()ing from one FabArray to another we can do a copy or an add.
    //
    enum CpOp { COPY = 0, ADD = 1 };

    struct CPC
    {
        CPC ();

        CPC (const BoxArray&            dstba,
             const BoxArray&            srcba,
             const DistributionMapping& dstdm,
             const DistributionMapping& srcdm,
	     int                        dstng,
	     int                        srcng);

        ~CPC ();

        bool operator== (const CPC& rhs) const;
        bool operator!= (const CPC& rhs) const { return !operator==(rhs); }

        int bytes () const;

        static void FlushCache ();

        BoxArray            m_dstba;
        BoxArray            m_srcba;
        DistributionMapping m_dstdm;
        DistributionMapping m_srcdm;
	int                 m_dstng;
	int                 m_srcng;
        int                 m_nuse;
	bool                m_threadsafe_loc;
	bool                m_threadsafe_rcv;
        //
        // The cache of local and send/recv info per FabArray::copy().
        //
        CopyComTagsContainer*      m_LocTags;
        MapOfCopyComTagContainers* m_SndTags;
        MapOfCopyComTagContainers* m_RcvTags;
        std::map<int,int>*         m_SndVols;
        std::map<int,int>*         m_RcvVols;
    };
    //
    // Some useful typedefs for the copy() cache.
    //
    typedef std::multimap<int,FabArrayBase::CPC> CPCCache;

    typedef CPCCache::iterator CPCCacheIter;

    static CPCCache m_TheCopyCache;

    static CacheStats m_CPC_stats;

    static CPCCacheIter TheCPC (const CPC&          cpc,
                                const FabArrayBase& dst,
                                const FabArrayBase& src);

    //
    // Used for collecting information used in communicating FABs.
    //
    struct FabComTag
    {
        int fromProc;
        int toProc;
        int fabIndex;
        int fineIndex;
        int srcComp;
        int destComp;
        int nComp;
        int face;
        int fabArrayId;
        int fillBoxId;
        int procThatNeedsData;
        int procThatHasData;
        Box box;

        FabComTag ()
            :
            fromProc(0),
            toProc(0),
            fabIndex(0),
            fineIndex(0),
            srcComp(0),
            destComp(0),
            nComp(0),
            face(0),
            fabArrayId(0),
            fillBoxId(0),
            procThatNeedsData(0),
            procThatHasData(0) {}
    };
    //
    // Returns cached self-intersection records or builds them.
    //
    static FBCacheIter TheFB (bool cross, const FabArrayBase& mf);
    //
    // Default tilesize in MFIter
    //
    static IntVect mfiter_tile_size;
    //
    // Default tilesize in MFGhostIter
    //
    static IntVect mfghostiter_tile_size;
    // Huge box size, larger than any boxes we use
    //
    static IntVect mfiter_huge_box_size;
    //
    // The maximum number of components to copy() at a time.
    //
    static int MaxComp;
    //
    // Use MPI_Asend() instead of MPI_Send() in CollectData() and copy().
    //
    // Turn on via ParmParse using "fabarray.do_async_sends=1" in inputs file.
    //
    // Default is false.
    //
    static bool do_async_sends;
    //
    // Print out some stuff; default is false.
    //
    static bool Verbose;
    //
    // Initialize from ParmParse with "fabarray" prefix.
    //
    static void Initialize ();
    static void Finalize ();
    //
    // To maximize thread efficiency we now can decompose things like
    // intersections among boxes into smaller tiles. This sets
    // their maximum size.
    //
    static IntVect comm_tile_size;  // communication tile size
    //
    // The number of FabArrays defined
    //
    static int nFabArrays;
    static int NFabArrays() { return nFabArrays; }
    int FabArrayID() const  { return faID; }

    struct TileArray
    {
	int nuse;
	Array<int> indexMap;	
	Array<int> localIndexMap;
	Array<Box> tileArray;
	TileArray () : nuse(-1) {;}
    };

    const TileArray* getTileArray (const IntVect& tilesize) const;

protected:

    DistributionMapping& ModifyDistributionMap () { return distributionMap; }

    //
    // The data ...
    //
    mutable BoxArray    boxarray;
    DistributionMapping distributionMap;
    Array<int>          indexMap;
    std::vector<bool>   ownership;
    mutable int         n_grow;
    int                 n_comp;
    int                 faID;

    // Key for unique combination of BoxArray and DistributionMapping
    // Note both BoxArray and DistributionMapping are reference counted.
    // Objects with the same references have the same key.
    typedef std::pair<ptrdiff_t,ptrdiff_t> BDKey;

    mutable BDKey m_bdkey;

    BDKey getBDKey () const {
	return std::make_pair(boxarray.getRefID(), distributionMap.getRefID());
    }

    // No operator< for std::pair before C++14
    class CompareBDKey
    {
    public:
	bool operator () (const BDKey& lhs,
			  const BDKey& rhs) const
	    {
		return (lhs.first < rhs.first)
		    || ((lhs.first == rhs.first) && (lhs.second < rhs.second));
	    }
    };

    //
    // Tiling
    //
    // We use tile size as the key for the inner map.
    typedef std::map<IntVect, TileArray, IntVect::Compare> TAMap;
    typedef std::map<BDKey  , TAMap    , CompareBDKey    > TACache;
    //
    static TACache     m_TheTileArrayCache;
    static CacheStats  m_TAC_stats;
    //
    void buildTileArray (const IntVect& tilesize, TileArray& ta) const;
    //
    void flushTileArray (const IntVect& tilesize = IntVect::TheZeroVector()) const;
    // This flushes the entire cache.
    static void flushTileArrayCache ();

    //
    // Keep track of how many FabArrays are built with the same BDKey.
    //
    static std::map<BDKey, int> m_BD_count;
    //
    // clear BD count and TileArray cache associated with this BD, if no other is using this BD. 
    // 
    void clearThisBD ();
    //
    // add the current BD into BD count database
    //
    void addThisBD ();
    //
    struct FabArrayStats
    {
	int  num_fabarrays;
	int  max_num_fabarrays;
	int  max_num_boxarrays;
	int  max_num_ba_use;
	long num_build;
	FabArrayStats () : num_fabarrays(0), max_num_fabarrays(0), max_num_boxarrays(0),
			   max_num_ba_use(1), num_build(0) {;}
	void recordBuild () {
	    ++num_fabarrays;
	    ++num_build;
	    max_num_fabarrays = std::max(max_num_fabarrays, num_fabarrays);
	}
	void recordDelete () {
	    --num_fabarrays;
	}
	void recordMaxNumBoxArrays (int n) {
	    max_num_boxarrays = std::max(max_num_boxarrays, n);
	}
	void recordMaxNumBAUse (int n) {
	    max_num_ba_use = std::max(max_num_ba_use, n);
	}
	void print () {
	    std::cout << "### FabArray ###\n";
	    std::cout << "    tot # of builds       : " << num_build         << "\n"
		      << "    max # of FabArrays    : " << max_num_fabarrays << "\n"
		      << "    max # of BoxArrays    : " << max_num_boxarrays << "\n"
		      << "    max # of BoxArray uses: " << max_num_ba_use
		      << std::endl;
	}
    };
    static FabArrayStats m_FA_stats;
};

class MFIter
{
public:
    enum Flags {
        Tiling        = 0x01,
        NoSharing     = 0x02, // For OMP only. If on, all threads loops over all grids.
        NoTeamBarrier = 0x04, // For Team only. If on, there is no barrier in MFIter dtor.
	OwnerOnly     = 0x08  // For Team only. If on, workers only work on fabs they own.
    };  // All these flags are off by default.
    //
    // Construct a MFIter.
    //
    // The default is no tiling
    explicit MFIter (const FabArrayBase& fabarray,
		     unsigned char       flags_=0);
    // tiling w/ default size, IntVect FabArrayBase::mfiter_tile_size
    explicit MFIter (const FabArrayBase& fabarray, 
		     bool                do_tiling); 
    // tiling with explicit size and flags
    explicit MFIter (const FabArrayBase& fabarray, 
		     const IntVect&      tilesize,
		     unsigned char       flags_=0);
    // tiling with explicit tilearray and flags
    explicit MFIter (const FabArrayBase&            fabarray, 
		     const FabArrayBase::TileArray* pta_,
		     unsigned char                  flags_=0);
    // dtor
    ~MFIter ();
    //
    // Returns the tile Box at the current index.
    //
    Box tilebox () const;
    //
    // Returns the dir-nodal (or all nodal if dir<0) Box at the current index.
    //
    Box nodaltilebox (int dir=-1) const;
    //
    // Returns the tile box at the current index grown to include ghost cells.
    //
    Box growntilebox (int ng=-1000000) const;
    //
    //  Returns the dir-nodal (or all nodal if dir<0) box grown to include ghost cells.
    //
    Box grownnodaltilebox (int dir=-1, int ng=-1000000) const;
    //
    // Returns the valid Box that current tile resides.
    //
    Box validbox () const { return fabArray.box(pta->indexMap[currentIndex]); }
    //
    // Returns the Box of the FAB at which we currently point.
    //
    Box fabbox () const { return fabArray.fabbox(pta->indexMap[currentIndex]); }
    //
    // Increments iterator to the next tile we own.
    //
    void operator++ () { ++currentIndex;}
    //
    // Is the iterator valid i.e. is it associated with a FAB?
    //
    bool isValid () {
	return (currentIndex < endIndex) &&
	    ( fabArray.isOwner(pta->localIndexMap[currentIndex]) || !(flags & OwnerOnly) ); 
    }
    //
    // The index into the underlying BoxArray of the current FAB.
    //
    int index () const { return pta->indexMap[currentIndex]; }
    //
    // local index into the vector of fab pointers, m_fabs_v
    //
    int LocalIndex () const { return pta->localIndexMap[currentIndex]; }
    //
    // Constant reference to FabArray over which we're iterating.
    //
    const FabArrayBase& theFabArrayBase () const { return fabArray; }

protected:

    const FabArrayBase& fabArray;
    const FabArrayBase::TileArray* pta;

    unsigned char flags;
    int           currentIndex;
    int           beginIndex;
    int           endIndex;
    IndexType     typ;

    void Initialize ();
};

/*
 * Iterate over ghost cells
 */
class MFGhostIter
    :
    public MFIter
{
public:

    explicit MFGhostIter (const FabArrayBase& fabarray);

private:

    FabArrayBase::TileArray lta;

    void Initialize ();

    // disabled
    Box nodaltilebox (int dir) const;
    Box growntilebox (int ng=-1) const;
    Box grownnodaltilebox (int dir=-1, int ng=-1) const;
};


//
// A forward declaration.
//
template <class FAB> class FabArray;
template <class FAB> class FabArrayCopyDescriptor;

/*
  A Collection of Fortran Array-like Objects


  The FabArray<FAB> class implements a collection (stored as an array) of
  Fortran array-like objects.  The parameterized type FAB is intended to be
  any class derived from BaseFab<T>.  For example, FAB may be a BaseFab of
  integers, so we could write:

    FabArray<BaseFab<int> > int_fabs;

  Then int_fabs is a FabArray that can hold a collection of BaseFab<int>
  objects.

  FabArray is not just a general container class for Fortran arrays.  It is
  intended to hold "grid" data for use in finite difference calculations in
  which the data is defined on a union of (usually disjoint) rectangular
  regions embedded in a uniform index space.  This region, called the valid
  region, is represented by a BoxArray.  For the purposes of this discussion,
  the Kth Box in the BoxArray represents the interior region of the Kth grid.

  Since the intent is to be used with finite difference calculations a
  FabArray also includes the notion of a boundary region for each grid.  The
  boundary region is specified by the ngrow parameter which tells the FabArray
  to allocate each FAB to be ngrow cells larger in all directions than the
  underlying Box.  The larger region covered by the union of all the FABs is
  called the region of definition.  The underlying notion is that the valid
  region contains the grid interior data and the region of definition includes
  the interior region plus the boundary areas.

  Operations are available to copy data from the valid regions into these
  boundary areas where the two overlap.  The number of components, that is,
  the number of values that can be stored in each cell of a FAB, is either
  given as an argument to the constructor or is inherent in the definition of
  the underlying FAB.  Each FAB in the FabArray will have the same number of
  components.

  In summary, a FabArray is an array of FABs.  The Kth element contains a FAB
  that holds the data for the Kth grid, a Box that defines the valid region
  of the Kth grid.

  A typical use for a FabArray would be to hold the solution vector or
  right-hand-side when solving a linear system of equations on a union of
  rectangular grids.  The copy operations would be used to copy data from the
  valid regions of neighboring grids into the boundary regions after each
  relaxation step of the iterative method.  If a multigrid method is used, a
  FabArray could be used to hold the data at each level in the multigrid
  hierarchy.

  This class is a concrete class not a polymorphic one.

  This class does NOT provide a copy constructor or assignment operator.
*/

//
// An enumumeration that controls whether or not the memory for a FAB
// will actually be allocated on construction of a FabArray.
// Possible values are: Fab_noallocate and Fab_allocate.
//

enum FabAlloc { Fab_noallocate = 0, Fab_allocate };

template <class FAB>
class FabArray
    :
    public FabArrayBase
{
public:

    typedef typename FAB::value_type value_type;
    //
    // Constructs an empty FabArray<FAB>.
    //
    FabArray ();
    //
    // Construct a FabArray<FAB> with a valid region defined by bxs
    // and a region of definition defined by the grow factor ngrow
    // and the number of components nvar.
    // If mem_mode is defined to be Fab_allocate then FABs are
    // allocated for each Box in the BoxArray.  The size of the Kth
    // FAB is given by bxs[K] grown by ngrow.  If mem_mode is defined
    // to be Fab_noallocate, then no FABs are allocated at this time,
    // but can be defined later.  The number of components in each
    // FAB is not specified and is expected to be implicit in the
    // definition of the FAB class.  That is, the FAB constructor will
    // take only a Box argument.  Call this constructor number two.
    //
    FabArray (const BoxArray& bxs,
              int             nvar,
              int             ngrow,
              FabAlloc        mem_mode = Fab_allocate,
	      const IntVect&  nodal = IntVect::TheZeroVector());

    FabArray (const BoxArray&            bxs,
              int                        nvar,
              int                        ngrow,
              const DistributionMapping& dm,
              FabAlloc                   mem_mode = Fab_allocate,
	      const IntVect&             nodal = IntVect::TheZeroVector());
    //
    // The destructor -- deletes all FABs in the array.
    //
    ~FabArray ();
    //
    // Define this FabArray identically to that performed by
    // the constructor having an analogous function signature.
    // This is only valid if this FabArray was defined using
    // the default constructor.
    //
    void define (const BoxArray& bxs,
                 int             nvar,
                 int             ngrow,
                 FabAlloc        mem_mode,
		 const IntVect&  nodal = IntVect::TheZeroVector());

    void define (const BoxArray&            bxs,
                 int                        nvar,
                 int                        ngrow,
		 const DistributionMapping& dm,
                 FabAlloc                   mem_mode,
		 const IntVect&             nodal = IntVect::TheZeroVector());
    //
    // Returns true if the FabArray is well-defined.  That is,
    // if FABs are allocated for each Box in the BoxArray and the
    // sizes of the FABs and the number of components are consistent
    // with the definition of the FabArray.
    //
    bool ok () const;
    //
    // Returns a constant reference to the FAB associated with the Kth element.
    //
    const FAB& operator[] (const MFIter& mfi) const;

    const FAB& get (const MFIter& mfi) const { return this->operator[](mfi); }
    //
    // Returns a reference to the FAB associated mfi.
    //
    FAB& operator[] (const MFIter& mfi);

    FAB& get (const MFIter& mfi) { return this->operator[](mfi); }
    //
    // Returns a constant reference to the FAB associated with the Kth element.
    //
    const FAB& operator[] (int K) const;

    const FAB& get (int K) const { return this->operator[](K); }
    //
    // Returns a reference to the FAB associated with the Kth element.
    //
    FAB& operator[] (int K);

    FAB& get (int K)  { return this->operator[](K); }
    //
    // Explicitly set the Kth FAB in the FabArray to point to elem.
    //
    void setFab (int K, FAB* elem);

    void setFab (const MFIter&mfi, FAB* elem);
    //
    // Releases FAB memory in the FabArray.
    //
    void clear ();
    //
    // Set all components in the entire region of each FAB to val.
    //
    void setVal (value_type val);
    void operator= (const value_type& val);
    //
    // Set the value of num_comp components in the valid region of
    // each FAB in the FabArray, starting at component comp to val.
    // Also set the value of nghost boundary cells.
    //
    void setVal (value_type val,
                 int        comp,
                 int        num_comp,
                 int        nghost = 0);
    //
    // Set the value of num_comp components in the valid region of
    // each FAB in the FabArray, starting at component comp, as well
    // as nghost boundary cells, to val, provided they also intersect
    // with the Box region.
    //
    void setVal (value_type val,
                 const Box& region,
                 int        comp,
                 int        num_comp,
                 int        nghost = 0);
    //
    // Set all components in the valid region of each FAB in the
    // FabArray to val, including nghost boundary cells.
    //
    void setVal (value_type val,
                 int        nghost);
    //
    // Set all components in the valid region of each FAB in the
    // FabArray to val, including nghost boundary cells, that also
    // intersect the Box region.
    //
    void setVal (value_type val,
                 const Box& region,
                 int        nghost);
    //
    // Set all values in the boundary region to val.
    //
    void setBndry (value_type val);
    //
    // Set ncomp values in the boundary region, starting at start_comp to val.
    //
    void setBndry (value_type val,
                   int        strt_comp,
                   int        ncomp);
    //
    // This function copies data from fa to this FabArray.  Each FAB
    // in fa is intersected with all FABs in this FabArray and a copy
    // is performed on the region of intersection.  The intersection
    // is restricted to the valid region of destination and the 
    // valid+src_nghost region of source.
    //
    void copy (const FabArray<FAB>& fa,
               CpOp                 op = FabArrayBase::COPY);
    //
    // This function copies data from src to this FabArray.  Each FAB
    // in src is intersected with all FABs in this FabArray and a copy
    // is performed on the region of intersection.  The intersection
    // is restricted to the num_comp components starting at src_comp
    // in the FabArray src, with the destination components in this
    // FabArray starting at dest_comp.
    //
    void copy (const FabArray<FAB>& src,
               int                  src_comp,
               int                  dest_comp,
               int                  num_comp,
               CpOp                 op = FabArrayBase::COPY);
    void copy (const FabArray<FAB>& src,
               int                  src_comp,
               int                  dest_comp,
               int                  num_comp,
	       int                  src_nghost,
	       int                  dst_nghost,
               CpOp                 op = FabArrayBase::COPY);
    //
    // Copies the values contained in the intersection of the
    // valid + nghost region of this FabArray with the FAB dest into dest.
    //
    void copy (FAB& dest,
	       int  nghost = 0) const;
    //
    // Copies the values contained in the intersection of the
    // valid + nghost region of this FabArray with the FAB dest and the Box
    // subbox into that subregion of dest.
    //
    void copy (FAB&       dest,
               const Box& subbox,
	       int        nghost = 0) const;
    //
    // Copies the values contained in the intersection of the
    // num_comp component valid + nghost region of this FabArray, starting at
    // component src_comp, with the FAB dest into dest, starting at
    // component dest_comp in dest.
    //
    void copy (FAB& dest,
               int  src_comp,
               int  dest_comp,
               int  num_comp,
	       int  nghost = 0) const;
    //
    // Copies the values contained in the intersection of the
    // num_comp component valid + nghost region of this FabArray, starting at
    // component src_comp, with the FAB dest and the Box subbox, into
    // dest, starting at component dest_comp in dest.
    //
    void copy (FAB&       dest,
               const Box& subbox,
               int        src_comp,
               int        dest_comp,
               int        num_comp,
	       int        nghost = 0) const;

    void shift (const IntVect& v);

    bool defined (int i) const;
    bool defined (const MFIter& mfi) const;

    //
    // Copy on intersection within a FabArray.  Data is copied from
    // valid regions to intersecting regions of definition.  The
    // purpose is to fill in the boundary regions of each FAB in
    // the FabArray.
    //
    void FillBoundary (bool cross = false);
    //
    // Same as FillBoundary(), but only copies ncomp components starting at scomp.
    //
    void FillBoundary (int scomp, int ncomp, bool cross = false);

    // MPI version
    void FillBoundary_MPI (int scomp, int ncomp, bool cross);

    void FillBoundary_nowait (bool cross = false);
    void FillBoundary_nowait (int scomp, int ncomp, bool cross = false);
    void FillBoundary_finish ();
#ifdef BL_USE_UPCXX
    void FillBoundary_finish_UPCXX ();
#endif
#ifdef BL_USE_MPI
    void FillBoundary_finish_MPI ();
#endif

    //
    // Move FABs in this FabArray to different MPI ranks.
    //

    struct FABMoves {
      int distMapIndex, fromRank, toRank, seqNum;
    };

    int MoveFabs (const Array<int> &newDistMapArray);
    static void MoveAllFabs (const Array<int> &newDistMapArray);

protected:
    //
    // Helper function for define().
    //
    void defineDoit (const BoxArray&            bxs,
                     int                        nvar,
                     int                        ngrow,
                     FabAlloc                   mem_mode,
                     const DistributionMapping* dm,
		     const IntVect&             nodal);
    //
    // The data.
    //
    std::vector<FAB*> m_fabs_v;

    static std::map<int, std::map<int, FabArray<FAB> *> > allocatedFAPointers;
           // <ngrids to find distmap, <FabArrayID, FabArray *> >

private:
    typedef typename std::vector<FAB*>::iterator    Iterator;
    //
    // These are disallowed.
    //
    FabArray (const FabArray<FAB>&);
    FabArray<FAB>& operator= (const FabArray<FAB>&);
    //
    // This is used locally in all define functions.
    //
    void AllocFabs ();

public:
    // Data used in non-blocking FillBoundary
    bool fb_cross;
    int fb_scomp, fb_ncomp;
    //
    value_type*        fb_the_recv_data;
    Array<int>         fb_recv_from;
    Array<value_type*> fb_recv_data;
    Array<MPI_Request> fb_recv_reqs;
    //
    Array<value_type*> fb_send_data;
    Array<MPI_Request> fb_send_reqs;

    // Data used in non-blocking FillPeriodicBoundary
    bool fpb_corners;
    int fpb_scomp, fpb_ncomp;
    //
    value_type*        fpb_the_recv_data;
    Array<int>         fpb_recv_from;
    Array<value_type*> fpb_recv_data;
    Array<MPI_Request> fpb_recv_reqs;
    //
    Array<value_type*> fpb_send_data;
    Array<MPI_Request> fpb_send_reqs;
};

class FabArrayId
{
public:

    explicit FabArrayId (int newid = -1)
        :
        fabArrayId(newid) {}

    int Id () const { return fabArrayId; }

    bool operator== (const FabArrayId& rhs) const
    {
        return fabArrayId == rhs.fabArrayId;
    }

private:

    int fabArrayId;
};

//
// This enum and the FabCopyDescriptor class should really be nested
// in FabArrayCopyDescriptor (not done for portability reasons).
//

enum FillType { FillLocally, FillRemotely, Unfillable };

template <class FAB>
struct FabCopyDescriptor
{
    FabCopyDescriptor ();

    ~FabCopyDescriptor ();

    FAB*     localFabSource;
    Box      subBox;
    int      myProc;
    int      copyFromProc;
    int      copyFromIndex;
    int      fillBoxId;
    int      srcComp;
    int      destComp;
    int      nComp;
    FillType fillType;
    bool     cacheDataAllocated;

private:
    //
    // Disallowed.
    //
    FabCopyDescriptor (const FabCopyDescriptor&);
    FabCopyDescriptor& operator= (const FabCopyDescriptor&);
};

template <class FAB>
FabCopyDescriptor<FAB>::FabCopyDescriptor ()
    :
    localFabSource(0),
    myProc(-1),
    copyFromProc(-1),
    copyFromIndex(-1),
    fillBoxId(-1),
    srcComp(-1),
    destComp(-1),
    nComp(-1),
    fillType(Unfillable),
    cacheDataAllocated(false)
{}

template <class FAB>
FabCopyDescriptor<FAB>::~FabCopyDescriptor ()
{
    if (cacheDataAllocated)
        delete localFabSource;
}

//
// This class orchestrates filling a destination fab of size destFabBox
// from fabarray on the local processor (myProc).
//

template <class FAB>
class FabArrayCopyDescriptor
{
  typedef std::multimap<int,FabCopyDescriptor<FAB>*> FCDMap;

  typedef typename FCDMap::value_type     FCDMapValueType;
  typedef typename FCDMap::iterator       FCDMapIter;
  typedef typename FCDMap::const_iterator FCDMapConstIter;

  public:

    FabArrayCopyDescriptor ();

    ~FabArrayCopyDescriptor ();

    FabArrayId RegisterFabArray(FabArray<FAB> *fabarray);

    FillBoxId AddBox (FabArrayId fabarrayid,
                      const Box& destFabBox,
                      BoxList*   unfilledBoxes);

    FillBoxId AddBox (FabArrayId fabarrayid,
                      const Box& destFabBox,
                      BoxList*   unfilledBoxes,
                      int        srccomp,
                      int        destcomp,
                      int        numcomp);
    //
    // Add a box but only from FabArray[fabarrayindex].
    //
    FillBoxId AddBox (FabArrayId fabarrayid,
                      const Box& destFabBox,
                      BoxList*   unfilledBoxes,
                      int        fabarrayindex,
                      int        srccomp,
                      int        destcomp,
                      int        numcomp,
                      bool       bUseValidBox = true);

    void CollectData ();

    void FillFab (FabArrayId       fabarrayid,
                  const FillBoxId& fillboxid,
                  FAB&             destFab);

    void FillFab (FabArrayId       fabarrayid,
                  const FillBoxId& fillboxid,
                  FAB&             destFab,
                  const Box&       destBox);

    void PrintStats () const;

    bool DataAvailable () const { return dataAvailable; }

    void clear ();

    int nFabArrays () const { return fabArrays.size(); }

    int nFabComTags () const { return fabComTagList.size(); }

    int nFabCopyDescs () const { return fabCopyDescList.size(); }

private:
    //
    // These are disallowed.
    //
    FabArrayCopyDescriptor (const FabArrayCopyDescriptor<FAB>&);

    FabArrayCopyDescriptor<FAB>& operator= (const FabArrayCopyDescriptor<FAB> &);
    //
    // Helper function for AddBox() routines.
    //
    void AddBoxDoIt (FabArrayId fabarrayid,
                     const Box& destFabBox,
                     BoxList*   returnedUnfilledBoxes,
                     int        faindex,
                     int        srccomp,
                     int        destcomp,
                     int        numcomp,
                     bool       bUseValidBox,
                     BoxDomain& unfilledBoxDomain);
    //
    // Some useful typedefs.
    //
    typedef std::map<int,int> IntIntMap;

    typedef std::vector<FabArrayBase::FabComTag> FabComTagContainer;

    typedef std::vector<FabComTagContainer::const_iterator> FabComTagIterContainer;
    //
    // The data.
    //
    std::vector<FabArray<FAB>*> fabArrays;
    std::vector<FCDMap>         fabCopyDescList;
    FabComTagContainer          fabComTagList;
    int                         nextFillBoxId;
    bool                        dataAvailable;
};

template<typename T>
void
FabArrayBase::SetRecvTag (std::map< int,std::vector<T> >& m_RcvTags,
                          int                             src_owner,
                          const T&                        tag,
                          std::map<int,int>&              m_RcvVols,
                          const Box&                      bx)
{
    m_RcvTags[src_owner].push_back(tag);

    std::map<int,int>::iterator vol_it = m_RcvVols.find(src_owner);

    const int vol = bx.numPts();

    if (vol_it != m_RcvVols.end())
    {
        vol_it->second += vol;
    }
    else
    {
        m_RcvVols[src_owner] = vol;
    }
}

template<typename T>
void
FabArrayBase::SetSendTag (std::map< int,std::vector<T> >& m_SndTags,
                          int                             dst_owner,
                          const T&                        tag,
                          std::map<int,int>&              m_SndVols,
                          const Box&                      bx)
{
    m_SndTags[dst_owner].push_back(tag);

    std::map<int,int>::iterator vol_it = m_SndVols.find(dst_owner);

    const int vol = bx.numPts();

    if (vol_it != m_SndVols.end())
    {
        vol_it->second += vol;
    }
    else
    {
        m_SndVols[dst_owner] = vol;
    }
}

template<typename T>
void
FabArrayBase::PostRcvs (const std::map<int,int>&               m_RcvVols,
                        T*&                                    the_recv_data,
                        Array<T*>&                             recv_data,
                        Array<int>&                            recv_from,
                        Array<MPI_Request>&                    recv_reqs,
                        int                                    ncomp,
                        int                                    SeqNum)
{
    int TotalRcvsVolume = 0;

    for (std::map<int,int>::const_iterator it = m_RcvVols.begin(),
             End = m_RcvVols.end();
         it != End;
         ++it)
    {
        TotalRcvsVolume += it->second;
    }

    TotalRcvsVolume *= ncomp;

    BL_ASSERT((TotalRcvsVolume*sizeof(T)) < std::numeric_limits<int>::max());

    the_recv_data = static_cast<T*>(BoxLib::The_Arena()->alloc(TotalRcvsVolume*sizeof(T)));

    int Offset = 0;

    for (std::map<int,int>::const_iterator it = m_RcvVols.begin(),
             End = m_RcvVols.end();
         it != End;
         ++it)
    {
        const int N = it->second*ncomp;

        BL_ASSERT(N < std::numeric_limits<int>::max());

        recv_data.push_back(&the_recv_data[Offset]);
        recv_from.push_back(it->first);
        recv_reqs.push_back(ParallelDescriptor::Arecv(recv_data.back(),N,it->first,SeqNum).req());

        Offset += N;
    }
}

template<typename T>
void
FabArrayBase::GrokAsyncSends (int                 N_snds,
                              Array<MPI_Request>& send_reqs,
                              Array<T*>&          send_data,
                              Array<MPI_Status>&  stats)
{
#ifdef BL_USE_MPI
    BL_ASSERT(FabArrayBase::do_async_sends && N_snds > 0);

    stats.resize(N_snds);

    BL_ASSERT(send_reqs.size() == N_snds);
    BL_ASSERT(send_data.size() == N_snds);

    Array<int> indx;
    BL_COMM_PROFILE_WAITSOME(BLProfiler::Waitall, send_reqs, N_snds, indx, stats, false);

    BL_MPI_REQUIRE( MPI_Waitall(N_snds, send_reqs.dataPtr(), stats.dataPtr()) );

    BL_COMM_PROFILE_WAITSOME(BLProfiler::Waitall, send_reqs, N_snds, indx, stats, false);

    for (int i = 0; i < N_snds; i++)
        BoxLib::The_Arena()->free(send_data[i]);
#endif /*BL_USE_MPI*/
}

template <class FAB>
bool
FabArray<FAB>::defined (int K) const
{
    int li = localindex(K);
    if (li >= 0 && li < m_fabs_v.size() && m_fabs_v[li] != 0) {
	return true;
    }
    else {
	return false;
    }
}

template <class FAB>
bool
FabArray<FAB>::defined (const MFIter& mfi) const
{
    int li = mfi.LocalIndex();
    if (li < m_fabs_v.size() && m_fabs_v[li] != 0) {
	return true;
    }
    else {
	return false;
    }
}

template <class FAB>
const FAB&
FabArray<FAB>::operator[] (const MFIter& mfi) const
{
    BL_ASSERT(mfi.LocalIndex() < indexMap.size());
    return *m_fabs_v[mfi.LocalIndex()];
}

template <class FAB>
FAB&
FabArray<FAB>::operator[] (const MFIter& mfi)
{
    BL_ASSERT(mfi.LocalIndex() < indexMap.size());
    return *m_fabs_v[mfi.LocalIndex()];
}

template <class FAB>
const FAB&
FabArray<FAB>::operator[] (int K) const
{
    int li = localindex(K);
    BL_ASSERT(li >=0 && li < indexMap.size());
    return *m_fabs_v[li];
}

template <class FAB>
FAB&
FabArray<FAB>::operator[] (int K)
{
    int li = localindex(K);
    BL_ASSERT(li >=0 && li < indexMap.size());
    return *m_fabs_v[li];
}

template <class FAB>
void
FabArray<FAB>::clear ()
{
    clearThisBD();

    typename std::map<int, std::map<int, FabArray<FAB> *> >::iterator afapIter = 
                 FabArray<FAB>::allocatedFAPointers.find(distributionMap.size());
    if(afapIter == FabArray<FAB>::allocatedFAPointers.end()) {
#ifdef DEBUG_AFAP
      if(ParallelDescriptor::IOProcessor() && distributionMap.size() > 0) {
        std::cout << "**** In FabArray::clear():: map not found:  size = "
                  << distributionMap.size() << std::endl;
      }
#endif
    } else {
      std::map<int, FabArray<FAB> *> &faPtrCachedMap = afapIter->second;
      faPtrCachedMap.erase(faID);
    }

    for(Iterator it = m_fabs_v.begin(); it != m_fabs_v.end(); ++it) {
	delete *it;
    }
    
    m_fabs_v.clear();
    boxarray.clear();
}

template <class FAB>
void
FabArray<FAB>::setVal (value_type val,
                       int        nghost)
{
    setVal(val,0,n_comp,nghost);
}

template <class FAB>
void
FabArray<FAB>::setVal (value_type   val,
                         const Box& region,
                         int        nghost)
{
    setVal(val,region,0,n_comp,nghost);
}

template <class FAB>
FabArray<FAB>::FabArray ()
{
    m_FA_stats.recordBuild();
}

template <class FAB>
FabArray<FAB>::FabArray (const BoxArray& bxs,
                         int             nvar,
                         int             ngrow,
                         FabAlloc        alloc,
			 const IntVect&  nodal)
{
    m_FA_stats.recordBuild();
    define(bxs,nvar,ngrow,alloc,nodal);
}

template <class FAB>
FabArray<FAB>::FabArray (const BoxArray&            bxs,
                         int                        nvar,
                         int                        ngrow,
                         const DistributionMapping& dm,
                         FabAlloc                   alloc,
			 const IntVect&             nodal)
{
    m_FA_stats.recordBuild();
    define(bxs,nvar,ngrow,dm,alloc,nodal);
}

template <class FAB>
FabArray<FAB>::~FabArray ()
{
    m_FA_stats.recordDelete();
    clear();
}

template <class FAB>
bool
FabArray<FAB>::ok () const
{
    long isok = true;

    for (MFIter fai(*this); fai.isValid() && isok; ++fai)
    {
        if (defined(fai))
        {
            if (get(fai).box() != BoxLib::grow(box(fai.index()),n_grow))
            {
                isok = false;
            }
        }
        else
        {
            isok = false;
        }
    }

    ParallelDescriptor::ReduceLongAnd(isok);

    return isok != 0;
}

template <class FAB>
void
FabArray<FAB>::defineDoit (const BoxArray&            bxs,
                           int                        nvar,
                           int                        ngrow,
                           FabAlloc                   alloc,
                           const DistributionMapping* dm,
			   const IntVect&             nodal)
{
    BL_ASSERT(ngrow >= 0);
    BL_ASSERT(boxarray.size() == 0);

    n_grow = ngrow;
    n_comp = nvar;

    boxarray.define(bxs);

    if (nodal != IntVect::TheZeroVector()) {
	if (nodal == IntVect::TheUnitVector()) {
	    boxarray.surroundingNodes();
	} else {
	    for (int i=0; i<BL_SPACEDIM; ++i) {
		if (nodal[i]) {
		    boxarray.surroundingNodes(i);
		} 
	    }
	}
    }

    if (dm == 0)
    {
        distributionMap.define(boxarray,ParallelDescriptor::NProcs());
    }
    else
    {
        BL_ASSERT(dm->ProcessorMap().size() == bxs.size()+1);

        distributionMap = *dm;
    }

    const int MyProc = ParallelDescriptor::MyProc();

    for(int i = 0, N = boxarray.size(); i < N; ++i) {
#ifdef BL_USE_UPCXX
	if(ParallelDescriptor::sameTeam(distributionMap[i])) {
#else
	if(distributionMap[i] == MyProc) {
#endif
	    indexMap.push_back(i);
	}
    }

    addThisBD();
    
    if(alloc == Fab_allocate) {
      AllocFabs();

      typename std::map<int, std::map<int, FabArray<FAB> *> >::iterator afapIter = 
                   FabArray<FAB>::allocatedFAPointers.find(distributionMap.size());
      if(afapIter == FabArray<FAB>::allocatedFAPointers.end()) {
	int dmapSize(distributionMap.size());
	std::map<int, FabArray<FAB> *> tempMap;
	tempMap.insert(std::make_pair(faID, this));
        FabArray<FAB>::allocatedFAPointers.insert(std::make_pair(dmapSize, tempMap));

      } else {
        std::map<int, FabArray<FAB> *> &faPtrCachedMap = afapIter->second;
        faPtrCachedMap.insert(std::make_pair(faID, this));
      }
    }
}

template <class FAB>
void
FabArray<FAB>::define (const BoxArray& bxs,
                       int             nvar,
                       int             ngrow,
                       FabAlloc        alloc,
		       const IntVect&  nodal)
{
    defineDoit(bxs,nvar,ngrow,alloc,0,nodal);
}

template <class FAB>
void
FabArray<FAB>::define (const BoxArray&            bxs,
                       int                        nvar,
                       int                        ngrow,
                       const DistributionMapping& dm,
                       FabAlloc                   alloc,
		       const IntVect&             nodal)
{
    defineDoit(bxs,nvar,ngrow,alloc,&dm,nodal);
}

template <class FAB>
void
FabArray<FAB>::AllocFabs ()
{
    int n = indexMap.size();

    bool alloc = true;

    m_fabs_v.reserve(n);
    ownership.reserve(n);

#ifdef BL_USE_UPCXX
    int myproc = ParallelDescriptor::MyProc();
    int nworkers = ParallelDescriptor::TeamSize();
    int teamlead = ParallelDescriptor::MyTeamLead();
    std::vector<int> dmworker(n);
#endif

    for (int i = 0; i < n; ++i)
    {
	int K = indexMap[i];
        const Box& tmp = BoxLib::grow(box(K), n_grow);
#ifdef BL_USE_UPCXX
	alloc = (distributionMap[K] == myproc);
	dmworker[i] = distributionMap[K] - teamlead;
#endif
	m_fabs_v.push_back(new FAB(tmp, n_comp, alloc));
	ownership.push_back(alloc);
    }

#ifdef BL_USE_UPCXX
    if (ParallelDescriptor::TeamSize() > 1) 
    {
	const auto& team = ParallelDescriptor::MyTeam().get();
	
	int np = (n + nworkers-1) / nworkers;
	
	std::vector<upcxx::global_ptr<void> > psrc(np);
	std::vector<upcxx::global_ptr<void> > pdst(np*nworkers);
	
	int j = 0;
	for (int i = 0; i < n; ++i) {
	    if (ownership[i]) {
	        void* p = (void*) m_fabs_v[i]->dataPtr();
	        psrc[j++] = upcxx::global_ptr<void>(p);
            }
        }
	
	team.allgather(&psrc[0], &pdst[0], sizeof(upcxx::global_ptr<void>)*np);

	std::vector<int> offset(nworkers,0);
	for (int i = 0; i < n; ++i) {
	    if (!ownership[i]) {
		int w = dmworker[i]; // Box i is owned by worker w.
		int j = w*np + (offset[w]++);
		void* p = (void*) pdst[j];
		m_fabs_v[i]->setPtr((value_type *) p);		
	    }
        }
    }
#endif
}

template <class FAB>
void
FabArray<FAB>::setFab (int  boxno,
                       FAB* elem)
{
    //
    // Must check it is of the proper size.
    //
    if (n_comp == 0)
        n_comp = elem->nComp();

    BL_ASSERT(n_comp == elem->nComp());
    BL_ASSERT(boxarray.size() > 0);
    BL_ASSERT(elem->box() == BoxLib::grow(boxarray[boxno],n_grow));
    BL_ASSERT(!this->defined(boxno));
    BL_ASSERT(distributionMap[boxno] == ParallelDescriptor::MyProc());

    if (m_fabs_v.size() == 0) {
	m_fabs_v.resize(indexMap.size());
    }

    m_fabs_v[localindex(boxno)] = elem;
}

template <class FAB>
void
FabArray<FAB>::setFab (const MFIter& mfi,
                       FAB* elem)
{
    //
    // Must check it is of the proper size.
    //
    if (n_comp == 0)
        n_comp = elem->nComp();

    BL_ASSERT(n_comp == elem->nComp());
    BL_ASSERT(boxarray.size() > 0);
    BL_ASSERT(elem->box() == BoxLib::grow(boxarray[mfi.index()],n_grow));
    BL_ASSERT(!this->defined(mfi));
    BL_ASSERT(distributionMap[mfi.index()] == ParallelDescriptor::MyProc());

    if (m_fabs_v.size() == 0) {
	m_fabs_v.resize(indexMap.size());
    }

    m_fabs_v[mfi.LocalIndex()] = elem;
}

template <class FAB>
void
FabArray<FAB>::setBndry (value_type val)
{
    setBndry(val, 0, n_comp);
}

template <class FAB>
void
FabArray<FAB>::setBndry (value_type val,
                         int        strt_comp,
                         int        ncomp)
{
    if (n_grow > 0)
    {
#ifdef _OPENMP
#pragma omp parallel
#endif
        for (MFIter fai(*this); fai.isValid(); ++fai)
        {
            get(fai).setComplement(val, fai.validbox(), strt_comp, ncomp);
        }
    }
}

template <class FAB>
void
FabArray<FAB>::copy (const FabArray<FAB>& src,
                     int                  scomp,
                     int                  dcomp,
                     int                  ncomp,
		     int                  snghost,
		     int                  dnghost,
                     CpOp                 op)
{
    BL_PROFILE("FabArray::copy()");

    if (size() == 0 || src.size() == 0) return;

    BL_ASSERT(op == FabArrayBase::COPY || op == FabArrayBase::ADD);
    BL_ASSERT(boxArray().ixType() == src.boxArray().ixType());

    BL_ASSERT(src.nGrow() >= snghost);
    BL_ASSERT(    nGrow() >= dnghost);

    if ((src.boxArray().ixType().cellCentered() || op == FabArrayBase::COPY) &&
        (boxarray == src.boxarray && distributionMap == src.distributionMap))
    {
        //
        // Short-circuit full intersection code if we're doing copy()s or if
        // we're doing plus()s on cell-centered data.  Don't do plus()s on
        // non-cell-centered data this simplistic way.
        //
#ifdef _OPENMP
#pragma omp parallel
#endif
        for (MFIter fai(*this,true); fai.isValid(); ++fai)
        {
            const Box& bx = fai.tilebox();

            if (op == FabArrayBase::COPY)
            {
                get(fai).copy(src[fai],bx,scomp,bx,dcomp,ncomp);
            }
            else
            {
                get(fai).plus(src[fai],bx,bx,scomp,dcomp,ncomp);
            }
        }

        return;
    }

    const CPC cpc(boxarray, src.boxarray, distributionMap, src.distributionMap, dnghost, snghost);

    FabArrayBase::CPCCacheIter cache_it = FabArrayBase::TheCPC(cpc, *this, src);

    BL_ASSERT(cache_it != FabArrayBase::m_TheCopyCache.end());

    const CPC& thecpc = cache_it->second;

    if (ParallelDescriptor::NProcs() == 1)
    {
        //
        // There can only be local work to do.
        //
	int N_loc = (*thecpc.m_LocTags).size();
#ifdef _OPENMP
#pragma omp parallel for if (thecpc.m_threadsafe_loc)
#endif
	for (int i=0; i<N_loc; ++i)
        {
            const CopyComTag& tag = (*thecpc.m_LocTags)[i];

            if (op == FabArrayBase::COPY)
            {
                get(tag.fabIndex).copy(src[tag.srcIndex],tag.box,scomp,tag.box,dcomp,ncomp);
            }
            else
            {
                get(tag.fabIndex).plus(src[tag.srcIndex],tag.box,tag.box,scomp,dcomp,ncomp);
            }
        }

        return;
    }

#ifdef BL_USE_MPI
    //
    // Do this before prematurely exiting if running in parallel.
    // Otherwise sequence numbers will not match across MPI processes.
    //
    const int SeqNum = ParallelDescriptor::SeqNum();

    if (thecpc.m_LocTags->empty() && thecpc.m_RcvTags->empty() && thecpc.m_SndTags->empty()) {
        //
        // No work to do.
        //
        return;
    }
    //
    // Send/Recv at most MaxComp components at a time to cut down memory usage.
    //
    int NCompLeft = ncomp;

    for (int ipass = 0, SC = scomp, DC = dcomp; ipass < ncomp; )
    {
        const int NC = std::min(NCompLeft,FabArrayBase::MaxComp);

        Array<MPI_Status>  stats;
        Array<int>         recv_from;
        Array<value_type*> recv_data;
        Array<MPI_Request> recv_reqs;
        //
        // Post rcvs. Allocate one chunk of space to hold'm all.
        //
        value_type* the_recv_data = 0;

        FabArrayBase::PostRcvs(*thecpc.m_RcvVols,the_recv_data,recv_data,recv_from,recv_reqs,NC,SeqNum);

	//
	// Post send's
	// 
	const int N_snds = thecpc.m_SndTags->size();

	Array<value_type*>                 send_data;
	Array<int>                         send_N;
	Array<int>                         send_rank;
	Array<const CopyComTagsContainer*> send_cctc;

	send_data.reserve(N_snds);
	send_N   .reserve(N_snds);
	send_rank.reserve(N_snds);
	send_cctc.reserve(N_snds);

        for (MapOfCopyComTagContainers::const_iterator m_it = thecpc.m_SndTags->begin(),
                 m_End = thecpc.m_SndTags->end();
             m_it != m_End;
             ++m_it)
        {
            std::map<int,int>::const_iterator vol_it = thecpc.m_SndVols->find(m_it->first);

            BL_ASSERT(vol_it != thecpc.m_SndVols->end());

            const int N = vol_it->second*NC;

            BL_ASSERT(N < std::numeric_limits<int>::max());

            value_type* data = static_cast<value_type*>(BoxLib::The_Arena()->alloc(N*sizeof(value_type)));
 
	    send_data.push_back(data);
	    send_N   .push_back(N);
	    send_rank.push_back(m_it->first);
	    send_cctc.push_back(&(m_it->second));
	}

#ifdef _OPENMP
#pragma omp parallel for
#endif
	for (int j=0; j<N_snds; ++j)
	{
	    value_type* dptr = send_data[j];
	    BL_ASSERT(dptr != 0);

	    const CopyComTagsContainer& cctc = *send_cctc[j];

            for (CopyComTagsContainer::const_iterator it = cctc.begin();
                 it != cctc.end(); ++it)
            {
                const Box& bx = it->box;
                src[it->srcIndex].copyToMem(bx,SC,NC,dptr);
                const int Cnt = bx.numPts()*NC;
                dptr += Cnt;
            }
	}

	Array<MPI_Request> send_reqs;

	if (FabArrayBase::do_async_sends)
	{
	    send_reqs.reserve(N_snds);
	    for (int j=0; j<N_snds; ++j)
	    {
                send_reqs.push_back(ParallelDescriptor::Asend
				    (send_data[j],send_N[j],send_rank[j],SeqNum).req());
            }
	} else {
	    for (int j=0; j<N_snds; ++j)
	    {
                ParallelDescriptor::Send(send_data[j],send_N[j],send_rank[j],SeqNum);
                BoxLib::The_Arena()->free(send_data[j]);
            }
        }

        //
        // Do the local work.  Hope for a bit of communication/computation overlap.
        //
	int N_loc = (*thecpc.m_LocTags).size();
#ifdef _OPENMP
#pragma omp parallel for if (thecpc.m_threadsafe_loc)
#endif
	for (int j=0; j<N_loc; ++j)
        {
            const CopyComTag& tag = (*thecpc.m_LocTags)[j];

            if (op == FabArrayBase::COPY)
            {
                get(tag.fabIndex).copy(src[tag.srcIndex],tag.box,SC,tag.box,DC,NC);
            }
            else
            {
                get(tag.fabIndex).plus(src[tag.srcIndex],tag.box,tag.box,SC,DC,NC);
            }
        }

	//
	//  wait and unpack
	//

        const int N_rcvs = thecpc.m_RcvTags->size();

	if (N_rcvs > 0)
	{
	    Array<const CopyComTagsContainer*> recv_cctc;
	    recv_cctc.reserve(N_rcvs);

	    for (int k = 0; k < N_rcvs; k++)
	    {
		MapOfCopyComTagContainers::const_iterator m_it = thecpc.m_RcvTags->find(recv_from[k]);
		BL_ASSERT(m_it != thecpc.m_RcvTags->end());
	    
		recv_cctc.push_back(&(m_it->second));
	    }

	    stats.resize(N_rcvs);
	    BL_MPI_REQUIRE( MPI_Waitall(N_rcvs, recv_reqs.dataPtr(), stats.dataPtr()) );
	    
#ifdef _OPENMP
#pragma omp parallel if (thecpc.m_threadsafe_rcv)
#endif
        {
	    FAB fab;

#ifdef _OPENMP
#pragma omp for
#endif
	    for (int k = 0; k < N_rcvs; k++)
	    {
		const value_type* dptr = recv_data[k];
		BL_ASSERT(dptr != 0);
		
		const CopyComTagsContainer& cctc = *recv_cctc[k];
		
		for (CopyComTagsContainer::const_iterator it = cctc.begin();
		     it != cctc.end(); ++it)
		{
		    const Box& bx  = it->box;
		    const int  Cnt = bx.numPts()*NC;
		    
		    if (op == FabArrayBase::COPY)
		    {
			get(it->fabIndex).copyFromMem(bx,DC,NC,dptr);
		    }
		    else
		    {
			fab.resize(bx,NC);
			memcpy(fab.dataPtr(), dptr, Cnt*sizeof(value_type));
			
			get(it->fabIndex).plus(fab,bx,bx,0,DC,NC);
		    }
		    
		    dptr += Cnt;
		}
	    }
	}
	}
	
        BoxLib::The_Arena()->free(the_recv_data);
	
        if (FabArrayBase::do_async_sends && !thecpc.m_SndTags->empty())
            FabArrayBase::GrokAsyncSends(thecpc.m_SndTags->size(),send_reqs,send_data,stats);

        ipass     += NC;
        SC        += NC;
        DC        += NC;
        NCompLeft -= NC;
    }

    return;

#endif /*BL_USE_MPI*/
}

template <class FAB>
void
FabArray<FAB>::copy (const FabArray<FAB>& src,
                     int                  scomp,
                     int                  dcomp,
                     int                  ncomp,
                     CpOp                 op)
{
    copy(src,scomp,dcomp,ncomp,0,0,op);
}

template <class FAB>
void
FabArray<FAB>::copy (const FabArray<FAB>& src, CpOp op)
{
    copy(src,0,0,nComp(),0,0,op);
}

//
// Copies to FABs, note that destination is first arg.
//

template <class FAB>
void
FabArray<FAB>::copy (FAB& dest,
		     int  nghsot) const
{
    copy(dest, dest.box(), 0, 0, dest.nComp(), nghsot);
}

template <class FAB>
void
FabArray<FAB>::copy (FAB&       dest,
                     const Box& subbox,
		     int        nghost) const
{
    copy(dest, subbox, 0, 0, dest.nComp(), nghost);
}

template <class FAB>
void
FabArray<FAB>::copy (FAB& dest,
                     int  scomp,
                     int  dcomp,
                     int  ncomp,
		     int  nghost) const
{
    copy(dest, dest.box(), scomp, dcomp, ncomp, nghost);
}

template <class FAB>
void
FabArray<FAB>::copy (FAB&       dest,
                     const Box& subbox,
                     int        scomp,
                     int        dcomp,
                     int        ncomp,
		     int        nghost) const
{
    BL_PROFILE("FabArray::copy(fab)");

    BL_ASSERT(dcomp + ncomp <= dest.nComp());
    BL_ASSERT(nghost <= nComp());

    if (ParallelDescriptor::NProcs() == 1)
    {
        for (int j = 0, N = size(); j < N; ++j)
        {
	    const Box& bx = BoxLib::grow(boxarray[j],nghost);
	    const Box& destbox = bx & subbox;
	    if (destbox.ok())
            {
                dest.copy(get(j),destbox,scomp,destbox,dcomp,ncomp);
            }
        }

        return;
    }

    FAB ovlp;

    for (int i = 0, N = size(); i < N; i++)
    {
	const Box& srcbox = BoxLib::grow(boxarray[i],nghost);
	const Box& bx = srcbox & subbox;
	if (bx.ok())
        {
            ovlp.resize(bx,ncomp);

            if (ParallelDescriptor::MyProc() == distributionMap[i])
            {
                ovlp.copy(get(i),bx,scomp,bx,0,ncomp);
            }

            const int N = bx.numPts()*ncomp;

            ParallelDescriptor::Bcast(ovlp.dataPtr(),N,distributionMap[i]);

            dest.copy(ovlp,bx,0,bx,dcomp,ncomp);
        }
    }
}

template <class FAB>
void
FabArray<FAB>::setVal (value_type val)
{
#ifdef _OPENMP
#pragma omp parallel
#endif
    for (MFIter fai(*this,true); fai.isValid(); ++fai)
    {
	Box bx = fai.growntilebox();
        get(fai).setVal(val, bx, 0, n_comp);
    }
}

template <class FAB>
void
FabArray<FAB>::operator= (const value_type& val)
{
    setVal(val);
}

template <class FAB>
void
FabArray<FAB>::setVal (value_type val,
                       int        comp,
                       int        ncomp,
                       int        nghost)
{
    BL_ASSERT(nghost >= 0 && nghost <= n_grow);
    BL_ASSERT(comp+ncomp <= n_comp);

#ifdef _OPENMP
#pragma omp parallel
#endif
    for (MFIter fai(*this,true); fai.isValid(); ++fai)
    {
	Box bx = fai.growntilebox(nghost);
        get(fai).setVal(val, bx, comp, ncomp);
    }
}

template <class FAB>
void
FabArray<FAB>::setVal (value_type val,
                       const Box& region,
                       int        comp,
                       int        ncomp,
                       int        nghost)
{
    BL_ASSERT(nghost >= 0 && nghost <= n_grow);
    BL_ASSERT(comp+ncomp <= n_comp);

#ifdef _OPENMP
#pragma omp parallel
#endif
    for (MFIter fai(*this,true); fai.isValid(); ++fai)
    {
        Box b = fai.growntilebox(nghost) & region;

        if (b.ok())
            get(fai).setVal(val, b, comp, ncomp);
    }
}

template <class FAB>
void
FabArray<FAB>::shift (const IntVect& v)
{
    clearThisBD();  // The new boxarry will have a different ID.
    for(int id(0); id < BL_SPACEDIM; ++id)
    {
      boxarray.shift(id, v[id]);
    }
    addThisBD();
#ifdef _OPENMP
#pragma omp parallel
#endif
    for (MFIter fai(*this); fai.isValid(); ++fai)
    {
        get(fai).shift(v);
    }
}


template <class FAB>
void
FabArray<FAB>::MoveAllFabs (const Array<int> &newDistMapArray)
{
  if(ParallelDescriptor::IOProcessor()) {
    std::cout << "FabArray<FAB>::MoveAllFabs:  " << allocatedFAPointers.size()
              << " cached DistributionMap(s)." << std::endl;
  }
  FabArray<FAB> *lastFAPtr = 0;

  typename std::map<int, std::map<int, FabArray<FAB> *> >::iterator afapIter = 
               FabArray<FAB>::allocatedFAPointers.find(newDistMapArray.size());
  if(afapIter == FabArray<FAB>::allocatedFAPointers.end()) {
    if(ParallelDescriptor::IOProcessor()) {
      std::cout << "FabArray<FAB>::MoveAllFabs:  no allocated pointers for new "
                << "distribution map array." << std::endl;
    }
  } else {
    int nFabsMoved(0);
    std::map<int, FabArray<FAB> *> &faPtrCachedMap = afapIter->second;
    if(ParallelDescriptor::IOProcessor()) {
      std::cout << "FabArray<FAB>::MoveAllFabs:  moving FABs for "
                << faPtrCachedMap.size() << " FabArray(s)." << std::endl;
    }

    for(typename std::map<int, FabArray<FAB> *>::iterator it = faPtrCachedMap.begin();
        it != faPtrCachedMap.end(); ++it)
    {
      if(it->second->ok() == false) {
        BoxLib::Abort("it not ok");
      }
      nFabsMoved = it->second->MoveFabs(newDistMapArray);  // just keep the last one
      if( ! it->second->ok()) {
        BoxLib::Abort("_here 00:  it not ok");
      }
      lastFAPtr = it->second;
    }
    if(ParallelDescriptor::IOProcessor()) {
      std::cout << "FabArray<FAB>::MoveAllFabs:  moved " << nFabsMoved
	        << " FAB(s) for each FabArray." << std::endl;
    }

    // ---- flush caches
    DistributionMapping::FlushCache();
    FabArrayBase::FlushSICache();
    FabArrayBase::CPC::FlushCache();
    //Geometry::FlushPIRMCache();  // ---- needs to be done externally

    if(lastFAPtr != 0) {
      lastFAPtr->ModifyDistributionMap().ReplaceCachedProcessorMap(newDistMapArray);
    }
  }
}


template <class FAB>
int
FabArray<FAB>::MoveFabs (const Array<int> &newDistMapArray)
{
#if BL_USE_MPI
  BL_PROFILE("FabArray<FAB>::MoveFabs()");

  int myProc(ParallelDescriptor::MyProc());

  // ---- check validity of newDistMapArray
  if(newDistMapArray.size() != distributionMap.size()) {
    std::cout << "ndma.size  dm.size = " << newDistMapArray.size() << "  "
              << distributionMap.size() << std::endl;
    BoxLib::Abort("**** Error:  bad newDistMap:0");
  }
  if(newDistMapArray[newDistMapArray.size() - 1] != myProc) {
    BoxLib::Abort("**** Error:  bad newDistMap:1");
  }
  for(int idm(0); idm < newDistMapArray.size(); ++idm) {
    if(newDistMapArray[idm] < 0 ||
       newDistMapArray[idm] > ParallelDescriptor::NProcs() - 1)
    {
      BoxLib::Abort("**** Error:  bad newDistMap:2");
    }
  }
  if(newDistMapArray == distributionMap.ProcessorMap()) {
    return 0;
  }

  // ---- determine which fabs to move
  std::vector<FABMoves> fabMoves;
  for(int iM(0); iM < distributionMap.size() - 1; ++iM) {  // ---- -1 skips the sentinel
    if(newDistMapArray[iM] != distributionMap[iM]) {
      FABMoves moveThisFab;
      moveThisFab.distMapIndex = iM;
      moveThisFab.fromRank     = distributionMap[iM];
      moveThisFab.toRank       = newDistMapArray[iM];
      moveThisFab.seqNum       = ParallelDescriptor::SeqNum();
      fabMoves.push_back(moveThisFab);
    }
  }

  // -- save the original index values to preserve order
  std::map<int, FAB *> tempIndexFABs;
  typename std::map<int, FAB *>::iterator tIFiter;
  if(fabMoves.size() > 0) {  // ---- there are fabs on this proc to send || recv | both
    if(indexMap.size() != m_fabs_v.size()) {
      BoxLib::Abort("**** Error:  indexMap size != m_fabs_v.size()");
    }
    for(int iim(0); iim < indexMap.size(); ++iim) {
      tIFiter = tempIndexFABs.find(indexMap[iim]);
      if(tIFiter == tempIndexFABs.end()) {
	tempIndexFABs.insert(std::pair<int, FAB *>(indexMap[iim], m_fabs_v[iim]));
      } else {
        BoxLib::Abort("**** Error:  index not in indexMap.");
      }
    }
  }

  // ---- move the fabs
  Array<MPI_Request> recvReqs, sendReqs;
  int nFabsSent(0);

  for(int imoves(0); imoves < fabMoves.size(); ++imoves) {
    FABMoves &moveThisFab = fabMoves[imoves];
    int dmi(moveThisFab.distMapIndex);

    if(myProc == moveThisFab.toRank) {   // ---- receive fab(s)
      const Box &tmpbox = BoxLib::grow(boxarray[dmi], n_grow);
      FAB *fabPtr = new FAB(tmpbox, n_comp);
      tempIndexFABs[dmi] = fabPtr;  // ---- add to map

      recvReqs.push_back(ParallelDescriptor::Arecv(fabPtr->dataPtr(),
                                                   tmpbox.numPts() * n_comp,
                                                   moveThisFab.fromRank,
						   moveThisFab.seqNum).req());
    }

    if(myProc == moveThisFab.fromRank) {    // ---- send fab(s)
      ++nFabsSent;
      FAB *fabPtr;
      tIFiter = tempIndexFABs.find(dmi);
      if(tIFiter == tempIndexFABs.end()) {
        BoxLib::Abort("**** Error:  index not in tempIndexFABs.");
      } else {
        fabPtr = tIFiter->second;
      }
      BL_ASSERT(fabPtr->nComp() == n_comp);

      if(FabArrayBase::do_async_sends) {
        sendReqs.push_back(ParallelDescriptor::Asend(fabPtr->dataPtr(),
                                                     fabPtr->box().numPts() * n_comp,
		                                     moveThisFab.toRank,
		                                     moveThisFab.seqNum).req());
      } else {
        ParallelDescriptor::Send(fabPtr->dataPtr(),
                                 fabPtr->box().numPts() * n_comp,
		                 moveThisFab.toRank,
		                 moveThisFab.seqNum);
      }
    }
  }

  // ---- we could defer this, not do it, or just do it the first time through
  ParallelDescriptor::ReduceIntSum(nFabsSent);


  // ---- wait for all the data to move
  // ---- we could defer Waitall for multiple calls to MoveFabs with a multi-step process
  Array<MPI_Status>  recvStats(recvReqs.size()), sendStats(sendReqs.size());

  if(recvReqs.size() > 0) {
    BL_MPI_REQUIRE( MPI_Waitall(recvReqs.size(), recvReqs.dataPtr(), recvStats.dataPtr()) );
  }

  if(FabArrayBase::do_async_sends) {
    if(sendReqs.size() > 0) {
      BL_MPI_REQUIRE( MPI_Waitall(sendReqs.size(), sendReqs.dataPtr(), sendStats.dataPtr()) );
    }
  }

  // ---- delete moved fabs and data from the temporary map
  for(int imoves(0); imoves < fabMoves.size(); ++imoves) {
    FABMoves &moveThisFab = fabMoves[imoves];
    if(myProc == moveThisFab.fromRank) {  // ---- delete sent fab
      tIFiter = tempIndexFABs.find(moveThisFab.distMapIndex);
      if(tIFiter == tempIndexFABs.end()) {
        BoxLib::Abort("**** Error:  index not in tempIndexFABs when deleting.");
      } else {
	delete tIFiter->second;
	tempIndexFABs.erase(tIFiter);
      }
    }
  }

  // ---- reconstruct the index and fab vectors
  indexMap.clear();
  m_fabs_v.clear();
  for(tIFiter = tempIndexFABs.begin(); tIFiter != tempIndexFABs.end(); ++ tIFiter) {
    indexMap.push_back(tIFiter->first);
    m_fabs_v.push_back(tIFiter->second);
  }

  return nFabsSent;
#else
  return 0;
#endif
}


template <class FAB>
FabArrayCopyDescriptor<FAB>::FabArrayCopyDescriptor ()
    :
    nextFillBoxId(0),
    dataAvailable(false)
{}

template <class FAB>
FabArrayId
FabArrayCopyDescriptor<FAB>::RegisterFabArray(FabArray<FAB>* fabarray)
{
    BL_ASSERT(fabArrays.size() == fabCopyDescList.size());

    FabArrayId result(fabArrays.size());

    fabArrays.push_back(fabarray);  /* Bump size() by one */

    fabCopyDescList.push_back(FCDMap());

    return result;
}

template <class FAB>
void
FabArrayCopyDescriptor<FAB>::AddBoxDoIt (FabArrayId fabarrayid,
                                         const Box& destFabBox,
                                         BoxList*   returnedUnfilledBoxes,
                                         int        faindex,
                                         int        srccomp,
                                         int        destcomp,
                                         int        numcomp,
                                         bool       bUseValidBox,
                                         BoxDomain& unfilledBoxDomain)
{
    const int MyProc = ParallelDescriptor::MyProc();

    FabArray<FAB>* fabArray = fabArrays[fabarrayid.Id()];

    BL_ASSERT(faindex >= 0 && faindex < fabArray->size());

    Box intersect = destFabBox;

    if (bUseValidBox)
    {
        intersect &= fabArray->box(faindex);
    }
    else
    {
        intersect &= fabArray->fabbox(faindex);
    }

    if (intersect.ok())
    {
        FabCopyDescriptor<FAB>* fcd = new FabCopyDescriptor<FAB>;

        int remoteProc     = fabArray->DistributionMap()[faindex];
        fcd->fillBoxId     = nextFillBoxId;
        fcd->subBox        = intersect;
        fcd->myProc        = MyProc;
        fcd->copyFromProc  = remoteProc;
        fcd->copyFromIndex = faindex;
        fcd->srcComp       = srccomp;
        fcd->destComp      = destcomp;
        fcd->nComp         = numcomp;

        if (MyProc == remoteProc)
        {
            //
            // Data is local.
            //
            fcd->fillType       = FillLocally;
            fcd->localFabSource = &(*fabArray)[faindex];
        }
        else
        {
            //
            // Data is remote.
            //
            FabArrayBase::FabComTag fabComTag;

            dataAvailable               = false;
            fcd->fillType               = FillRemotely;
            fcd->localFabSource         = new FAB(intersect, numcomp);
            fcd->cacheDataAllocated     = true;
            fabComTag.fabArrayId        = fabarrayid.Id();
            fabComTag.fillBoxId         = nextFillBoxId;
            fabComTag.fabIndex          = faindex;
            fabComTag.procThatNeedsData = MyProc;
            fabComTag.procThatHasData   = remoteProc;
            fabComTag.box               = intersect;
            fabComTag.srcComp           = srccomp;
            fabComTag.destComp          = destcomp;
            fabComTag.nComp             = numcomp;
            //
            // Do not send the data yet.
            //
            fabComTagList.push_back(fabComTag);
        }

        fabCopyDescList[fabarrayid.Id()].insert(FCDMapValueType(fcd->fillBoxId,fcd));

        if (returnedUnfilledBoxes != 0)
        {
            unfilledBoxDomain.rmBox(intersect);
        }
    }
}

template <class FAB>
FillBoxId
FabArrayCopyDescriptor<FAB>::AddBox (FabArrayId fabarrayid,
                                     const Box& destFabBox,
                                     BoxList*   returnedUnfilledBoxes,
                                     int        srccomp,
                                     int        destcomp,
                                     int        numcomp)
{
    BoxDomain unfilledBoxDomain(destFabBox.ixType());

    if (returnedUnfilledBoxes != 0)
    {
        unfilledBoxDomain.add(destFabBox);
    }

    std::vector< std::pair<int,Box> > isects;

    fabArrays[fabarrayid.Id()]->boxArray().intersections(destFabBox,isects);

    for (int j = 0, N = isects.size(); j < N; j++)
    {
        AddBoxDoIt(fabarrayid,
                   destFabBox,
                   returnedUnfilledBoxes,
                   isects[j].first,
                   srccomp,
                   destcomp,
                   numcomp,
                   true,
                   unfilledBoxDomain);
    }

    if (returnedUnfilledBoxes != 0)
    {
        returnedUnfilledBoxes->clear();
        (*returnedUnfilledBoxes) = unfilledBoxDomain.boxList();
    }

    return FillBoxId(nextFillBoxId++, destFabBox);
}

template <class FAB>
FillBoxId
FabArrayCopyDescriptor<FAB>::AddBox (FabArrayId fabarrayid,
                                     const Box& destFabBox,
                                     BoxList*   returnedUnfilledBoxes,
                                     int        fabarrayindex,
                                     int        srccomp,
                                     int        destcomp,
                                     int        numcomp,
                                     bool       bUseValidBox)
{
    BoxDomain unfilledBoxDomain(destFabBox.ixType());

    if (returnedUnfilledBoxes != 0)
    {
        unfilledBoxDomain.add(destFabBox);
    }

    AddBoxDoIt(fabarrayid,
               destFabBox,
               returnedUnfilledBoxes,
               fabarrayindex,
               srccomp,
               destcomp,
               numcomp,
               bUseValidBox,
               unfilledBoxDomain);

    if (returnedUnfilledBoxes != 0)
    {
        returnedUnfilledBoxes->clear();
        (*returnedUnfilledBoxes) = unfilledBoxDomain.boxList();
    }

    return FillBoxId(nextFillBoxId++, destFabBox);
}

template <class FAB>
FillBoxId
FabArrayCopyDescriptor<FAB>::AddBox (FabArrayId fabarrayid,
                                     const Box& destFabBox,
                                     BoxList*   returnedUnfilledBoxes)
{
    return AddBox(fabarrayid,
                  destFabBox,
                  returnedUnfilledBoxes,
                  0,
                  0,
                  fabArrays[fabarrayid.Id()]->nComp(),
                  true);
}

template <class FAB>
FabArrayCopyDescriptor<FAB>::~FabArrayCopyDescriptor()
{
   clear();
}

template <class FAB>
void
FabArrayCopyDescriptor<FAB>::clear ()
{
    for (unsigned int i = 0, N = fabCopyDescList.size(); i < N; ++i)
    {
        for (FCDMapIter fmi = fabCopyDescList[i].begin(), End = fabCopyDescList[i].end();
             fmi != End;
             ++fmi)
        {
            delete (*fmi).second;
        }
    }

    fabArrays.clear();
    fabCopyDescList.clear();
    fabComTagList.clear();

    nextFillBoxId = 0;
    dataAvailable = false;
}

template <class FAB>
void
FabArrayCopyDescriptor<FAB>::CollectData ()
{
    dataAvailable = true;

    if (ParallelDescriptor::NProcs() == 1) return;

#if BL_USE_MPI
    typedef typename FAB::value_type value_type;
    //
    // Make sure we can treat CommData as a stream of integers.
    //
    BL_ASSERT(sizeof(ParallelDescriptor::CommData) == ParallelDescriptor::CommData::DIM*sizeof(int));

    BL_PROFILE("FabArrayCopyDescriptor::CollectData()");

    const int MyProc = ParallelDescriptor::MyProc();

    int Total_Rcvs_Size = 0;
    //
    // We use this to make finding matching FabComTags more efficient.
    //
    std::map< int,FabComTagIterContainer > RcvTags;

    IntIntMap Snds, Rcvs, Npts;
    //
    // Set Rcvs[i] to # of blocks needed from CPU i
    //
    for (FabComTagContainer::const_iterator it = fabComTagList.begin(),
             End = fabComTagList.end();
         it != End;
         ++it)
    {
        BL_ASSERT(it->box.ok());
        BL_ASSERT(it->procThatNeedsData == MyProc);
        BL_ASSERT(it->procThatHasData   != MyProc);

        const int Who = it->procThatHasData;
        const int Cnt = (it->box.numPts())*(it->nComp);

        RcvTags[Who].push_back(it);

        Total_Rcvs_Size += Cnt;

        if (Rcvs.count(Who) > 0)
        {
            Rcvs[Who] += 1;
        }
        else
        {
            Rcvs[Who] = 1;
        }

        if (Npts.count(Who) > 0)
        {
            Npts[Who] += Cnt;
        }
        else
        {
            Npts[Who] = Cnt;
        }
    }
    BL_ASSERT(Rcvs.count(MyProc) == 0);

    BL_ASSERT((Total_Rcvs_Size*sizeof(value_type)) < std::numeric_limits<int>::max());

    const int NProcs = ParallelDescriptor::NProcs();

    {
        Array<int> SndsArray(NProcs,0), RcvsArray(NProcs,0);

        for (IntIntMap::const_iterator it = Rcvs.begin(), End = Rcvs.end(); it != End; ++it)
            RcvsArray[it->first] = it->second;

        {
            BL_PROFILE("CollectData_Alltoall()");
	    BL_COMM_PROFILE(BLProfiler::Alltoall, sizeof(int), ParallelDescriptor::MyProc(),
	                    BLProfiler::BeforeCall());

            BL_MPI_REQUIRE( MPI_Alltoall(RcvsArray.dataPtr(),
                                         1,
                                         ParallelDescriptor::Mpi_typemap<int>::type(),
                                         SndsArray.dataPtr(),
                                         1,
                                         ParallelDescriptor::Mpi_typemap<int>::type(),
                                         ParallelDescriptor::Communicator()) );

	    BL_COMM_PROFILE(BLProfiler::Alltoall, sizeof(int), ParallelDescriptor::MyProc(),
	                    BLProfiler::AfterCall());

        }
        BL_ASSERT(SndsArray[MyProc] == 0);

        for (int i = 0; i < NProcs; i++)
            if (SndsArray[i] > 0)
                Snds[i] = SndsArray[i];
    }

    Array<ParallelDescriptor::CommData> cd_others_need, cd_that_i_need;

    {
        Array<int> sdispls(NProcs,0), rdispls(NProcs,0), scnts(NProcs,0), rcnts(NProcs,0);

        int nrcvs = 0;
        for (IntIntMap::const_iterator it = Snds.begin(), End = Snds.end(); it != End; ++it)
        {
            nrcvs           += it->second;
            rcnts[it->first] = it->second;
        }
        for (int i = 1; i < NProcs; i++)
            rdispls[i] = rdispls[i-1] + rcnts[i-1];

        int nsnds = 0;
        for (IntIntMap::const_iterator it = Rcvs.begin(), End = Rcvs.end(); it != End; ++it)
        {
            nsnds           += it->second;
            scnts[it->first] = it->second;
        }
        for (int i = 1; i < NProcs; i++)
            sdispls[i] = sdispls[i-1] + scnts[i-1];

        Array<int> index(sdispls);

        cd_others_need.resize(nrcvs+1); // +1 so there's always at least one element.
        cd_that_i_need.resize(nsnds+1); // +1 so there's always at least one element.

        for (FabComTagContainer::const_iterator it = fabComTagList.begin(),
                 End = fabComTagList.end();
             it != End;
             ++it)
        {
            ParallelDescriptor::CommData data(0,
                                              it->fabIndex,
                                              MyProc,
                                              0,
                                              it->nComp,
                                              it->srcComp,
                                              it->fabArrayId,
                                              it->box);

            cd_that_i_need[index[it->procThatHasData]++] = data;
        }
        //
        // Increment displacements to indicate integers not CommData.
        //
        for (int i = 0; i < NProcs; i++)   scnts[i] *= ParallelDescriptor::CommData::DIM;
        for (int i = 0; i < NProcs; i++)   rcnts[i] *= ParallelDescriptor::CommData::DIM;
        for (int i = 1; i < NProcs; i++) sdispls[i] *= ParallelDescriptor::CommData::DIM;
        for (int i = 1; i < NProcs; i++) rdispls[i] *= ParallelDescriptor::CommData::DIM;

        {
            BL_PROFILE("CollectData_Alltoallv()");
	    BL_COMM_PROFILE(BLProfiler::Alltoallv, nrcvs * sizeof(int), ParallelDescriptor::MyProc(),
	                    BLProfiler::BeforeCall());

            BL_MPI_REQUIRE( MPI_Alltoallv(cd_that_i_need.dataPtr(),
                                          scnts.dataPtr(),
                                          sdispls.dataPtr(),
                                          ParallelDescriptor::Mpi_typemap<int>::type(),
                                          cd_others_need.dataPtr(),
                                          rcnts.dataPtr(),
                                          rdispls.dataPtr(),
                                          ParallelDescriptor::Mpi_typemap<int>::type(),
                                          ParallelDescriptor::Communicator()) );

	    BL_COMM_PROFILE(BLProfiler::Alltoallv, nrcvs * sizeof(int), ParallelDescriptor::MyProc(),
	                    BLProfiler::AfterCall());
        }
        cd_that_i_need.clear();
    }

    Array<int>         roffset, who_R;
    Array<MPI_Status>  stats;
    Array<MPI_Request> recv_reqs, send_reqs;
    Array<value_type*> send_data;
    //
    // Post receives.  Allocate data for rcvs as one big chunk.
    //
    const int   SeqNum    = ParallelDescriptor::SeqNum();
    value_type* recv_data = static_cast<value_type*>(BoxLib::The_Arena()->alloc(Total_Rcvs_Size*sizeof(value_type)));

    int Idx = 0;
    for (IntIntMap::const_iterator it = Rcvs.begin(), End = Rcvs.end(); it != End; ++it)
    {
        const int Who = it->first;
        const int Cnt = Npts[Who];
        BL_ASSERT(Cnt > 0);
        BL_ASSERT(Cnt < std::numeric_limits<int>::max());
        who_R.push_back(Who);
        recv_reqs.push_back(ParallelDescriptor::Arecv(&recv_data[Idx],Cnt,Who,SeqNum).req());
        roffset.push_back(Idx);
        Idx += Cnt;
    }
    //
    // Send the FAB data.
    //
    FAB fab;

    Idx = 0;
    for (IntIntMap::const_iterator it = Snds.begin(), End = Snds.end(); it != End; ++it)
    {
        const int Who   = it->first;
        const int NSnds = it->second;

        int N = 0;
        const ParallelDescriptor::CommData* cd = &cd_others_need[Idx];
        for (int k = 0; k < NSnds; k++, cd++)
            N += cd->box().numPts()*cd->nComp();

        BL_ASSERT(N < std::numeric_limits<int>::max());

        value_type* data = static_cast<value_type*>(BoxLib::The_Arena()->alloc(N*sizeof(value_type)));
        value_type* dptr = data;

        cd = &cd_others_need[Idx];

        for (int k = 0; k < NSnds; k++, cd++)
        {
            BL_ASSERT(cd->id() == 0);
            BL_ASSERT(cd->fromproc() == Who);
            const int Cnt = cd->box().numPts()*cd->nComp();
            (*fabArrays[cd->fabarrayid()])[cd->fabindex()].copyToMem(cd->box(),cd->srcComp(),cd->nComp(),dptr);
            dptr += Cnt;
        }

        BL_ASSERT(data+N == dptr);

        if (FabArrayBase::do_async_sends)
        {
            send_data.push_back(data);
            send_reqs.push_back(ParallelDescriptor::Asend(data,N,Who,SeqNum).req());
        }
        else
        {
            ParallelDescriptor::Send(data,N,Who,SeqNum);
            BoxLib::The_Arena()->free(data);
        }

        Idx += NSnds;
    }

    cd_others_need.clear();

    //
    //  wait and unpack
    //

    int N_rcvs = recv_reqs.size();

    if (N_rcvs > 0) 
    {
	stats.resize(N_rcvs);
	
	std::pair<FCDMapIter,FCDMapIter> match;
	std::map< int,FabComTagIterContainer >::const_iterator found;
	
	BL_MPI_REQUIRE( MPI_Waitall(N_rcvs, recv_reqs.dataPtr(), stats.dataPtr()) );
	
	for (int k = 0; k < N_rcvs; k++)
	{
	    const int         Who     = who_R[k];
	    const value_type* dptr    = &recv_data[roffset[k]];
	    
	    BL_ASSERT(dptr != 0);
	    
	    found = RcvTags.find(Who);
	    
	    BL_ASSERT(found != RcvTags.end());
	    
	    const FabComTagIterContainer& tags = found->second;
	    
	    for (FabComTagIterContainer::const_iterator it = tags.begin(), End = tags.end();
		 it != End;
		 ++it)
	    {
		const FabArrayBase::FabComTag& tag = **it;                  
		
		BL_ASSERT(tag.procThatHasData == Who);
		
		match = fabCopyDescList[tag.fabArrayId].equal_range(tag.fillBoxId);
		
		for (FCDMapIter fmi = match.first; fmi != match.second; ++fmi)
		{
		    FabCopyDescriptor<FAB>* fcdp = (*fmi).second;
		    
		    BL_ASSERT(fcdp->fillBoxId == tag.fillBoxId);
		    
		    if (fcdp->subBox == tag.box)
		    {
			BL_ASSERT(fcdp->localFabSource->dataPtr() != 0);
			BL_ASSERT(fcdp->localFabSource->box() == tag.box);
			const int Cnt = tag.box.numPts()*tag.nComp;
			fcdp->localFabSource->copyFromMem(tag.box,0,tag.nComp,dptr);
			dptr += Cnt;
			break;
		    }
		}
	    }
	}
    }

    BoxLib::The_Arena()->free(recv_data);

    if (FabArrayBase::do_async_sends && !send_reqs.empty())
    {
        //
        // Now grok the asynchronous send buffers & free up send buffer space.
        //
        const int N_snds = send_reqs.size();

        stats.resize(N_snds);

        BL_COMM_PROFILE(BLProfiler::Waitall, sizeof(value_type), BLProfiler::BeforeCall(), N_snds);
        BL_MPI_REQUIRE( MPI_Waitall(N_snds, send_reqs.dataPtr(), stats.dataPtr()) );
        BL_COMM_PROFILE(BLProfiler::Waitall, sizeof(value_type), BLProfiler::AfterCall(), N_snds);

        for (int i = 0; i < N_snds; i++)
            BoxLib::The_Arena()->free(send_data[i]);
    }

#endif /*BL_USE_MPI*/
}

template <class FAB>
void
FabArrayCopyDescriptor<FAB>::FillFab (FabArrayId       faid,
                                      const FillBoxId& fillboxid,
                                      FAB&             destFab)
{
    BL_ASSERT(dataAvailable);

    std::pair<FCDMapIter,FCDMapIter> match = fabCopyDescList[faid.Id()].equal_range(fillboxid.Id());

    for (FCDMapIter fmi = match.first; fmi != match.second; ++fmi)
    {
        FabCopyDescriptor<FAB>* fcdp = (*fmi).second;

        BL_ASSERT(fcdp->fillBoxId == fillboxid.Id());

        destFab.copy(*fcdp->localFabSource,
                     fcdp->subBox,
                     fcdp->fillType == FillLocally ? fcdp->srcComp : 0,
                     fcdp->subBox,
                     fcdp->destComp,
                     fcdp->nComp);
    }
}

template <class FAB>
void
FabArrayCopyDescriptor<FAB>::FillFab (FabArrayId       faid,
                                        const FillBoxId& fillboxid,
                                        FAB&             destFab,
                                        const Box&       destBox)
{
    BL_ASSERT(dataAvailable);

    FCDMapIter fmi = fabCopyDescList[faid.Id()].lower_bound(fillboxid.Id());

    BL_ASSERT(fmi != fabCopyDescList[faid.Id()].end());

    FabCopyDescriptor<FAB>* fcdp = (*fmi).second;

    BL_ASSERT(fcdp->fillBoxId == fillboxid.Id());

    BL_ASSERT(fcdp->subBox.sameSize(destBox));

    destFab.copy(*fcdp->localFabSource,
                 fcdp->subBox,
                 fcdp->fillType == FillLocally ? fcdp->srcComp : 0,
                 destBox,
                 fcdp->destComp,
                 fcdp->nComp);

    BL_ASSERT(++fmi == fabCopyDescList[faid.Id()].upper_bound(fillboxid.Id()));
}

template <class FAB>
void
FabArrayCopyDescriptor<FAB>::PrintStats () const
{
    const int MyProc = ParallelDescriptor::MyProc();

    std::cout << "----- "
         << MyProc
         << ":  Parallel stats for FabArrayCopyDescriptor:" << '\n';

    for (int fa = 0; fa < fabArrays.size(); ++fa)
    {
      std::cout << "fabArrays["
             << fa
             << "]->boxArray() = "
             << fabArrays[fa]->boxArray()
             << '\n';
    }
}

template <class FAB>
void
FabArray<FAB>::FillBoundary (bool cross)
{
#ifdef BL_USE_UPCXX
    FillBoundary_nowait(0, nComp(), cross);
    FillBoundary_finish();
#else
    FillBoundary_MPI(0, nComp(), cross);
#endif
}

template <class FAB>
void
FabArray<FAB>::FillBoundary (int  scomp,
                             int  ncomp,
                             bool cross)
{
#ifdef BL_USE_UPCXX
    FillBoundary_nowait(scomp, ncomp, cross);
    FillBoundary_finish();
#else
    FillBoundary_MPI(scomp, ncomp, cross);
#endif
}

template <class FAB>
void
FabArray<FAB>::FillBoundary_MPI (int  scomp,
			         int  ncomp,
	                         bool cross)
{
    BL_PROFILE("FabArray::FillBoundary()");

    if ( n_grow <= 0 ) return;

    FabArrayBase::FBCacheIter cache_it = FabArrayBase::TheFB(cross,*this);

    BL_ASSERT(cache_it != FabArrayBase::m_TheFBCache.end());

    const FabArrayBase::SI& TheSI = cache_it->second;

    if (ParallelDescriptor::NProcs() == 1)
    {
        //
        // There can only be local work to do.
        //
	int N_loc = (*TheSI.m_LocTags).size();
#ifdef _OPENMP
#pragma omp parallel for if (TheSI.m_threadsafe_loc)
#endif
	for (int i=0; i<N_loc; ++i)
        {
            const CopyComTag& tag = (*TheSI.m_LocTags)[i];

            BL_ASSERT(distributionMap[tag.fabIndex] == ParallelDescriptor::MyProc());
            BL_ASSERT(distributionMap[tag.srcIndex] == ParallelDescriptor::MyProc());

            get(tag.fabIndex).copy(get(tag.srcIndex),tag.box,scomp,tag.box,scomp,ncomp);
        }

        return;
    }

#ifdef BL_USE_MPI
    //
    // Do this before prematurely exiting if running in parallel.
    // Otherwise sequence numbers will not match across MPI processes.
    //
    const int SeqNum = ParallelDescriptor::SeqNum();

    if (TheSI.m_LocTags->empty() && TheSI.m_RcvTags->empty() && TheSI.m_SndTags->empty())
        //
        // No work to do.
        //
        return;

    Array<MPI_Status>  stats;
    Array<int>         recv_from;
    Array<value_type*> recv_data;
    Array<MPI_Request> recv_reqs;
    //
    // Post rcvs. Allocate one chunk of space to hold'm all.
    //
    value_type* the_recv_data = 0;

    FabArrayBase::PostRcvs(*TheSI.m_RcvVols,the_recv_data,recv_data,recv_from,recv_reqs,ncomp,SeqNum);

    //
    // Post send's
    //
    const int N_snds = TheSI.m_SndTags->size();

    Array<value_type*>                 send_data;
    Array<int>                         send_N;
    Array<int>                         send_rank;
    Array<const CopyComTagsContainer*> send_cctc;
    
    send_data.reserve(N_snds);
    send_N   .reserve(N_snds);
    send_rank.reserve(N_snds);
    send_cctc.reserve(N_snds);

    for (MapOfCopyComTagContainers::const_iterator m_it = TheSI.m_SndTags->begin(),
             m_End = TheSI.m_SndTags->end();
         m_it != m_End;
         ++m_it)
    {
	std::map<int,int>::const_iterator vol_it = TheSI.m_SndVols->find(m_it->first);

        BL_ASSERT(vol_it != TheSI.m_SndVols->end());

        const int N = vol_it->second*ncomp;

        BL_ASSERT(N < std::numeric_limits<int>::max());

        value_type* data = static_cast<value_type*>(BoxLib::The_Arena()->alloc(N*sizeof(value_type)));

	send_data.push_back(data);
	send_N   .push_back(N);
	send_rank.push_back(m_it->first);
	send_cctc.push_back(&(m_it->second));
    }

#ifdef _OPENMP
#pragma omp parallel for
#endif
    for (int i=0; i<N_snds; ++i)
    {
	value_type* dptr = send_data[i];
	BL_ASSERT(dptr != 0);

	const CopyComTagsContainer& cctc = *send_cctc[i];

	for (CopyComTagsContainer::const_iterator it = cctc.begin();
		 it != cctc.end(); ++it)
        {
            BL_ASSERT(distributionMap[it->srcIndex] == ParallelDescriptor::MyProc());
            const Box& bx = it->box;
            get(it->srcIndex).copyToMem(bx,scomp,ncomp,dptr);
            const int Cnt = bx.numPts()*ncomp;
            dptr += Cnt;
        }
    }

    Array<MPI_Request> send_reqs;

    if (FabArrayBase::do_async_sends)
    {
	send_reqs.reserve(N_snds);
	for (int i=0; i<N_snds; ++i) {
	    send_reqs.push_back(ParallelDescriptor::Asend
				(send_data[i],send_N[i],send_rank[i],SeqNum).req());
	}
    } else {
	for (int i=0; i<N_snds; ++i) {
	    ParallelDescriptor::Send(send_data[i],send_N[i],send_rank[i],SeqNum);
	    BoxLib::The_Arena()->free(send_data[i]);
	}
    }

    //
    // Do the local work.  Hope for a bit of communication/computation overlap.
    //
    int N_loc = (*TheSI.m_LocTags).size();
#ifdef _OPENMP
#pragma omp parallel for if (TheSI.m_threadsafe_loc)
#endif
    for (int i=0; i<N_loc; ++i)
    {
        const CopyComTag& tag = (*TheSI.m_LocTags)[i];

        BL_ASSERT(distributionMap[tag.fabIndex] == ParallelDescriptor::MyProc());
        BL_ASSERT(distributionMap[tag.srcIndex] == ParallelDescriptor::MyProc());

        get(tag.fabIndex).copy(get(tag.srcIndex),tag.box,scomp,tag.box,scomp,ncomp);
    }

    //
    //  wait and unpack
    //

    const int N_rcvs = TheSI.m_RcvTags->size();

    if (N_rcvs > 0)
    {
	Array<const CopyComTagsContainer*> recv_cctc;
	recv_cctc.reserve(N_rcvs);

	for (int k = 0; k < N_rcvs; k++) 
	{
	    MapOfCopyComTagContainers::const_iterator m_it = TheSI.m_RcvTags->find(recv_from[k]);
	    BL_ASSERT(m_it != TheSI.m_RcvTags->end());
	    
	    recv_cctc.push_back(&(m_it->second));
	}	

	stats.resize(N_rcvs);
	BL_MPI_REQUIRE( MPI_Waitall(N_rcvs, recv_reqs.dataPtr(), stats.dataPtr()) );

#ifdef _OPENMP
#pragma omp parallel for if (TheSI.m_threadsafe_rcv)
#endif
	for (int k = 0; k < N_rcvs; k++) 
	{
	    value_type*  dptr = recv_data[k];
	    BL_ASSERT(dptr != 0);

	    const CopyComTagsContainer& cctc = *recv_cctc[k];

	    for (CopyComTagsContainer::const_iterator it = cctc.begin();
		 it != cctc.end(); ++it)
	    {
		const Box& bx  = it->box;
		const int  Cnt = bx.numPts()*ncomp;
		get(it->fabIndex).copyFromMem(bx,scomp,ncomp,dptr);
		dptr += Cnt;
	    }	    
	}
    }

    BoxLib::The_Arena()->free(the_recv_data);

    if (FabArrayBase::do_async_sends && !TheSI.m_SndTags->empty())
        FabArrayBase::GrokAsyncSends(TheSI.m_SndTags->size(),send_reqs,send_data,stats);

#endif /*BL_USE_MPI*/
}

template <class FAB>
void
FabArray<FAB>::FillBoundary_nowait (bool cross)
{
    FillBoundary_nowait(0, nComp(), cross);
}

template <class FAB>
void
FabArray<FAB>::FillBoundary_nowait (int scomp, int ncomp, bool cross)
{
    if ( n_grow <= 0 ) return;

    FabArrayBase::FBCacheIter cache_it = FabArrayBase::TheFB(cross,*this);

    BL_ASSERT(cache_it != FabArrayBase::m_TheFBCache.end());

    const FabArrayBase::SI& TheSI = cache_it->second;

    if (ParallelDescriptor::NProcs() == 1)
    {
        //
        // There can only be local work to do.
        //
	int N_loc = (*TheSI.m_LocTags).size();
#ifdef _OPENMP
#pragma omp parallel for if (TheSI.m_threadsafe_loc)
#endif
	for (int i=0; i<N_loc; ++i)
        {
            const CopyComTag& tag = (*TheSI.m_LocTags)[i];

            BL_ASSERT(distributionMap[tag.fabIndex] == ParallelDescriptor::MyProc());
            BL_ASSERT(distributionMap[tag.srcIndex] == ParallelDescriptor::MyProc());

            get(tag.fabIndex).copy(get(tag.srcIndex),tag.box,scomp,tag.box,scomp,ncomp);
        }

        return;
    }

    fb_cross = cross;
    fb_scomp = scomp;
    fb_ncomp = ncomp;

#ifdef BL_USE_MPI
    //
    // Do this before prematurely exiting if running in parallel.
    // Otherwise sequence numbers will not match across MPI processes.
    //
    const int SeqNum = ParallelDescriptor::SeqNum();

    const int N_locs = TheSI.m_LocTags->size();
    const int N_rcvs = TheSI.m_RcvTags->size();
    const int N_snds = TheSI.m_SndTags->size();

    if (N_locs == 0 && N_rcvs == 0 && N_snds == 0)
        // No work to do.
        return;

    //
    // Post rcvs. Allocate one chunk of space to hold'm all.
    //
    if (N_rcvs > 0) {
#ifdef BL_USE_UPCXX
	FabArrayBase::PostRcvs_PGAS(*TheSI.m_RcvTags,*TheSI.m_RcvVols,fb_the_recv_data,
				    fb_recv_data,fb_recv_from,ncomp,SeqNum,&BLPgas::fb_recv_event);
#else
	FabArrayBase::PostRcvs     (*TheSI.m_RcvTags,*TheSI.m_RcvVols,fb_the_recv_data,
				    fb_recv_data,fb_recv_from,fb_recv_reqs,ncomp,SeqNum);
#endif
    }

    //
    // Post send's
    //
    if (N_snds > 0)
    {
        Array<value_type*> &               send_data = fb_send_data;
	Array<int>                         send_N;
	Array<int>                         send_rank;
	Array<const CopyComTagsContainer*> send_cctc;

	send_data.reserve(N_snds);
	send_N   .reserve(N_snds);
	send_rank.reserve(N_snds);
	send_cctc.reserve(N_snds);
	
	for (MapOfCopyComTagContainers::const_iterator m_it = TheSI.m_SndTags->begin(),
		 m_End = TheSI.m_SndTags->end();
	     m_it != m_End;
	     ++m_it)
	{
	    std::map<int,int>::const_iterator vol_it = TheSI.m_SndVols->find(m_it->first);

	    BL_ASSERT(vol_it != TheSI.m_SndVols->end());
	    
	    const int N = vol_it->second*ncomp;
	    
	    BL_ASSERT(N < std::numeric_limits<int>::max());
	    
#ifdef BL_USE_UPCXX
	    value_type* data = static_cast<value_type*>(upcxx::allocate<value_type>(N));
	    if (data == nullptr) {
		printf("Failed to allocate %zu bytes global address space memory!\n",
		       sizeof(value_type)*N);
		printf("Please try to increase the GASNET_MAX_SEGSIZE environment variable.\n");
		printf("For example, export GASNET_MAX_SEGSIZE=512MB\n");
		BoxLib::Abort("FillBoundary_nowait: Failed to allocate in global address space memory");
	    }
#else
	    value_type* data = static_cast<value_type*>(BoxLib::The_Arena()->alloc(N*sizeof(value_type)));
#endif

	    send_data.push_back(data);
	    send_N   .push_back(N);
	    send_rank.push_back(m_it->first);
	    send_cctc.push_back(&(m_it->second));
	}

#ifdef _OPENMP
#pragma omp parallel for
#endif
	for (int i=0; i<N_snds; ++i)
	{
	    value_type* dptr = send_data[i];
	    BL_ASSERT(dptr != 0);
	    
	    const CopyComTagsContainer& cctc = *send_cctc[i];
	    
	    for (CopyComTagsContainer::const_iterator it = cctc.begin();
		 it != cctc.end(); ++it)
	    {
		BL_ASSERT(distributionMap[it->srcIndex] == ParallelDescriptor::MyProc());
		const Box& bx = it->box;
		get(it->srcIndex).copyToMem(bx,scomp,ncomp,dptr);
		const int Cnt = bx.numPts()*ncomp;
		dptr += Cnt;
	    }
	}

#ifdef BL_USE_UPCXX
	BLPgas::fb_send_counter = 0;
#else
	Array<MPI_Request>& send_reqs = fb_send_reqs;
	send_reqs.reserve(N_snds);
#endif
	for (int i=0; i<N_snds; ++i) {
#ifdef BL_USE_UPCXX
	    BLPgas::Send(upcxx::global_ptr<void>((void *)send_data[i], upcxx::myrank()),
			 send_rank[i],
			 send_N[i]*sizeof(value_type),
			 SeqNum,
			 &BLPgas::fb_send_event,
			 &BLPgas::fb_send_counter);
#else
	    send_reqs.push_back(ParallelDescriptor::Asend
				(send_data[i],send_N[i],send_rank[i],SeqNum).req());
#endif
	}

#ifdef BL_USE_UPCXX
	// Need to make sure at least half of the sends have been started
	while (BLPgas::fb_send_counter < N_snds)
	    upcxx::advance();
#endif
    }

    //
    // Do the local work.  Hope for a bit of communication/computation overlap.
    //
    if (ParallelDescriptor::TeamSize() > 1 && TheSI.m_threadsafe_loc)
    {
#ifdef BL_USE_CXX11
	ParallelDescriptor::team_for(0, N_locs, [&] (int i) 
        {
	    const auto& tag = (*TheSI.m_LocTags)[i];

	    BL_ASSERT(ParallelDescriptor::sameTeam(distributionMap[tag.fabIndex]));
	    BL_ASSERT(ParallelDescriptor::sameTeam(distributionMap[tag.srcIndex]));

	    get(tag.fabIndex).copy(get(tag.srcIndex),tag.box,scomp,tag.box,scomp,ncomp);
	});
#else
	BoxLib::Abort("FillBoundary_nowait: Team only works with C++11");
#endif
    }
    else
    {
#ifdef _OPENMP
#pragma omp parallel for if (TheSI.m_threadsafe_loc)
#endif
	for (int i=0; i<N_locs; ++i)
	{
	    const CopyComTag& tag = (*TheSI.m_LocTags)[i];

	    BL_ASSERT(ParallelDescriptor::sameTeam(distributionMap[tag.fabIndex]));
	    BL_ASSERT(ParallelDescriptor::sameTeam(distributionMap[tag.srcIndex]));
	    
	    if (distributionMap[tag.fabIndex] == ParallelDescriptor::MyProc()) {
		get(tag.fabIndex).copy(get(tag.srcIndex),tag.box,scomp,tag.box,scomp,ncomp);
	    }
	}
    }
#endif /*BL_USE_MPI*/
}

template <class FAB>
void
FabArray<FAB>::FillBoundary_finish ()
{
    if ( n_grow <= 0 ) return;

    if (ParallelDescriptor::NProcs() == 1) return;

#ifdef BL_USE_UPCXX

    FillBoundary_finish_UPCXX();

#elif defined BL_USE_MPI

    FillBoundary_finish_MPI();

#endif
}


#ifdef BL_USE_MPI
template <class FAB>
void
FabArray<FAB>::FillBoundary_finish_MPI ()
{
    FabArrayBase::FBCacheIter cache_it = FabArrayBase::TheFB(fb_cross,*this);

    BL_ASSERT(cache_it != FabArrayBase::m_TheFBCache.end());

    const FabArrayBase::SI& TheSI = cache_it->second;

    Array<MPI_Status> stats;

    const int N_rcvs = TheSI.m_RcvTags->size();

    if (N_rcvs > 0)
    {
        //
        //  wait and unpack
        //

	Array<const CopyComTagsContainer*> recv_cctc;
	recv_cctc.reserve(N_rcvs);

	for (int k = 0; k < N_rcvs; k++) 
	{
	    MapOfCopyComTagContainers::const_iterator m_it 
		= TheSI.m_RcvTags->find(fb_recv_from[k]);
	    BL_ASSERT(m_it != TheSI.m_RcvTags->end());
	    recv_cctc.push_back(&(m_it->second));
	}	

	stats.resize(N_rcvs);
	BL_MPI_REQUIRE( MPI_Waitall(N_rcvs, fb_recv_reqs.dataPtr(), stats.dataPtr()) );

#ifdef _OPENMP
#pragma omp parallel for if (TheSI.m_threadsafe_rcv)
#endif
	for (int k = 0; k < N_rcvs; k++) 
	{
	    value_type* dptr = fb_recv_data[k];
	    BL_ASSERT(dptr != 0);

	    const CopyComTagsContainer& cctc = *recv_cctc[k];

	    for (CopyComTagsContainer::const_iterator it = cctc.begin();
		 it != cctc.end(); ++it)
	    {
		const Box& bx  = it->box;
		const int  Cnt = bx.numPts()*fb_ncomp;
		get(it->fabIndex).copyFromMem(bx,fb_scomp,fb_ncomp,dptr);
		dptr += Cnt;
	    }	    
	}

	BoxLib::The_Arena()->free(fb_the_recv_data);

	fb_recv_from.clear();
	fb_recv_data.clear();
	fb_recv_reqs.clear();
    }

    const int N_snds = TheSI.m_SndTags->size();

    if (N_snds > 0) {
      FabArrayBase::GrokAsyncSends(N_snds,fb_send_reqs,fb_send_data,stats);
      fb_send_data.clear();
      fb_send_reqs.clear();
    }
}
#endif /*BL_USE_MPI*/


#ifdef BL_USE_UPCXX
template <class FAB>
void
FabArray<FAB>::FillBoundary_finish_UPCXX ()
{
    auto cache_it = FabArrayBase::TheFB(fb_cross,*this);

    BL_ASSERT(cache_it != FabArrayBase::m_TheFBCache.end());

    const auto& TheSI = cache_it->second;

    const int N_rcvs = TheSI.m_RcvTags->size();

    if (N_rcvs > 0)
    {
	//
	//  wait and unpack
	//
	
	BLPgas::fb_recv_event.wait(); // wait for the recvs

	Array<const CopyComTagsContainer*> recv_cctc;
	recv_cctc.reserve(N_rcvs);

	for (int k = 0; k < N_rcvs; k++) 
	{
	    auto m_it = TheSI.m_RcvTags->find(fb_recv_from[k]);
	    BL_ASSERT(m_it != TheSI.m_RcvTags->end());
	    recv_cctc.push_back(&(m_it->second));
	}	

#ifdef _OPENMP
#pragma omp parallel for if (TheSI.m_threadsafe_rcv)
#endif
	for (int k = 0; k < N_rcvs; k++) 
	{
	    value_type* dptr = fb_recv_data[k];
	    BL_ASSERT(dptr != 0);
		
	    const auto& cctc = *recv_cctc[k];
	    
	    for (auto it = cctc.begin(); it != cctc.end(); ++it)
	    {
	        const Box& bx  = it->box;
		const int  Cnt = bx.numPts()*fb_ncomp;
		get(it->fabIndex).copyFromMem(bx,fb_scomp,fb_ncomp,dptr);
		dptr += Cnt;
	    }	    
	}

	upcxx::deallocate(fb_the_recv_data);

	fb_recv_from.clear();
	fb_recv_data.clear();
	fb_recv_reqs.clear();
    }

    const int N_snds = TheSI.m_SndTags->size();

    if (N_snds > 0)
    {
        // Don't need to wait in the PGAS version but call GrokAsyncSends_PGAS to free the send buffers
        FabArrayBase::GrokAsyncSends_PGAS(N_snds,fb_send_data,
					  &BLPgas::fb_send_event,
					  &BLPgas::fb_send_counter);
	
	fb_send_data.clear();
	fb_send_reqs.clear();
    }

    ParallelDescriptor::MyTeam().Barrier();
}

template<typename T1, typename T2>
void
FabArrayBase::PostRcvs_PGAS (const std::map< int,std::vector<T1> >& m_RcvTags,
                             const std::map<int,int>&               m_RcvVols,
                             T2*&                                   the_recv_data,
                             Array<T2*>&                            recv_data,
                             Array<int>&                            recv_from,
                             int                                    ncomp,
                             int                                    SeqNum,
                             upcxx::event*                          recv_event)
{
  int TotalRcvsVolume = 0;

  for (auto it = m_RcvVols.begin(); it != m_RcvVols.end(); ++it)
  {
      TotalRcvsVolume += it->second;
  }

  TotalRcvsVolume *= ncomp;

  BL_ASSERT((TotalRcvsVolume*sizeof(T2)) < std::numeric_limits<int>::max());

  /// the_recv_data = static_cast<T2*>(BoxLib::The_Arena()->alloc(TotalRcvsVolume*sizeof(T2)));
  the_recv_data = (T2*)upcxx::allocate<T2>(TotalRcvsVolume);
  if (the_recv_data == NULL) {
    printf("Failed to allocate %d bytes global address space memory!\n",
           TotalRcvsVolume);
    printf("Please try to increase the GASNET_MAX_SEGSIZE environment variable.\n");
    printf("For example, export GASNET_MAX_SEGSIZE=512MB\n");
    BoxLib::Abort("PostRcvs_PGAS: Failed to allocate in global address space memory");
  }

  int Offset = 0;

  for (auto m_it = m_RcvTags.begin(); m_it != m_RcvTags.end(); ++m_it)
  {
      auto vol_it = m_RcvVols.find(m_it->first);

      BL_ASSERT(vol_it != m_RcvVols.end());

      const int N = vol_it->second*ncomp;

      BL_ASSERT(N < std::numeric_limits<int>::max());

      recv_data.push_back(&the_recv_data[Offset]);
      recv_from.push_back(m_it->first);
      /// recv_reqs.push_back(ParallelDescriptor::Arecv(recv_data.back(),N,m_it->first,SeqNum).req());
      /// Send an AM to the sender m_it->first with the recv pointer being &the_recv_data[Offset]
      upcxx::global_ptr<void> dst_ptr =
        upcxx::global_ptr<void>(&the_recv_data[Offset], upcxx::myrank());
      // Increment the event reference before launching the remote task
      recv_event->incref();
      // Launch a remote task on the sender to send me data
      BLPgas::Request(m_it->first,
                      dst_ptr,
                      N*sizeof(T2),
                      SeqNum,
                      recv_event);
      upcxx::advance(); // poll the UPC++ progress engine and the network
      Offset += N;
    }
}

template<typename T>
void
FabArrayBase::GrokAsyncSends_PGAS (int                 N_snds,
                                   Array<T*>&          send_data,
                                   upcxx::event*       send_event,
                                   volatile int*       send_counter)
{
  BL_ASSERT(N_snds > 0);
  BL_ASSERT(send_data.size() == N_snds);
  // Need to make sure all sends have been started
  while ((*send_counter) < N_snds)
    upcxx::advance();
  send_event->wait(); // wait for the sends
  for (int i = 0; i < N_snds; i++)
    upcxx::deallocate(send_data[i]);
}
#endif /* BL_USE_UPCXX */

template <typename FAB> std::map<int, std::map<int, FabArray<FAB> *> > FabArray<FAB>::allocatedFAPointers;

#endif /*BL_FABARRAY_H*/<|MERGE_RESOLUTION|>--- conflicted
+++ resolved
@@ -168,7 +168,6 @@
                                 Array<T*>&          send_data,
                                 Array<MPI_Status>&  stats);
 
-<<<<<<< HEAD
 #ifdef BL_USE_UPCXX
     template<typename T>
     static void GrokAsyncSends_PGAS (int                 N_snds,
@@ -177,17 +176,10 @@
                                      volatile int*       send_counter);
 #endif
 
-    template<typename T1, typename T2>
-    static void PostRcvs (const std::map< int,std::vector<T1> >& m_RcvTags,
-                          const std::map<int,int>&               m_RcvVols,
-                          T2*&                                   the_recv_data,
-                          Array<T2*>&                            recv_data,
-=======
     template<typename T>
     static void PostRcvs (const std::map<int,int>&               m_RcvVols,
                           T*&                                    the_recv_data,
                           Array<T*>&                             recv_data,
->>>>>>> a79903bf
                           Array<int>&                            recv_from,
                           Array<MPI_Request>&                    recv_reqs,
                           int                                    ncomp,
