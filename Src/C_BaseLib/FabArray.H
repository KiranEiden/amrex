--- conflicted
+++ resolved
@@ -109,7 +109,7 @@
     //
     // Returns the number of local FABs in the FabArray..
     //
-    int local_size () const { return indexMap.size(); }
+    int local_size () const { return indexArray.size(); }
     //
     // Returns constant reference to associated DistributionMapping.
     //
@@ -325,24 +325,18 @@
 
     static CPCCache m_TheCopyCache;
 
-<<<<<<< HEAD
     static CPCCacheIter TheCPC (const CPC          &cpc,
                                 const FabArrayBase &dst,
                                 const FabArrayBase &src,
 				const int MyProc = ParallelDescriptor::MyProc());
     static CPCCacheIter TheCPC (const CPC          &cpc,
-                                const Array<int>   &dstIndexMap,
-                                const Array<int>   &srcIndexMap,
+                                const Array<int>   &dstIndexArray,
+                                const Array<int>   &srcIndexArray,
 				const int MyProc = ParallelDescriptor::MyProc());
-=======
     static CacheStats m_CPC_stats;
 
     static long bytesOfCPCCache ();
 
-    static CPCCacheIter TheCPC (const CPC&          cpc,
-                                const FabArrayBase& dst,
-                                const FabArrayBase& src);
->>>>>>> 53007142
 
     //
     // Used for collecting information used in communicating FABs.
@@ -423,16 +417,6 @@
     static int NFabArrays() { return nFabArrays; }
     int AllocatedFAPtrID() const  { return aFAPId; }
 
-<<<<<<< HEAD
-    // DO NOT CALL THESE IF YOU DO NOT KNOW WHAT YOU ARE DOING!!!
-    //
-    // Given a normal FabArray (i.e., with non-overlapping boxarray),
-    // this sets n_grow and turns it into a special FabArray with overlapping boxarray.
-    // This is useful for parallel copy, which only copies from valid to valid regions.
-    void SetNGrow (int n_grow_new) const;
-    // This reset it back to normal.  These two should always appear in pair.
-    void ResetNGrow () const;
-=======
     struct TileArray
     {
 	int nuse;
@@ -444,7 +428,6 @@
     };
 
     const TileArray* getTileArray (const IntVect& tilesize) const;
->>>>>>> 53007142
 
 protected:
 
@@ -453,15 +436,15 @@
     //
     // Returns constant reference to indices in the FabArray that we own.
     //
-    const Array<int>& IndexMap () const { return indexMap; }
+    const Array<int> &IndexArray () const { return indexArray; }
     //
     // Returns local index in the vector of FABs.
     //
     int localindex (int K) const { 
 	std::vector<int>::const_iterator low
-	    = std::lower_bound(indexMap.begin(), indexMap.end(), K);
-	if (low != indexMap.end() && *low == K) {
-	    return low - indexMap.begin();
+	    = std::lower_bound(indexArray.begin(), indexArray.end(), K);
+	if (low != indexArray.end() && *low == K) {
+	    return low - indexArray.begin();
 	}
 	else {
 	    return -1;
@@ -473,26 +456,20 @@
     //
     mutable BoxArray    boxarray;
     DistributionMapping distributionMap;
-    Array<int>          indexMap;
+    Array<int>          indexArray;
     mutable int         n_grow;
     int                 n_comp;
     int                 aFAPId;  // ---- id of currently allocated fab array pointers
     int                 aFAPIdLock;  // ---- lock for resizing sidecars
 
+    static int fb_cache_max_size;
+    static int copy_cache_max_size;
+
     // Key for unique combination of BoxArray and DistributionMapping
     // Note both BoxArray and DistributionMapping are reference counted.
     // Objects with the same references have the same key.
     typedef std::pair<ptrdiff_t,ptrdiff_t> BDKey;
 
-<<<<<<< HEAD
-    static int fb_cache_max_size;
-    static int copy_cache_max_size;
-
-
-private:
-    static bool LocThreadSafety(const CopyComTagsContainer* LocTags);
-    static bool RcvThreadSafety(const MapOfCopyComTagContainers* RcvTags);
-=======
     mutable BDKey m_bdkey;
 
     BDKey getBDKey () const {
@@ -528,7 +505,6 @@
     void flushTileArray (const IntVect& tilesize = IntVect::TheZeroVector()) const;
     // This flushes the entire cache.
     static void flushTileArrayCache ();
-
     //
     // Keep track of how many FabArrays are built with the same BDKey.
     //
@@ -575,7 +551,6 @@
 	}
     };
     static FabArrayStats m_FA_stats;
->>>>>>> 53007142
 };
 
 class MFIter
@@ -1292,13 +1267,8 @@
         BL_ASSERT(N < std::numeric_limits<int>::max());
 
         recv_data.push_back(&the_recv_data[Offset]);
-<<<<<<< HEAD
-        recv_from.push_back(m_it->first);
-        recv_reqs.push_back(ParallelDescriptor::Arecv(recv_data.back(),N,m_it->first,SeqNum,comm).req());
-=======
         recv_from.push_back(it->first);
-        recv_reqs.push_back(ParallelDescriptor::Arecv(recv_data.back(),N,it->first,SeqNum).req());
->>>>>>> 53007142
+        recv_reqs.push_back(ParallelDescriptor::Arecv(recv_data.back(),N,it->first,SeqNum,comm).req());
 
         Offset += N;
     }
@@ -1340,9 +1310,9 @@
 	return true;
     }
     else {
-    std::cout << ParallelDescriptor::MyProcAll() << ":<<<<<<<< li K m_fabs_v.size() m_fabs_v[li] indexMap.size() = " << li << "  "
+    std::cout << ParallelDescriptor::MyProcAll() << ":<<<<<<<< li K m_fabs_v.size() m_fabs_v[li] indexArray.size() = " << li << "  "
               << K << "  " << m_fabs_v.size() << "  " << m_fabs_v[li] << "  "
-	      << indexMap.size() << std::endl;
+	      << indexArray.size() << std::endl;
 	return false;
     }
 }
@@ -1356,6 +1326,9 @@
 	return true;
     }
     else {
+//std::cout << ParallelDescriptor::MyProcAll() << ":<<<<<<<< li m_fabs_v.size() m_fabs_v[li] indexArray.size() = " << li << "  "
+////<< m_fabs_v.size() << "  " << m_fabs_v[li] << "  "
+////<< indexArray.size() << std::endl;
 	return false;
     }
 }
@@ -1364,7 +1337,7 @@
 const FAB&
 FabArray<FAB>::operator[] (const MFIter& mfi) const
 {
-    BL_ASSERT(mfi.LocalIndex() < indexMap.size());
+    BL_ASSERT(mfi.LocalIndex() < indexArray.size());
     return *m_fabs_v[mfi.LocalIndex()];
 }
 
@@ -1372,7 +1345,7 @@
 FAB&
 FabArray<FAB>::operator[] (const MFIter& mfi)
 {
-    BL_ASSERT(mfi.LocalIndex() < indexMap.size());
+    BL_ASSERT(mfi.LocalIndex() < indexArray.size());
     return *m_fabs_v[mfi.LocalIndex()];
 }
 
@@ -1381,7 +1354,7 @@
 FabArray<FAB>::operator[] (int K) const
 {
     int li = localindex(K);
-    BL_ASSERT(li >=0 && li < indexMap.size());
+    BL_ASSERT(li >=0 && li < indexArray.size());
     return *m_fabs_v[li];
 }
 
@@ -1390,7 +1363,7 @@
 FabArray<FAB>::operator[] (int K)
 {
     int li = localindex(K);
-    BL_ASSERT(li >=0 && li < indexMap.size());
+    BL_ASSERT(li >=0 && li < indexArray.size());
     return *m_fabs_v[li];
 }
 
@@ -1398,11 +1371,8 @@
 void
 FabArray<FAB>::clear ()
 {
-<<<<<<< HEAD
-=======
     clearThisBD();
 
->>>>>>> 53007142
     typename std::map<int, std::map<int, FabArray<FAB> *> >::iterator afapIter = 
                  FabArray<FAB>::allocatedFAPointers.find(distributionMap.size());
     if(afapIter == FabArray<FAB>::allocatedFAPointers.end()) {
@@ -1415,10 +1385,12 @@
     } else {
       std::map<int, FabArray<FAB> *> &faPtrCachedMap = afapIter->second;
       faPtrCachedMap.erase(aFAPId);
+#ifdef DEBUG_AFAP
       if(ParallelDescriptor::IOProcessor() && faPtrCachedMap.size() == 0) {
         std::cout << "**** In FabArray::clear()::  size distmapngrids = "
                   << faPtrCachedMap.size() << "  " << afapIter-> first << std::endl;
       }
+#endif
       if(faPtrCachedMap.size() == 0) {  //---- delete unused maps
         FabArray<FAB>::allocatedFAPointers.erase(afapIter);
       }
@@ -1555,7 +1527,7 @@
 
     for(int i = 0, N = boxarray.size(); i < N; ++i) {
       if(distributionMap[i] == MyProc) {
-        indexMap.push_back(i);
+        indexArray.push_back(i);
       }
     }
 
@@ -1606,7 +1578,7 @@
 void
 FabArray<FAB>::AllocFabs ()
 {
-    m_fabs_v.reserve(indexMap.size());
+    m_fabs_v.reserve(indexArray.size());
 
     for (MFIter fai(*this); fai.isValid(); ++fai)
     {
@@ -1633,7 +1605,7 @@
     BL_ASSERT(distributionMap[boxno] == ParallelDescriptor::MyProc());
 
     if (m_fabs_v.size() == 0) {
-	m_fabs_v.resize(indexMap.size());
+	m_fabs_v.resize(indexArray.size());
     }
 
     m_fabs_v[localindex(boxno)] = elem;
@@ -1657,7 +1629,7 @@
     BL_ASSERT(distributionMap[mfi.index()] == ParallelDescriptor::MyProc());
 
     if (m_fabs_v.size() == 0) {
-	m_fabs_v.resize(indexMap.size());
+	m_fabs_v.resize(indexArray.size());
     }
 
     m_fabs_v[mfi.LocalIndex()] = elem;
@@ -2128,9 +2100,6 @@
     if(isSrc)  { BL_ASSERT(src->nGrow() >= snghost);  }
     if(isDest) { BL_ASSERT(dest->nGrow() >= dnghost); }
 
-    if (isSrc &&  snghost > 0) src->SetNGrow(src->nGrow()-snghost);
-    if (isDest && dnghost > 0) dest->SetNGrow(dest->nGrow()-dnghost);
-
     bool putInCache(false);
     MPI_Group groupSrc, groupDest, groupBoth;
     MPI_Comm commBoth(ParallelDescriptor::CommunicatorAll());  // ---- both src and dest:  fix for > 1 sidecar
@@ -2166,12 +2135,12 @@
     BoxArray srcBoxArray, destBoxArray;
     Array<int> srcPMap, destPMap, srcPMapAll, destPMapAll;
     DistributionMapping srcDM, destDM, srcDMAll, destDMAll;
-    Array<int> srcIndexMap, destIndexMap;
+    Array<int> srcIndexArray, destIndexArray;
     if(isSrc) {
-      srcIndexMap = src->IndexMap();
+      srcIndexArray = src->IndexArray();
     }
     if(isDest) {
-      destIndexMap = dest->IndexMap();
+      destIndexArray = dest->IndexArray();
     }
 
 
@@ -2203,7 +2172,7 @@
 
     const CPC cpc(destBoxArray, srcBoxArray, destDMAll, srcDMAll);
 
-    FabArrayBase::CPCCacheIter cache_it = FabArrayBase::TheCPC(cpc, destIndexMap, srcIndexMap, myProcAll);
+    FabArrayBase::CPCCacheIter cache_it = FabArrayBase::TheCPC(cpc, destIndexArray, srcIndexArray, myProcAll);
 
     BL_ASSERT(cache_it != FabArrayBase::m_TheCopyCache.end());
 
@@ -2224,8 +2193,6 @@
         //
         // No work to do.
         //
-	if (snghost > 0 && isSrc)   src->ResetNGrow();
-	if (dnghost > 0 && isDest)  dest->ResetNGrow();
         return;
     }
     //
@@ -2418,8 +2385,6 @@
         NCompLeft -= NC;
     }
 
-    if (snghost > 0 && isSrc)   src->ResetNGrow();
-    if (dnghost > 0 && isDest)  dest->  ResetNGrow();
     return;
 #endif /*BL_USE_MPI*/
 }
@@ -2583,9 +2548,6 @@
                 << faPtr->AllocatedFAPtrID() << "  " << faPtr->aFAPIdLock
 		<< "  " << faPtr->DistributionMap().DistMapID()
 		<< "  " << faPtr->DistributionMap().NDistMaps() << std::endl;
-      //if(faPtr->AllocatedFAPtrID() == 73 || faPtr->AllocatedFAPtrID() == 162) {
-        //std::cout << "_in PrintFAPointers:  dmap = " << faPtr->DistributionMap() << std::endl;
-      //}
     }
   }
   DistributionMapping::CacheStats(std::cout, ParallelDescriptor::MyProcAll());
@@ -2598,9 +2560,10 @@
 FabArray<FAB>::AddProcsToComp (int ioProcNumSCS, int ioProcNumAll,
                                int scsMyId, MPI_Comm scsComm)
 {
+  flushTileArrayCache();
+
   // ---- BoxArrays
   BoxLib::BroadcastBoxArray(boxarray, scsMyId, ioProcNumSCS, scsComm);
-  BoxLib::BroadcastBoxArray(boxarray_orig, scsMyId, ioProcNumSCS, scsComm);
 
   // ---- DistributionMapping
   int sentinelProc(ParallelDescriptor::MyProcComp());
@@ -2611,20 +2574,17 @@
   ParallelDescriptor::Bcast(&n_grow, 1, ioProcNumSCS, scsComm);
   ParallelDescriptor::Bcast(&n_comp, 1, ioProcNumSCS, scsComm);
   ParallelDescriptor::Bcast(&aFAPId, 1, ioProcNumSCS, scsComm);
-  ParallelDescriptor::Bcast(&n_grow_orig, 1, ioProcNumSCS, scsComm);
   ParallelDescriptor::Bcast(&nFabArrays, 1, ioProcNumSCS, scsComm);
   ParallelDescriptor::Bcast(&fb_cache_max_size, 1, ioProcNumSCS, scsComm);
   ParallelDescriptor::Bcast(&copy_cache_max_size, 1, ioProcNumSCS, scsComm);
 
   // ---- bools
   bool bii(IsInitialized());
-  int bInit(bii), bV(Verbose), bDAS(do_async_sends);
+  int bInit(bii), bDAS(do_async_sends);
   ParallelDescriptor::Bcast(&bInit, 1, ioProcNumSCS, scsComm);
-  ParallelDescriptor::Bcast(&bV, 1, ioProcNumSCS, scsComm);
   ParallelDescriptor::Bcast(&bDAS, 1, ioProcNumSCS, scsComm);
   if(scsMyId != ioProcNumSCS) {
     SetInitialized(bInit);
-    Verbose        = bV;
     do_async_sends = bDAS;
   }
   ParallelDescriptor::Bcast(&fb_cache_max_size, 1, ioProcNumSCS, scsComm);
@@ -2675,6 +2635,25 @@
     }
   }
 
+  std::cout << ParallelDescriptor::MyProcAll() << "::***************** FabArray<FAB>::AddProcsToComp:  more data to copy." << std::endl;
+  // ---- m_bdkey
+  if(scsMyId != ioProcNumSCS) {
+    m_bdkey =  getBDKey();
+  }
+
+  // ---- m_TheTileArrayCache
+  // ---- m_TAC_stats
+  // ---- m_BD_count
+  // ---- m_FA_stats
+  std::cout << ParallelDescriptor::MyProcAll() << "::***************** m_FA_stats: nfa mnfa mnba mnbau nb = "
+            << m_FA_stats.num_fabarrays << "  "
+            << m_FA_stats.max_num_fabarrays << "  "
+            << m_FA_stats.max_num_boxarrays << "  "
+            << m_FA_stats.max_num_ba_use << "  "
+            << m_FA_stats.num_build << "  "
+            << std::endl;
+
+
   // ---- unlock
   aFAPIdLock = 0;
 }
@@ -2708,16 +2687,18 @@
     for(typename std::map<int, FabArray<FAB> *>::iterator it = faPtrCachedMap.begin();
         it != faPtrCachedMap.end(); ++it)
     {
-      if(it->second->ok() == false) {
-        BoxLib::Abort("it not ok");
-        BoxLib::Abort("**** Error 0 in MoveAllFabs:  it->second not ok");
+      FabArray<FAB> *faPtr = it->second;
+      if(faPtr->ok() == false) {
+        BoxLib::Abort("**** Error 0 in MoveAllFabs:  faPtr not ok");
       }
-      nFabsMoved = it->second->MoveFabs(newDistMapArray);  // just keep the last one
-      if( ! it->second->ok()) {
-        BoxLib::Abort("**** Error 1 in MoveAllFabs:  it->second not ok");
-      }
-      lastFAPtr = it->second;
-    }
+
+      nFabsMoved = faPtr->MoveFabs(newDistMapArray);  // ---- just keep the last one
+
+      lastFAPtr = faPtr;
+
+    }
+
+
     if(ParallelDescriptor::IOProcessor()) {
       std::cout << "FabArray<FAB>::MoveAllFabs:  moved " << nFabsMoved
 	        << " FAB(s) for each FabArray." << std::endl;
@@ -2728,10 +2709,23 @@
     FabArrayBase::FlushSICache();
     FabArrayBase::CPC::FlushCache();
     //Geometry::FlushPIRMCache();  // ---- needs to be done externally
+    flushTileArrayCache();
 
     if(lastFAPtr != 0) {
       lastFAPtr->ModifyDistributionMap().ReplaceCachedProcessorMap(newDistMapArray);
     }
+
+
+    // ---- check the moved fabarray
+    for(typename std::map<int, FabArray<FAB> *>::iterator it = faPtrCachedMap.begin();
+        it != faPtrCachedMap.end(); ++it)
+    {
+      FabArray<FAB> *faPtr = it->second;
+      if(faPtr->ok() == false) {
+        BoxLib::Abort("**** Error 2 in MoveAllFabs:  faPtr not ok");
+      }
+    }
+
   }
 }
 
@@ -2784,15 +2778,15 @@
   std::map<int, FAB *> tempIndexFABs;
   typename std::map<int, FAB *>::iterator tIFiter;
   if(fabMoves.size() > 0) {  // ---- there are fabs on this proc to send || recv | both
-    if(indexMap.size() != m_fabs_v.size()) {
-      BoxLib::Abort("**** Error:  indexMap size != m_fabs_v.size()");
-    }
-    for(int iim(0); iim < indexMap.size(); ++iim) {
-      tIFiter = tempIndexFABs.find(indexMap[iim]);
+    if(indexArray.size() != m_fabs_v.size()) {
+      BoxLib::Abort("**** Error:  indexArray size != m_fabs_v.size()");
+    }
+    for(int iim(0); iim < indexArray.size(); ++iim) {
+      tIFiter = tempIndexFABs.find(indexArray[iim]);
       if(tIFiter == tempIndexFABs.end()) {
-	tempIndexFABs.insert(std::pair<int, FAB *>(indexMap[iim], m_fabs_v[iim]));
+	tempIndexFABs.insert(std::pair<int, FAB *>(indexArray[iim], m_fabs_v[iim]));
       } else {
-        BoxLib::Abort("**** Error:  index not in indexMap.");
+        BoxLib::Abort("**** Error:  index not in indexArray.");
       }
     }
   }
@@ -2874,10 +2868,10 @@
   }
 
   // ---- reconstruct the index and fab vectors
-  indexMap.clear();
+  indexArray.clear();
   m_fabs_v.clear();
   for(tIFiter = tempIndexFABs.begin(); tIFiter != tempIndexFABs.end(); ++tIFiter) {
-    indexMap.push_back(tIFiter->first);
+    indexArray.push_back(tIFiter->first);
     m_fabs_v.push_back(tIFiter->second);
   }
 
@@ -2900,6 +2894,13 @@
 FabArrayCopyDescriptor<FAB>::RegisterFabArray(FabArray<FAB>* fabarray)
 {
     BL_ASSERT(fabArrays.size() == fabCopyDescList.size());
+
+    {  // ---- check distmap
+      const DistributionMapping &dm = fabarray->DistributionMap();
+      if(fabarray != 0) {
+        dm.Check();
+      }
+    }
 
     FabArrayId result(fabArrays.size());
 
@@ -2926,6 +2927,8 @@
 
     FabArray<FAB>* fabArray = fabArrays[fabarrayid.Id()];
 
+    fabArray->DistributionMap().Check();
+
     BL_ASSERT(faindex >= 0 && faindex < fabArray->size());
 
     Box intersect = destFabBox;
@@ -2944,6 +2947,11 @@
         FabCopyDescriptor<FAB>* fcd = new FabCopyDescriptor<FAB>;
 
         int remoteProc     = fabArray->DistributionMap()[faindex];
+	if(remoteProc >= ParallelDescriptor::NProcs()) {
+	  std::cout << ParallelDescriptor::MyProcAll() << ":: _here 40:  nProcs remoteProc = "
+	            << ParallelDescriptor::NProcs() << "  " << remoteProc << std::endl;
+	  BoxLib::Abort("Bad remoteProc");
+	}
         fcd->fillBoxId     = nextFillBoxId;
         fcd->subBox        = intersect;
         fcd->myProc        = MyProc;
@@ -3143,6 +3151,18 @@
     //
     // Set Rcvs[i] to # of blocks needed from CPU i
     //
+for (FabComTagContainer::const_iterator it = fabComTagList.begin(), End = fabComTagList.end(); it != End; ++it) {
+    const int NProcs = ParallelDescriptor::NProcs();
+  if(it->procThatNeedsData > NProcs-1) {
+	std::cout <<  ParallelDescriptor::MyProcAll() << ":: _here 30:  NProcs it->procThatNeedsData = "
+	          << NProcs << "  " << it->procThatNeedsData << std::endl;
+  }
+  if(it->procThatHasData > NProcs-1) {
+	std::cout <<  ParallelDescriptor::MyProcAll() << ":: _here 30:  NProcs it->procThatHasData = "
+	          << NProcs << "  " << it->procThatHasData << std::endl;
+  }
+}
+BoxLib::USleep(10);
     for (FabComTagContainer::const_iterator it = fabComTagList.begin(),
              End = fabComTagList.end();
          it != End;
@@ -3188,6 +3208,10 @@
 
         for (std::map<int,int>::const_iterator it = Rcvs.begin(), End = Rcvs.end(); it != End; ++it)
 	{
+	    if(it->first > RcvsArray.size()-1) {
+	      std::cout <<  ParallelDescriptor::MyProcAll() << ":: _here 20:  NProcs it->first = "
+	                << NProcs << "  " << it->first << std::endl;
+	    }
             RcvsArray[it->first] = it->second;
 	}
 
@@ -3440,29 +3464,16 @@
 	BoxLib::The_Arena()->free(recv_data);
     }
 
-<<<<<<< HEAD
-    if (FabArrayBase::do_async_sends && ! send_reqs.empty())
-=======
     // Finished send
     if (N_snds > 0)
->>>>>>> 53007142
     {
 	Array<MPI_Status> stats(N_snds);
+        BL_COMM_PROFILE(BLProfiler::Waitall, sizeof(value_type), BLProfiler::BeforeCall(), N_snds);
 	BL_MPI_REQUIRE( MPI_Waitall(N_snds, data_send_reqs.dataPtr(), stats.dataPtr()) );
-
-<<<<<<< HEAD
-        stats.resize(N_snds);
-
-        BL_COMM_PROFILE(BLProfiler::Waitall, sizeof(value_type), BLProfiler::BeforeCall(), N_snds);
-        BL_MPI_REQUIRE( MPI_Waitall(N_snds, send_reqs.dataPtr(), stats.dataPtr()) );
         BL_COMM_PROFILE(BLProfiler::Waitall, sizeof(value_type), BLProfiler::AfterCall(), N_snds);
 
-        for(int i(0); i < N_snds; ++i) {
-          BoxLib::The_Arena()->free(send_data[i]);
-=======
 	for (int i = 0; i < N_snds; ++i) {
             BoxLib::The_Arena()->free(send_data[i]);
->>>>>>> 53007142
 	}
     }
 
