--- conflicted
+++ resolved
@@ -30,7 +30,6 @@
 namespace ParallelDescriptor
 {
     const int SidecarQuitSignal = -1;
-<<<<<<< HEAD
 
 #ifdef BL_USE_MPI_ONESIDED
     extern MPI_Win cp_win;
@@ -38,99 +37,7 @@
     extern MPI_Win fpb_win;
 #endif
     extern double timing[100];
-  
-    //
-    // Data structure used by a few routines when MPI is enabled.
-    //
-    // Used to communicate up to seven integers and a box.
-    //
-    // We'll store all the info in a single array of integers.
-    //
-#ifndef BL_AMRPROF
-    struct CommData
-    {
-        //
-        // We encapsulate seven ints and a Box as an int[3*BL_SPACEDIM+7].
-        //
-        enum { DIM = 3*BL_SPACEDIM+7 };
-
-        int m_data[DIM];
-
-        CommData ();
-        CommData (int        face,
-                  int        fabindex,
-                  int        fromproc,
-                  int        id,
-                  int        ncomp,
-                  int        srccomp,
-                  int        fabarrayid,
-                  const Box& box);
-
-        CommData (const CommData& rhs);
-
-        CommData& operator= (const CommData& rhs);
-        //
-        // Compare two CommData's.
-        //
-        bool operator== (const CommData& rhs) const;
-
-        bool operator!= (const CommData& rhs) const { return !operator==(rhs); }
-        //
-        // The number of integers.
-        //
-        int length () const { return DIM; }
-        //
-        // Pointer to the data.
-        //
-        int* dataPtr() { return &m_data[0]; }
-        //
-        // The face.
-        //
-        int face () const { return m_data[0]; }
-        //
-        // The fabindex.
-        //
-        int fabindex () const { return m_data[1]; }
-        //
-        // The processor sending this data.
-        //
-        int fromproc () const { return m_data[2]; }
-        //
-        // The ID of this message.
-        //
-        // Meant to be used as the MPI tag in a send/receive of additional
-        // data associated with this data.
-        //
-        int id () const { return m_data[3]; }
-        //
-        // The number of components.
-        //
-        int nComp () const { return m_data[4]; }
-
-        void nComp (int ncomp) { m_data[4] = ncomp; }
-        //
-        // The src component.
-        //
-        int srcComp () const { return m_data[5]; }
-
-        void srcComp (int scomp) { m_data[5] = scomp; }
-        //
-        // The ID of the fab array.
-        //
-        int fabarrayid () const { return m_data[6]; }
-        //
-        // The contained box.
-        //
-        Box box () const
-            {
-                return Box(IntVect(&m_data[7]),
-                           IntVect(&m_data[7+BL_SPACEDIM]),
-                           IntVect(&m_data[7+2*BL_SPACEDIM]));
-            }
-    };
-#endif
-=======
->>>>>>> c12345dd
+
     //
     // Used as default argument to ParallelDescriptor::Barrier().
     //
