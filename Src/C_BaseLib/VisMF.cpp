--- conflicted
+++ resolved
@@ -687,15 +687,9 @@
 
     VisMF::Header hdr(mf, how);
 
-<<<<<<< HEAD
     if(set_ghost) {
         BL_PROFILE("VisMF::Write_mf_set_ghost");
-        MultiFab *the_mf = const_cast<MultiFab*>(&mf);
-=======
-    if (set_ghost)
-    {
         FabArray<FArrayBox>* the_mf = const_cast<FabArray<FArrayBox>*>(&mf);
->>>>>>> bfbcb589
 
         BL_ASSERT( ! (the_mf == 0));
         BL_ASSERT(hdr.m_ba == mf.boxArray());
@@ -848,7 +842,7 @@
 }
 
 long
-VisMF::WriteRawNative (const MultiFab    &mf,
+VisMF::WriteRawNative (const FabArray<FArrayBox>    &mf,
                        const std::string &mf_name,
 		       bool writeMinMax, bool groupSets,
 		       bool setBuf)
