--- conflicted
+++ resolved
@@ -985,6 +985,9 @@
         //
         return cache_it;
 
+    // All workers in the same team will have identical copies of tags for local copy
+    // so that they can share work.  But for remote communication, they are all different.
+
     const int nlocal = imap.size();
     const int ng = fpb.m_ngrow;
     std::vector<std::pair<int,Box> > isects;
@@ -1032,25 +1035,12 @@
 		    }
 		}
 
-<<<<<<< HEAD
 		if (ParallelDescriptor::sameTeam(dst_owner)) {
-		    const BoxList tilelist(bx, FabArrayBase::comm_tile_size);
-		    for (BoxList::const_iterator
-			     it_tile  = tilelist.begin(),
-			     End_tile = tilelist.end();   it_tile != End_tile; ++it_tile)
-		    {
-			TheFPB.m_LocTags->push_back(FPBComTag((*it_tile)-iv, *it_tile, 
-							      k_src, k_dst));
-		    }
+		    continue; // local copy will be dealt with later
 		} else if (MyProc == ParallelDescriptor::TeamSender(dm[k_src])) {
 		    int recv_rank = ParallelDescriptor::TeamReceiver(dst_owner);
 		    send_tags[recv_rank].push_back(FPBComTag(bx-iv, bx, k_src, k_dst));
 		}
-=======
-		if (dst_owner == MyProc) continue;  // local copy will be dealt with later
-
-		send_tags[dst_owner].push_back(FPBComTag(bx-iv, bx, k_src, k_dst));
->>>>>>> 31b5414d
 	    }
 	}
     }
@@ -1065,6 +1055,10 @@
         check_remote = true;
     }
 #endif    
+
+    if (ParallelDescriptor::TeamSize() > 1) {
+	check_local = true;
+    }
 
     if ( ba.ixType().cellCentered() ) {
 	TheFPB.m_threadsafe_loc = true;
@@ -1119,14 +1113,7 @@
 		    }
 		}
 
-<<<<<<< HEAD
-		if (ParallelDescriptor::sameTeam(src_owner)) continue; // local copy has been dealt with
-
-		if (MyProc == ParallelDescriptor::TeamReceiver(dm[k_dst])) {
-		    int send_rank = ParallelDescriptor::TeamSender(src_owner);
-		    recv_tags[send_rank].push_back(FPBComTag(bx, bx-iv, k_src, k_dst));
-=======
-		if (src_owner == MyProc) { // local copy
+		if (ParallelDescriptor::sameTeam(src_owner)) { // local copy
 		    const BoxList tilelist(bx, FabArrayBase::comm_tile_size);
 		    for (BoxList::const_iterator
 			     it_tile  = tilelist.begin(),
@@ -1138,12 +1125,12 @@
 		    if (check_local) {
 			localtouch.plus(1, bx-iv);
 		    }
-		} else {
-		    recv_tags[src_owner].push_back(FPBComTag(bx, bx-iv, k_src, k_dst));
+		} else if (MyProc == ParallelDescriptor::TeamReceiver(dm[k_dst])) {
+		    int send_rank = ParallelDescriptor::TeamSender(src_owner);
+		    recv_tags[send_rank].push_back(FPBComTag(bx, bx-iv, k_src, k_dst));
 		    if (check_remote) {
 			remotetouch.plus(1, bx-iv);
 		    }
->>>>>>> 31b5414d
 		}
 	    }
 	}
