--- conflicted
+++ resolved
@@ -136,15 +136,6 @@
 
 # UPCXX
 ifeq ($(USE_UPCXX),TRUE)
-<<<<<<< HEAD
-  C$(BOXLIB_BASE)_sources += BLPgas.cpp
-  C$(BOXLIB_BASE)_headers += BLPgas.H
-endif
-
-# On-the-fly data analysis tools (which must be defined in userland)
-C$(BOXLIB_BASE)_headers += Analysis.H
-C$(BOXLIB_BASE)_sources += Analysis.cpp
-=======
   C$(BOXLIB_BASE)_sources += BLPgas.cpp UArena.cpp
   C$(BOXLIB_BASE)_headers += BLPgas.H UArena.H
 endif
@@ -156,4 +147,3 @@
   F$(BOXLIB_BASE)_headers += Particles_F.H
   F$(BOXLIB_BASE)_sources += Particles_$(DIM)D.F
 endif
->>>>>>> 1535d1bf
