
#ifndef BL_UTILITY_H
#define BL_UTILITY_H

#include <winstd.H>

#include <iostream>
#include <string>
#include <map>

#ifndef WIN32
#include <sys/types.h>
#include <unistd.h>
#if !defined(COLUMBIA)
#include <sys/wait.h>
#endif
#endif

#include <BLassert.H>
#include <REAL.H>
#include <Array.H>
#include <Box.H>
#include <BoxArray.H>
#include <DistributionMapping.H>
#include <ParallelDescriptor.H>

//
// Useful C++ Utility Functions
//
// This data-less class is a poor-person's namespace of utility functions.
// Since we can't assume the existence of namespaces, and we don't
// like global functions, we put them into a data-less class as
// static member functions.
//

namespace BoxLib
{
    //
    // Returns the total user and system time used by
    // the calling process up to the point of the call.
    // If t != 0, it also stores the result in t.
    //
    double second (double* t = 0);
    //
    // Returns the current time as the number of microseconds
    // relative to program startup.  If t != 0, it also
    // stores the result in t.
    //
    double wsecond (double* t = 0);
    //
    // Reset start of Wall Clock Time for wsecond() to NOW.
    //
    void ResetWallClockTime ();
    //
    // Return true if argument is a non-zero length string of digits.
    //
    bool is_integer (const char* str);
    //
    // Splits "instr" into separate pieces based on "separators".
    //
    const std::vector<std::string>& Tokenize (const std::string& instr,
                                              const std::string& separators);
    //
    // Returns rootNNNN where NNNN == num.
    //
    std::string Concatenate (const std::string& root,
                             int                num,
                             int                mindigits = 5);
    /*
      Creates the specified directories.  path may be either a full pathname
      or a relative pathname.  It will create all the directories in the
      pathname, if they don't already exist, so that on successful return the
      pathname refers to an existing directory.  Returns true or false
      depending upon whether or not all it was successful.  Also returns
      if path is NULL or "/".  mode is the mode passed to mkdir() for
      any directories that must be created.
    
      For example, if it is passed the string "/a/b/c/d/e/f/g", it
      will return successfully when all the directories in the pathname
      exist; i.e. when the full pathname is a valid directory.

      In a Windows environment, the path separator is a '\', so that if using
      the example given above you must pass the string  
      "\\a\\b\\c\\d\\e\\f\\g"  (Note that you must escape the backslash in a
      character string), 
    */
    bool UtilCreateDirectory (const std::string& path,
                              mode_t             mode);
    //
    // Output a message and abort when couldn't create the directory.
    //
    void CreateDirectoryFailed (const std::string& dir);
    //
    // Output a message and abort when couldn't open the file.
    //
    void FileOpenFailed (const std::string& dir);
    //
    // Attempt to unlink the file.  Ignore any errors.
    //
    void UnlinkFile (const std::string& file);
    //
    // Check if a file already exists.
    //   Return true if the filename is an existing file, directory,
    //   or link.  For links, this operates on the link and not what
    //   the link points to.
    //
    bool FileExists(const std::string &filename);
    //
    // Create a (probably) unique string
    //
    std::string UniqueString();
    //
    // Create a new directory, renaming the old one if it exists
    //
    void UtilCreateCleanDirectory (const std::string &path,
                                   bool callbarrier = true);
    //
    // Rename a current directory if it exists
    //
    void UtilRenameDirectoryToOld (const std::string &path,
                                   bool callbarrier = true);
    //
    // Aborts after printing message indicating out-of-memory;
    // i.e. operator new has failed. This is the "supported"
    // set_new_handler() function for BoxLib applications.
    //
    void OutOfMemory ();
    /*
      This function returns an approximation of the inverse cumulative
      standard normal distribution function.  I.e., given P, it returns
      an approximation to the X satisfying P = Pr{Z <= X} where Z is a
      random variable from the standard normal distribution.

      The algorithm uses a minimax approximation by rational functions
      and the result has a relative error whose absolute value is less
      than 1.15e-9.

      Author:      Peter J. Acklam
      Time-stamp:  2002-06-09 18:45:44 +0200
      E-mail:      jacklam@math.uio.no
      WWW URL:     http://www.math.uio.no/~jacklam

      "p" MUST be in the open interval (0,1).

      Entry points for Fortran:

        REAL_T val
        call blinvnormdist(val)

      Internally, the Fortran entry point calls a static Mersenne Twister
      object (the same one called by blutilrand()) to get a random number in
      the open interval (0,1), and then sets "val" to the result of calling
      BoxLib::InvNormDist() with that random number.
    */
    double InvNormDist (double p);
    /*
      This function returns an approximation of the inverse cumulative
      standard normal distribution function.  I.e., given P, it returns
      an approximation to the X satisfying P = Pr{Z <= X} where Z is a
      random variable from the standard normal distribution.

      Original FORTRAN77 version by Michael Wichura.

      Michael Wichura,
      The Percentage Points of the Normal Distribution,
      Algorithm AS 241,
      Applied Statistics,
      Volume 37, Number 3, pages 477-484, 1988.

      Our version is based on the C++ version by John Burkardt.

      The algorithm uses a minimax approximation by rational functions
      and the result is good to roughly machine precision.  This routine
      is roughly 30% more costly than InvNormDist() above.

      "p" MUST be in the open interval (0,1).

      Entry points for Fortran:
    
        REAL_T val
        call blinvnormdistbest(val)

      Internally, the Fortran entry point calls a static Mersenne Twister
      object (the same one called by blutilrand()) to get a random number in
      the open interval (0,1), and then sets "val" to the result of calling
      BoxLib::InvNormDist() with that random number.
    */
    double InvNormDistBest (double p);
    /*
      Mersenne Twister pseudo-random number generator.

      Generates one pseudorandom real number (double) which is
      uniformly distributed on [0,1]-interval for each call.

      Accepts any 32-bit integer as a seed -- uses 4357 as the default.

      Has a period of 2**19937.

      Mersenne Twister Home Page: http://www.math.keio.ac.jp/matumoto/emt.html

      There is also an entry point for Fortran callable as:
    
      REAL_T rn
      call blutilrand(rn)

      Internally, blutilrand() calls a static Mersenne Twister oject (the
      same one used by BoxLib::Random()) to get a value in [0,1] and then
      sets "rn" to that value.
    */
    double Random (); // [0,1]
    double Random1 (); // [0,1)
    double Random2 (); // (0,1)
    unsigned long Random_int(unsigned long n); // [0,n-1], where n<=2^32-1
    /* Set the seed of the random number generator.

      There is also an entry point for Fortran callable as:

      INTEGER seed
      call blutilinitrand(seed)

      or

      INTEGER seed
      call blinitrand(seed)
    */
    void InitRandom (unsigned long seed);
    void InitRandom (unsigned long seed, int numprocs);

    void ResetRandomSeed(unsigned long seed);
    //
    // Save and restore random state.
    //
    // state.size() == 626 on return from Save & on entry to Restore.
    //
    void SaveRandomState (Array<unsigned long>& state);

    int sizeofRandomState ();

    void RestoreRandomState (const Array<unsigned long>& state);
    //
    // Create a unique subset of random numbers from a pool
    //   setSize must be <= poolSize
    //
    void UniqueRandomSubset (Array<int> &uSet, int setSize, int poolSize);
    //
    // Helper class for Times, used in Threads, Profiling, and Timers.
    //
    class Time
    {
    public:
	Time();
	Time(long s, long n = 0);
	Time(double d);
	double as_double() const;
	long as_long() const;
	Time& operator+=(const Time&);
	Time operator+(const Time&) const;
	static Time get_time();
    private:
	long tv_sec;
	long tv_nsec;
	void normalize();
    };
    //
    // Implements a simple in place Timer:
    //
    template <double (*FCN)(double*)> class base_Timer;
    template <double (*FCN)(double*)> std::ostream& operator<<(std::ostream&, const base_Timer<FCN>&);

    typedef base_Timer<BoxLib::wsecond> WallTimer;
    typedef base_Timer<BoxLib::second>  CPUTimer;

    template <double (*FCN)(double*)>
    class base_Timer
    {
    public:
	class bad_timer;
	base_Timer();
	~base_Timer();
	void start();
	void stop();
	void reset();
	double time() const;
	double accum_time() const;
	int count() const;
	bool is_running() const;
	static double tick();
    private:
	bool running;
	double val;
	double held;
	double accum_val;
	int cnt;
    };
    //
    // The Mersenne twistor :
    //
    class mt19937
    {
    public:
	typedef unsigned long seed_type;

	explicit mt19937 (seed_type seed = 4357UL);
        mt19937 (seed_type seed, int numprocs);
	mt19937 (seed_type array[], int array_len);
	void rewind();
	void reset(unsigned long seed);

	double d_value  (); // [0,1] random numbers
	double d1_value (); // [0,1) random numbers
	double d2_value (); // (0,1) random numbers

	long          l_value (); // [0,2^31-1] random numbers
	unsigned long u_value (); // [0,2^32-1] random numbers

        void save (Array<unsigned long>& state) const;
        int  RNGstatesize() const;
        void restore (const Array<unsigned long>& state);
    private:
	enum { N = 624 };
        static unsigned long init_seed;
        static unsigned long mt[N];	// the array for the state vector
        static int mti;		// mti==N+1 means mt[N] is not initialized
#ifdef _OPENMP
#pragma omp threadprivate(init_seed,mt,mti)
#endif
    private:
	void sgenrand (unsigned long seed);
	void sgenrand (seed_type seed_array[], int len);
	unsigned long igenrand ();
	void reload ();
    };

    class expect;
    std::istream& operator>>(std::istream&, const expect& exp);
    
    class expect
    {
	friend std::istream& operator>>(std::istream&, const expect& exp);
    public:
	explicit expect(const std::string& str_);
	explicit expect(const char* istr_);
	explicit expect(char c);
	const std::string& the_string() const;
    private:
	std::string istr;
    };

    class StreamRetry
    {
      public:
        StreamRetry(std::ostream &os, const std::string &suffix,
	            const int maxtries);
        StreamRetry(const std::string &filename,
	            const bool abortonretryfailure,
	            const int maxtries);
	bool TryOutput();
	bool TryFileOutput();
        static int NStreamErrors()       { return nStreamErrors; }
        static void ClearStreamErrors()  { nStreamErrors = 0;    }

      private:
        int tries, maxTries;
	bool abortOnRetryFailure;
	std::string fileName;
	std::ostream &sros;
	std::ostream::pos_type spos;
	std::string suffix;

	static int nStreamErrors;
    };

    Array<char> SerializeStringArray(const Array<std::string> &stringArray);
    Array<std::string> UnSerializeStringArray(const Array<char> &charArray);
    void SyncStrings(const Array<std::string> &localStrings,
                     Array<std::string> &syncedStrings, bool &alreadySynced);

<<<<<<< HEAD
    template<class T> void BroadcastArray(Array<T> &aT, int myLocalId, int rootId, MPI_Comm localComm);
    void BroadcastBox(Box &bB, int myLocalId, int rootId, MPI_Comm localComm);
    void BroadcastBoxArray(BoxArray &bBA, int myLocalId, int rootId, MPI_Comm localComm);
    void BroadcastDistributionMapping(DistributionMapping &dM, int sentinelProc,
                                      int myLocalId, int rootId, MPI_Comm localComm,
				      bool addToCache);
    const unsigned int msps(1000000);
    void USleep(double sleepsec);

}

template<class T> void BoxLib::BroadcastArray(Array<T> &aT, int myLocalId, int rootId, MPI_Comm localComm)
{
  int aT_Size(-2);
  if(myLocalId == rootId) {
    aT_Size = aT.size();
  }
  ParallelDescriptor::Bcast(&aT_Size, 1, rootId, localComm);
  if(myLocalId != rootId) {
    aT.resize(aT_Size);
  }
  if(aT_Size > 0) {
    ParallelDescriptor::Bcast(aT.dataPtr(), aT.size(), rootId, localComm);
  }
=======
    //
    // Memory Usage Counting
    //
    // For gcc, there are extra 32 bytes for each map node.
    // For others, this number may be different.
    static const long gcc_map_node_extra_bytes = 32L;
    template <typename T> long bytesOf (const std::vector<T>& v);
    template <typename Key, typename T, class Compare> long bytesOf (const std::map<Key,T,Compare>& m);
>>>>>>> 25bc646d
}


//
// I'm going to document right here all the BL macros that aren't documented
// anywhere else.  Note that all these #ifdef ... #endif blocks are necessary
// to get doc++ to properly document the macros.
//

#ifdef BL_LANG_FORT
#undef BL_LANG_FORT
/*
  The macro BL_LANG_FORT indicates that Fortran code is being compiled.
*/
#define BL_LANG_FORT 1
#endif /*BL_LANG_FORT*/

#ifdef BL_FORT_USE_UNDERSCORE
#undef BL_FORT_USE_UNDERSCORE
/*
  The macro BL_FORT_USE_UNDERSCORE indicates that C++ code should call
  Fortran routines by appending an underscore to the name of the Fortran
  routine.  This is set automatically by the make subsystem.

  For example, if the Fortran routine is named abcxyx, then it will
  be called in C++ code as abcxyz_.
*/
#define BL_FORT_USE_UNDERSCORE 1
#endif /*BL_FORT_USE_UNDERSCORE*/

#ifdef BL_FORT_USE_UPPERCASE
#undef BL_FORT_USE_UPPERCASE
/*
  The macro BL_FORT_USE_UPPERCASE indicates that C++ code should call
  Fortran routines using uppercase letters for all the letters in the
  routine.  This is set automatically by the make subsystem.

  For example, if the Fortran routine is named abcxyx, then it will
  be called in C++ code as ABCXYZ.
*/
#define BL_FORT_USE_UPPERCASE 1
#endif /*BL_FORT_USE_UPPERCASE*/

#ifdef BL_FORT_USE_LOWERCASE
#undef BL_FORT_USE_LOWERCASE
/*
  The macro BL_FORT_USE_LOWERCASE indicates that C++ code should call
  Fortran routines using lowercase letters for all the letters in the
  routine.  This is set automatically by the make subsystem.  

  For example, if the Fortran routine is named abcxyx, then it will
  be called in C++ code as abcxyx.
*/
#define BL_FORT_USE_LOWERCASE 1
#endif /*BL_FORT_USE_LOWERCASE*/

/*
  BL_IGNORE_MAX is a macro that expands to the literal value 100000.  It is
  defined when compiling either Fortran or C++ code; i.e. when either
  BL_LANG_CC or BL_LANG_FORT is defined.  It is used in calls to
  istream::ignore() in the BoxLib code when reading in characters from an
  istream.  We use this macro instead of the more proper INT_MAX from
  <limits.h> since at least one compiler didn't work properly when
  istream::ignore() was passed INT_MAX.
*/
#define BL_IGNORE_MAX 100000

// Implementation of the Timer

template <double (*FCN)(double*)>
BoxLib::base_Timer<FCN>::base_Timer()
    : running(false), val(0.0), accum_val(0.0), cnt(0)
{
}

template <double (*FCN)(double*)>
BoxLib::base_Timer<FCN>::~base_Timer()
{
    BL_ASSERT( !running );
}

template <double (*FCN)(double*)>
bool
BoxLib::base_Timer<FCN>::is_running() const
{
    return running;
}

template <double (*FCN)(double*)>
inline
void
BoxLib::base_Timer<FCN>::start()
{
    BL_ASSERT( !running );
    held = FCN(0);
    running = true;
}

template <double (*FCN)(double*)>
inline
void
BoxLib::base_Timer<FCN>::stop()
{
    BL_ASSERT( running );
    val = (FCN(0) - held);
#ifndef NDEBUG
    if ( val < 0 )
    {
	std::cout << "Got a negative time " << val << "!" << std::endl;
    }
#endif
    accum_val += val;
    cnt += 1;
    running = false;
}

template <double (*FCN)(double*)>
void
BoxLib::base_Timer<FCN>::reset()
{
    BL_ASSERT( !running );
    accum_val = 0;
    cnt = 0;
}

template <double (*FCN)(double*)>
double
BoxLib::base_Timer<FCN>::accum_time() const
{
    BL_ASSERT( !running );
    return accum_val;
}

template <double (*FCN)(double*)>
double
BoxLib::base_Timer<FCN>::time() const
{
    BL_ASSERT( !running );
    return val;
}

template <double (*FCN)(double*)>
int
BoxLib::base_Timer<FCN>::count() const
{
    BL_ASSERT( !running );
    return cnt;
}

// I stole this code from someplace, but I don't know where.
template <double (*FCN)(double*)>
double
BoxLib::base_Timer<FCN>::tick()
{
    const int M = 100;
    double timesfound[M];

    //  Collect a sequence of M unique time values from the system.

    for ( int i = 0; i < M; ++i )
    {
	double t2;
	double t1 = FCN(0);
	while( ((t2 = FCN(0)) - t1) == 0 )
	{
	}
	timesfound[i] = t2;
    }

    double minDelta = timesfound[1] - timesfound[0];
    for ( int i = 2; i < M; i++ )
    {
	minDelta = std::min(minDelta, std::max(timesfound[i]-timesfound[i-1], 0.0));
    }
    return minDelta;
}

template <double (*FCN)(double*)>
std::ostream& operator<<(std::ostream& os, const BoxLib::base_Timer<FCN>& bt)
{
    return os << "["
	      << bt.accum_time() << "/"
	      << bt.count()
	      << "]";
}

template <typename T> 
long 
BoxLib::bytesOf (const std::vector<T>& v)
{
    return sizeof(v) + v.capacity()*sizeof(T);
}

template <typename Key, typename T, class Compare>
long
BoxLib::bytesOf (const std::map<Key,T,Compare>& m)
{
    return sizeof(m) + m.size()*(sizeof(Key)+sizeof(T)+gcc_map_node_extra_bytes);
}

#endif /*BL_UTILITY_H*/<|MERGE_RESOLUTION|>--- conflicted
+++ resolved
@@ -375,7 +375,15 @@
     void SyncStrings(const Array<std::string> &localStrings,
                      Array<std::string> &syncedStrings, bool &alreadySynced);
 
-<<<<<<< HEAD
+    //
+    // Memory Usage Counting
+    //
+    // For gcc, there are extra 32 bytes for each map node.
+    // For others, this number may be different.
+    static const long gcc_map_node_extra_bytes = 32L;
+    template <typename T> long bytesOf (const std::vector<T>& v);
+    template <typename Key, typename T, class Compare> long bytesOf (const std::map<Key,T,Compare>& m);
+
     template<class T> void BroadcastArray(Array<T> &aT, int myLocalId, int rootId, MPI_Comm localComm);
     void BroadcastBox(Box &bB, int myLocalId, int rootId, MPI_Comm localComm);
     void BroadcastBoxArray(BoxArray &bBA, int myLocalId, int rootId, MPI_Comm localComm);
@@ -400,16 +408,6 @@
   if(aT_Size > 0) {
     ParallelDescriptor::Bcast(aT.dataPtr(), aT.size(), rootId, localComm);
   }
-=======
-    //
-    // Memory Usage Counting
-    //
-    // For gcc, there are extra 32 bytes for each map node.
-    // For others, this number may be different.
-    static const long gcc_map_node_extra_bytes = 32L;
-    template <typename T> long bytesOf (const std::vector<T>& v);
-    template <typename Key, typename T, class Compare> long bytesOf (const std::map<Key,T,Compare>& m);
->>>>>>> 25bc646d
 }
 
 
