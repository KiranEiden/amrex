--- conflicted
+++ resolved
@@ -242,12 +242,9 @@
 void
 ParallelDescriptor::Message::wait ()
 {
-<<<<<<< HEAD
-    BL_PROFILE("ParallelDescriptor::Message::wait()");
+    //BL_PROFILE("ParallelDescriptor::Message::wait()");
 
     BL_COMM_PROFILE(Profiler::Wait, sizeof(m_type), pid(), tag());
-=======
->>>>>>> f3267469
     BL_MPI_REQUIRE( MPI_Wait(&m_req, &m_stat) );
     BL_COMM_PROFILE(Profiler::Wait, sizeof(m_type), Profiler::AfterCall(), tag());
 }
@@ -415,12 +412,9 @@
 void
 ParallelDescriptor::Test (MPI_Request& request, int& flag, MPI_Status& status)
 {
-<<<<<<< HEAD
-    BL_PROFILE("ParallelDescriptor::Test()");
+    //BL_PROFILE("ParallelDescriptor::Test()");
     BL_COMM_PROFILE(Profiler::Test, sizeof(char), status.MPI_SOURCE, status.MPI_TAG);
 
-=======
->>>>>>> f3267469
     BL_MPI_REQUIRE( MPI_Test(&request,&flag,&status) );
 
     BL_COMM_PROFILE(Profiler::Test, flag, Profiler::AfterCall(), status.MPI_TAG);
@@ -429,12 +423,9 @@
 void
 ParallelDescriptor::IProbe (int src_pid, int tag, int& flag, MPI_Status& status)
 {
-<<<<<<< HEAD
-    BL_PROFILE("ParallelDescriptor::Iprobe()");
+    //BL_PROFILE("ParallelDescriptor::Iprobe()");
     BL_COMM_PROFILE(Profiler::Iprobe, sizeof(char), src_pid, tag);
 
-=======
->>>>>>> f3267469
     BL_MPI_REQUIRE( MPI_Iprobe(src_pid, tag, ParallelDescriptor::Communicator(),
                                &flag, &status) );
 
@@ -492,12 +483,8 @@
                                         MPI_Op op,
                                         int    cpu)
 {
-<<<<<<< HEAD
-    BL_PROFILE("ParallelDescriptor::util::DoReduceReal()");
+    //BL_PROFILE("ParallelDescriptor::util::DoReduceReal()");
     BL_COMM_PROFILE_REDUCE(Profiler::ReduceR, sizeof(Real), cpu);
-=======
-    BL_COMM_PROFILE_ALLREDUCE(Profiler::ReduceR, Profiler::BeforeCall(), true);
->>>>>>> f3267469
 
     Real recv;
 
@@ -520,12 +507,8 @@
                                         int    cnt,
                                         int    cpu)
 {
-<<<<<<< HEAD
-    BL_PROFILE("ParallelDescriptor::util::DoReduceReal()");
+    //BL_PROFILE("ParallelDescriptor::util::DoReduceReal()");
     BL_COMM_PROFILE_REDUCE(Profiler::ReduceR, cnt * sizeof(Real), cpu);
-=======
-    BL_COMM_PROFILE_ALLREDUCE(Profiler::ReduceR, Profiler::BeforeCall(), true);
->>>>>>> f3267469
 
     BL_ASSERT(cnt > 0);
 
@@ -624,12 +607,9 @@
 ParallelDescriptor::util::DoAllReduceLongLong (long long&  r,
 					       MPI_Op op)
 {
-<<<<<<< HEAD
-    BL_PROFILE("ParallelDescriptor::util::DoAllReduceLongLong()");
+    //BL_PROFILE("ParallelDescriptor::util::DoAllReduceLongLong()");
     BL_COMM_PROFILE_ALLREDUCE(Profiler::AllReduceL, Profiler::BeforeCall(), true);  // really need AllReduceLL
 
-=======
->>>>>>> f3267469
     long long recv;
 
     BL_MPI_REQUIRE( MPI_Allreduce(&r,
@@ -647,12 +627,9 @@
 					       MPI_Op op,
 					       int    cnt)
 {
-<<<<<<< HEAD
-    BL_PROFILE("ParallelDescriptor::util::DoAllReduceLongLong()");
+    //BL_PROFILE("ParallelDescriptor::util::DoAllReduceLongLong()");
     BL_COMM_PROFILE_ALLREDUCE(Profiler::AllReduceL, Profiler::BeforeCall(), true);  // really need AllReduceLL
 
-=======
->>>>>>> f3267469
     BL_ASSERT(cnt > 0);
 
     Array<long long> recv(cnt);
@@ -673,12 +650,9 @@
 					    MPI_Op op,
 					    int    cpu)
 {
-<<<<<<< HEAD
-    BL_PROFILE("ParallelDescriptor::util::DoAllReduceLongLong()");
+    //BL_PROFILE("ParallelDescriptor::util::DoAllReduceLongLong()");
     BL_COMM_PROFILE_REDUCE(Profiler::AllReduceL, sizeof(long long), cpu);
 
-=======
->>>>>>> f3267469
     long long recv;
 
     BL_MPI_REQUIRE( MPI_Reduce(&r,
@@ -700,12 +674,9 @@
 					    int    cnt,
 					    int    cpu)
 {
-<<<<<<< HEAD
-    BL_PROFILE("ParallelDescriptor::util::DoAllReduceLongLong()");
+    //BL_PROFILE("ParallelDescriptor::util::DoAllReduceLongLong()");
     BL_COMM_PROFILE_REDUCE(Profiler::AllReduceL, cnt * sizeof(long long), cpu);
 
-=======
->>>>>>> f3267469
     BL_ASSERT(cnt > 0);
 
     Array<long long> recv(cnt);
@@ -795,12 +766,8 @@
                                         MPI_Op op,
                                         int    cpu)
 {
-<<<<<<< HEAD
-    BL_PROFILE("ParallelDescriptor::util::DoReduceLong()");
+    //BL_PROFILE("ParallelDescriptor::util::DoReduceLong()");
     BL_COMM_PROFILE_REDUCE(Profiler::ReduceL, sizeof(long), cpu);
-=======
-    BL_COMM_PROFILE_ALLREDUCE(Profiler::ReduceL, Profiler::BeforeCall(), true);
->>>>>>> f3267469
 
     long recv;
 
@@ -823,12 +790,8 @@
                                         int    cnt,
                                         int    cpu)
 {
-<<<<<<< HEAD
-    BL_PROFILE("ParallelDescriptor::util::DoReduceLong()");
+    //BL_PROFILE("ParallelDescriptor::util::DoReduceLong()");
     BL_COMM_PROFILE_REDUCE(Profiler::ReduceL, cnt * sizeof(long), cpu);
-=======
-    BL_COMM_PROFILE_ALLREDUCE(Profiler::ReduceL, Profiler::BeforeCall(), true);
->>>>>>> f3267469
 
     BL_ASSERT(cnt > 0);
 
@@ -991,12 +954,8 @@
                                        MPI_Op op,
                                        int    cpu)
 {
-<<<<<<< HEAD
-    BL_PROFILE("ParallelDescriptor::util::DoReduceInt()");
+    //BL_PROFILE("ParallelDescriptor::util::DoReduceInt()");
     BL_COMM_PROFILE_REDUCE(Profiler::ReduceI, sizeof(int), cpu);
-=======
-    BL_COMM_PROFILE_ALLREDUCE(Profiler::ReduceI, Profiler::BeforeCall(), true);
->>>>>>> f3267469
 
     int recv;
 
@@ -1019,12 +978,8 @@
                                        int    cnt,
                                        int    cpu)
 {
-<<<<<<< HEAD
-    BL_PROFILE("ParallelDescriptor::util::DoReduceInt()");
+    //BL_PROFILE("ParallelDescriptor::util::DoReduceInt()");
     BL_COMM_PROFILE_REDUCE(Profiler::ReduceI, cnt * sizeof(int), cpu);
-=======
-    BL_COMM_PROFILE_ALLREDUCE(Profiler::ReduceI, Profiler::BeforeCall(), true);
->>>>>>> f3267469
 
     BL_ASSERT(cnt > 0);
 
