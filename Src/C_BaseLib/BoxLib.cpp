--- conflicted
+++ resolved
@@ -252,11 +252,10 @@
 
     ParallelDescriptor::StartParallel(&argc, &argv, mpi_comm);
 
-<<<<<<< HEAD
 #ifdef BL_USE_UPCXX
     upcxx::init(&argc, &argv);
 #endif
-=======
+
     if(ParallelDescriptor::NProcsSidecar() > 0) {
       if(ParallelDescriptor::InSidecarGroup()) {
         if (ParallelDescriptor::IOProcessor())
@@ -266,8 +265,6 @@
         return;
       }
     }
-
->>>>>>> 4e06e6b1
 
     BL_PROFILE_INITIALIZE();
 
