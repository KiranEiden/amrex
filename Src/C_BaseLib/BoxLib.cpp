--- conflicted
+++ resolved
@@ -273,9 +273,6 @@
     exename += argv[0];
 #endif
 
-<<<<<<< HEAD
-    while ( ! The_Initialize_Function_Stack.empty())
-=======
 #ifdef BL_USE_UPCXX
     upcxx::init(&argc, &argv);
     if (upcxx::myrank() != ParallelDescriptor::MyProc())
@@ -283,13 +280,12 @@
 #endif
 
 #ifdef BL_USE_MPI3
-    MPI_Win_create_dynamic(MPI_INFO_NULL, MPI_COMM_WORLD, &ParallelDescriptor::cp_win);
-    MPI_Win_create_dynamic(MPI_INFO_NULL, MPI_COMM_WORLD, &ParallelDescriptor::fb_win);
-    MPI_Win_create_dynamic(MPI_INFO_NULL, MPI_COMM_WORLD, &ParallelDescriptor::fpb_win);
-#endif
-
-    while (!The_Initialize_Function_Stack.empty())
->>>>>>> 37e95a29
+    BL_MPI_REQUIRE( MPI_Win_create_dynamic(MPI_INFO_NULL, MPI_COMM_WORLD, &ParallelDescriptor::cp_win) );
+    BL_MPI_REQUIRE( MPI_Win_create_dynamic(MPI_INFO_NULL, MPI_COMM_WORLD, &ParallelDescriptor::fb_win) );
+    BL_MPI_REQUIRE( MPI_Win_create_dynamic(MPI_INFO_NULL, MPI_COMM_WORLD, &ParallelDescriptor::fpb_win) );
+#endif
+
+    while ( ! The_Initialize_Function_Stack.empty())
     {
         //
         // Call the registered function.
@@ -301,19 +297,6 @@
         The_Initialize_Function_Stack.pop();
     }
 
-<<<<<<< HEAD
-=======
-    if(ParallelDescriptor::NProcsSidecar() > 0) {
-      if(ParallelDescriptor::InSidecarGroup()) {
-        if (ParallelDescriptor::IOProcessor())
-          std::cout << "===== SIDECARS INITIALIZED =====" << std::endl;
-        ParallelDescriptor::SidecarProcess();
-        BoxLib::Finalize();
-        return;
-      }
-    }
-
->>>>>>> 37e95a29
     BL_PROFILE_INITIALIZE();
 
     //
