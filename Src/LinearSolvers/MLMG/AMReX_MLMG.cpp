
#include <AMReX_MLMG.H>
#include <AMReX_MultiFabUtil.H>
#include <AMReX_VisMF.H>
#include <AMReX_MLCGSolver.H>
#include <AMReX_BC_TYPES.H>
#include <AMReX_MLMG_F.H>
#include <AMReX_MLABecLaplacian.H>

// sol: full solution
// rhs: rhs of the original equation L(sol) = rhs
// res: rhs of the residual equation L(cor) = res
//      usually res is the result of rhs-L(sol), but is the result of res-L(cor).
// cor/cor_hold: correction
// rescor: res - L(cor)

// x and b as in L(x) = b.  Here x could be either sol or cor.

// BCMode: Inhomogeneous for original equation, Homogeneous for residual equation

// LinOp functions:
//     solutionresidual()  : rhs - L(sol), sol.FillBoundary() will be called.
//                           BC data can be optionally provided.
//     correctionResidual(): res - L(cor), cor.FillBoundary() will be called.
//                           There are BC modes: Homogeneous and Inhomogeneous.
//                           For Inhomogeneous, BC data can be optionally provided.
//     reflux()            : Given sol on crse and fine AMR levels, reflux coarse res at crse/fine.
//     smooth()            : L(cor) = res. cor.FillBoundary() will be called.

namespace amrex {

MLMG::MLMG (MLLinOp& a_lp)
    : linop(a_lp),
      namrlevs(a_lp.NAMRLevels()),
      finest_amr_lev(a_lp.NAMRLevels()-1)
{}

MLMG::~MLMG ()
{}

Real
MLMG::solve (const Vector<MultiFab*>& a_sol, const Vector<MultiFab const*>& a_rhs,
             Real a_tol_rel, Real a_tol_abs)
{
    BL_PROFILE_REGION("MLMG::solve()");

    bool is_nsolve = linop.m_parent;

    Real solve_start_time = amrex::second();

    Real composite_norminf;

    prepareForSolve(a_sol, a_rhs);

    computeMLResidual(finest_amr_lev);

    int ncomp = linop.getNComp();

    bool local = true;
    Real resnorm0 = MLResNormInf(finest_amr_lev, local); 
    Real rhsnorm0 = MLRhsNormInf(local); 
    if (!is_nsolve) {
<<<<<<< HEAD
        ParallelDescriptor::ReduceRealMax({resnorm0, rhsnorm0});
=======
        ParallelAllReduce::Max<Real>({resnorm0, rhsnorm0}, ParallelContext::CommunicatorSub());
>>>>>>> 8cd48768

        if (verbose >= 1)
        {
            amrex::Print() << "MLMG: Initial rhs               = " << rhsnorm0 << "\n"
                           << "MLMG: Initial residual (resid0) = " << resnorm0 << "\n";
        }
    }

    Real max_norm;
    std::string norm_name;
    if (always_use_bnorm or rhsnorm0 >= resnorm0) {
        norm_name = "bnorm";
        max_norm = rhsnorm0;
    } else {
        norm_name = "resid0";
        max_norm = resnorm0;
    }
    const Real res_target = std::max(a_tol_abs, std::max(a_tol_rel,1.e-13)*max_norm);

    if (!is_nsolve && resnorm0 <= res_target)
    {
        composite_norminf = resnorm0;
        if (verbose >= 1) {
            amrex::Print() << "MLMG: No iterations needed\n";
        }
    }
    else
    {
        Real iter_start_time = amrex::second();
        bool converged = false;

        const int niters = do_fixed_number_of_iters ? do_fixed_number_of_iters : max_iters;
        for (int iter = 0; iter < niters; ++iter)
        {
            oneIter(iter);

            converged = false;

            // Test convergence on the fine amr level
            computeResidual(finest_amr_lev);

            if (is_nsolve) continue;

            Real fine_norminf = ResNormInf(finest_amr_lev);
            composite_norminf = fine_norminf;
            if (verbose >= 2) {
                amrex::Print() << "MLMG: Iteration " << std::setw(3) << iter+1 << " Fine resid/"
                               << norm_name << " = " << fine_norminf/max_norm << "\n";
            }
            bool fine_converged = (fine_norminf <= res_target);

            if (namrlevs == 1 and fine_converged)
            {
                converged = true;
            }
            else if (fine_converged)
            {
                // finest level is converged, but we still need to test the coarse levels
                computeMLResidual(finest_amr_lev-1);
                Real crse_norminf = MLResNormInf(finest_amr_lev-1);
                if (verbose >= 2) {
                    amrex::Print() << "MLMG: Iteration " << std::setw(3) << iter+1
                                   << " Crse resid/" << norm_name << " = "
                                   << crse_norminf/max_norm << "\n";
                }
                converged = (crse_norminf <= res_target);
                composite_norminf = std::max(fine_norminf, crse_norminf);
            }
            else
            {
                converged = false;
            }

            if (converged)
            {
                if (verbose >= 1) {
                    amrex::Print() << "MLMG: Final Iter. " << iter+1
                                   << " resid, resid/" << norm_name << " = "
                                   << composite_norminf << ", "
                                   << composite_norminf/max_norm << "\n";
                }
                break;
            }
        }
        if (!converged && do_fixed_number_of_iters == 0) {
            amrex::Print() << "MLMG: Failed to converge after " << max_iters << " iterations."
                           << " resid, resid/" << norm_name << " = "
                           << composite_norminf << ", "
                           << composite_norminf/max_norm << "\n";
            amrex::Abort("MLMG failed");
        }
        timer[iter_time] = amrex::second() - iter_start_time;
    }

    int ng_back = final_fill_bc ? 1 : 0;
    for (int alev = 0; alev < namrlevs; ++alev)
    {
        if (a_sol[alev] != sol[alev])
        {
            MultiFab::Copy(*a_sol[alev], *sol[alev], 0, 0, ncomp, ng_back);
        }
    }

    timer[solve_time] = amrex::second() - solve_start_time;
    if (verbose >= 1) {
        ParallelReduce::Max<Real>(timer.data(), timer.size(), 0,
                                  ParallelContext::CommunicatorSub());
        if (ParallelContext::MyProcSub() == 0)
        {
            amrex::AllPrint() << "MLMG: Timers: Solve = " << timer[solve_time]
                              << " Iter = " << timer[iter_time]
                              << " Bottom = " << timer[bottom_time] << "\n";
        }
    }

    return composite_norminf;
}

// in  : Residual (res) on the finest AMR level
// out : sol on all AMR levels
void
MLMG::oneIter (int iter)
{
    BL_PROFILE("MLMG::oneIter()");

    int ncomp = linop.getNComp();

    for (int alev = finest_amr_lev; alev > 0; --alev)
    {
        miniCycle(alev);

        MultiFab::Add(*sol[alev], *cor[alev][0], 0, 0, ncomp, 0);

        // compute residual for the coarse AMR level
        computeResWithCrseSolFineCor(alev-1,alev);

        if (alev != finest_amr_lev) {
            std::swap(cor_hold[alev][0], cor[alev][0]); // save it for the up cycle
        }
    }

    // coarest amr level
    {
        // enforce solvability if appropriate
        if (linop.isSingular(0))
        {
            if (linop.isCellCentered())
            {
                Real npinv = 1.0 / linop.Geom(0,0).Domain().d_numPts();
                Vector<Real> offset(ncomp);
                for (int c = 0; c < ncomp; ++c) {
                    offset[c] = res[0][0].sum(c, true) * npinv;
                }
                ParallelAllReduce::Sum(offset.data(), ncomp, ParallelContext::CommunicatorSub());
                for (int c = 0; c < ncomp; ++c) {
                    res[0][0].plus(-offset[c], c, 1);
                }
            }
            else
            {
                Real offset = getNodalSum(0, 0, res[0][0]);
                res[0][0].plus(-offset, 0, 1);
            }
        }

        if (iter < max_fmg_iters) {
            mgFcycle ();
        } else {
            mgVcycle (0, 0);
        }

        MultiFab::Add(*sol[0], *cor[0][0], 0, 0, ncomp, 0);
    }

    for (int alev = 1; alev <= finest_amr_lev; ++alev)
    {
        // (Fine AMR correction) = I(Coarse AMR correction)
        interpCorrection(alev);

        MultiFab::Add(*sol[alev], *cor[alev][0], 0, 0, ncomp, 0);

        if (alev != finest_amr_lev) {
	  MultiFab::Add(*cor_hold[alev][0], *cor[alev][0], 0, 0, ncomp, 0);
        }

        // Update fine AMR level correction
        computeResWithCrseCorFineCor(alev);

        miniCycle(alev);

        MultiFab::Add(*sol[alev], *cor[alev][0], 0, 0, ncomp, 0);

        if (alev != finest_amr_lev) {
	  MultiFab::Add(*cor[alev][0], *cor_hold[alev][0], 0, 0, ncomp, 0);
        }
    }

    averageDownAndSync();
}

// Compute multi-level Residual (res) up to amrlevmax.
void
MLMG::computeMLResidual (int amrlevmax)
{
    BL_PROFILE("MLMG::computeMLResidual()");

    const int mglev = 0;
    for (int alev = amrlevmax; alev >= 0; --alev) {
        const MultiFab* crse_bcdata = (alev > 0) ? sol[alev-1] : nullptr;
        linop.solutionResidual(alev, res[alev][mglev], *sol[alev], rhs[alev], crse_bcdata);
        if (alev < finest_amr_lev) {
            linop.reflux(alev, res[alev][mglev], *sol[alev], rhs[alev],
                         res[alev+1][mglev], *sol[alev+1], rhs[alev+1]);
        }
    }
}

// Compute single AMR level residual without masking.
void
MLMG::computeResidual (int alev)
{
    BL_PROFILE("MLMG::computeResidual()");

    MultiFab& x = *sol[alev];
    const MultiFab& b = rhs[alev];
    MultiFab& r = res[alev][0];

    const MultiFab* crse_bcdata = nullptr;
    if (alev > 0) {
        crse_bcdata = sol[alev-1];
    }
    linop.solutionResidual(alev, r, x, b, crse_bcdata);
}

// Compute coarse AMR level composite residual with coarse solution and fine correction
void
MLMG::computeResWithCrseSolFineCor (int calev, int falev)
{
    BL_PROFILE("MLMG::computeResWithCrseSolFineCor()");

    int ncomp = linop.getNComp();

    MultiFab& crse_sol = *sol[calev];
    const MultiFab& crse_rhs = rhs[calev];
    MultiFab& crse_res = res[calev][0];

    MultiFab& fine_sol = *sol[falev];
    const MultiFab& fine_rhs = rhs[falev];
    MultiFab& fine_cor = *cor[falev][0];
    MultiFab& fine_res = res[falev][0];
    MultiFab& fine_rescor = rescor[falev][0];
    
    const MultiFab* crse_bcdata = nullptr;
    if (calev > 0) {
        crse_bcdata = sol[calev-1];
    }
    linop.solutionResidual(calev, crse_res, crse_sol, crse_rhs, crse_bcdata);

    linop.correctionResidual(falev, 0, fine_rescor, fine_cor, fine_res, BCMode::Homogeneous);
    MultiFab::Copy(fine_res, fine_rescor, 0, 0, ncomp, 0);

    linop.reflux(calev, crse_res, crse_sol, crse_rhs, fine_res, fine_sol, fine_rhs);

    if (linop.isCellCentered()) {
        const int amrrr = linop.AMRRefRatio(calev);
        amrex::average_down(fine_res, crse_res, 0, ncomp, amrrr);
    }
}

// Compute fine AMR level residual fine_res = fine_res - L(fine_cor) with coarse providing BC.
void
MLMG::computeResWithCrseCorFineCor (int falev)
{
    BL_PROFILE("MLMG::computeResWithCrseCorFineCor()");

    int ncomp = linop.getNComp();

    const MultiFab& crse_cor = *cor[falev-1][0];

    MultiFab& fine_cor = *cor[falev][0];
    MultiFab& fine_res = res[falev][0];
    MultiFab& fine_rescor = rescor[falev][0];

    // fine_rescor = fine_res - L(fine_cor)
    linop.correctionResidual(falev, 0, fine_rescor, fine_cor, fine_res,
                             BCMode::Inhomogeneous, &crse_cor);
    MultiFab::Copy(fine_res, fine_rescor, 0, 0, ncomp, 0);
}

void
MLMG::miniCycle (int amrlev)
{
    BL_PROFILE("MLMG::miniCycle()");
    const int mglev = 0;
    mgVcycle(amrlev, mglev);
}

// in   : Residual (res) 
// out  : Correction (cor) from bottom to this function's local top
void
MLMG::mgVcycle (int amrlev, int mglev_top)
{
    BL_PROFILE("MLMG::mgVcycle()");
    BL_PROFILE_VAR_NS("MLMG::mgVcycle_up", blp_up);
    BL_PROFILE_VAR_NS("MLMG::mgVcycle_bottom", blp_bottom);
    BL_PROFILE_VAR_NS("MLMG::mgVcycle_down", blp_down);

    const int mglev_bottom = linop.NMGLevels(amrlev) - 1;

    BL_PROFILE_VAR_START(blp_down);
    for (int mglev = mglev_top; mglev < mglev_bottom; ++mglev)
    {
        if (verbose >= 4)
        {
            Real norm = res[amrlev][mglev].norm0();
            amrex::Print() << "AT LEVEL "                << mglev << "\n"
                           << "   DN: Norm before smooth " << norm << "\n";
        }

        cor[amrlev][mglev]->setVal(0.0);
        bool skip_fillboundary = true;
        for (int i = 0; i < nu1; ++i) {
            linop.smooth(amrlev, mglev, *cor[amrlev][mglev], res[amrlev][mglev],
                         skip_fillboundary);
            skip_fillboundary = false;
        }

        // rescor = res - L(cor)
        computeResOfCorrection(amrlev, mglev);

        if (verbose >= 4)
        {
            Real norm = rescor[amrlev][mglev].norm0();
            amrex::Print() << "   DN: Norm after  smooth " << norm << "\n";
        }

        // res_crse = R(rescor_fine); this provides res/b to the level below
        linop.restriction(amrlev, mglev+1, res[amrlev][mglev+1], rescor[amrlev][mglev]);
    }
    BL_PROFILE_VAR_STOP(blp_down);

    BL_PROFILE_VAR_START(blp_bottom);
    if (amrlev == 0)
    {
        if (verbose >= 4)
        {
            Real norm = res[amrlev][mglev_bottom].norm0();
            amrex::Print() << "AT LEVEL "                << mglev_bottom << "\n"
                           << "   DN: Norm before bottom " << norm << "\n";
        }
        bottomSolve();
    }
    else
    {
        cor[amrlev][mglev_bottom]->setVal(0.0);
        bool skip_fillboundary = true;
        for (int i = 0; i < nu1; ++i) {
            linop.smooth(amrlev, mglev_bottom, *cor[amrlev][mglev_bottom], res[amrlev][mglev_bottom],
                         skip_fillboundary);
            skip_fillboundary = false;
        }
    }
    BL_PROFILE_VAR_STOP(blp_bottom);

    BL_PROFILE_VAR_START(blp_up);
    for (int mglev = mglev_bottom-1; mglev >= mglev_top; --mglev)
    {
        // cor_fine += I(cor_crse)
        addInterpCorrection(amrlev, mglev);
        if (verbose >= 4)
        {
            computeResOfCorrection(amrlev, mglev);
            Real norm = rescor[amrlev][mglev].norm0();
            amrex::Print() << "AT LEVEL "                << mglev << "\n"
                           << "   UP: Norm before smooth " << norm << "\n";
        }
        for (int i = 0; i < nu2; ++i) {
            linop.smooth(amrlev, mglev, *cor[amrlev][mglev], res[amrlev][mglev]);
        }
        if (verbose >= 4)
        {
            computeResOfCorrection(amrlev, mglev);
            Real norm = rescor[amrlev][mglev].norm0();
            amrex::Print() << "AT LEVEL "                << mglev << "\n"
                           << "   UP: Norm after  smooth " << norm << "\n";
        }
    }
    BL_PROFILE_VAR_STOP(blp_up);
}

// FMG cycle on the coarest AMR level.
// in:  Residual on the top MG level (i.e., 0)
// out: Correction (cor) on all MG levels
void
MLMG::mgFcycle ()
{
    BL_PROFILE("MLMG::mgFcycle()");

    const int amrlev = 0;
    const int ratio = 2;
    const int mg_bottom_lev = linop.NMGLevels(amrlev) - 1;
    const int ncomp = linop.getNComp();

    for (int mglev = 1; mglev <= mg_bottom_lev; ++mglev)
    {
        amrex::average_down(res[amrlev][mglev-1], res[amrlev][mglev], 0, ncomp, ratio);
    }

    bottomSolve();

    for (int mglev = mg_bottom_lev-1; mglev >= 0; --mglev)
    {
        // cor_fine = I(cor_crse)
        interpCorrection (amrlev, mglev);

        // rescor = res - L(cor)
        computeResOfCorrection(amrlev, mglev);
        // res = rescor; this provides b to the vcycle below
        MultiFab::Copy(res[amrlev][mglev], rescor[amrlev][mglev], 0,0,ncomp,0);

        // save cor; do v-cycle; add the saved to cor
        std::swap(cor[amrlev][mglev], cor_hold[amrlev][mglev]);
        mgVcycle(amrlev, mglev);
        MultiFab::Add(*cor[amrlev][mglev], *cor_hold[amrlev][mglev], 0, 0, ncomp, 0);
    }
}

// Interpolate correction from coarse to fine AMR level.
void
MLMG::interpCorrection (int alev)
{
    BL_PROFILE("MLMG::interpCorrection_1");

    const int ncomp = linop.getNComp();

    const MultiFab& crse_cor = *cor[alev-1][0];
    MultiFab& fine_cor = *cor[alev][0];

    BoxArray ba = fine_cor.boxArray();
    const int amrrr = linop.AMRRefRatio(alev-1);
    IntVect refratio{amrrr};
    ba.coarsen(refratio);

    const Geometry& crse_geom = linop.Geom(alev-1,0);

    const int ng = linop.isCellCentered() ? 1 : 0;
    MultiFab cfine(ba, fine_cor.DistributionMap(), ncomp, ng);
    cfine.setVal(0.0);
    cfine.ParallelCopy(crse_cor, 0, 0, ncomp, 0, ng, crse_geom.periodicity());

    if (linop.isCellCentered())
    {
#ifdef _OPENMP
#pragma omp parallel
#endif
        for (MFIter mfi(fine_cor, MFItInfo().EnableTiling().SetDynamic(true)); mfi.isValid(); ++mfi)
        {
            const Box& bx = mfi.tilebox();
            amrex_mlmg_lin_cc_interp(BL_TO_FORTRAN_BOX(bx),
                                     BL_TO_FORTRAN_ANYD(fine_cor[mfi]),
                                     BL_TO_FORTRAN_ANYD(cfine[mfi]),
                                     &refratio[0],
				     &ncomp);
        }
    }
    else
    {
        AMREX_ALWAYS_ASSERT(amrrr == 2);
#ifdef _OPENMP
#pragma omp parallel
#endif
        {
            FArrayBox tmpfab;
            for (MFIter mfi(fine_cor, true); mfi.isValid(); ++mfi)
            {
                const Box& fbx = mfi.tilebox();
                const Box& cbx = amrex::coarsen(fbx,2);
                const Box& tmpbx = amrex::refine(cbx,2);
                tmpfab.resize(tmpbx);
                amrex_mlmg_lin_nd_interp(BL_TO_FORTRAN_BOX(cbx),
                                         BL_TO_FORTRAN_BOX(tmpbx),
                                         BL_TO_FORTRAN_ANYD(tmpfab),
                                         BL_TO_FORTRAN_ANYD(cfine[mfi]),
					 &ncomp);
                fine_cor[mfi].copy(tmpfab, fbx, 0, fbx, 0, ncomp);
            }
        }
    }
}

// Interpolate correction between MG levels
// inout: Correction (cor) on coarse MG lev.  (out due to FillBoundary)
// out  : Correction (cor) on fine MG lev.
void
MLMG::interpCorrection (int alev, int mglev)
{
    BL_PROFILE("MLMG::interpCorrection_2");

    MultiFab& crse_cor = *cor[alev][mglev+1];
    MultiFab& fine_cor = *cor[alev][mglev  ];

    const int ncomp = linop.getNComp();

    const Geometry& crse_geom = linop.Geom(alev,mglev+1);
    const int refratio = 2;

    MultiFab cfine;
    const MultiFab* cmf;
    
    if (amrex::isMFIterSafe(crse_cor, fine_cor))
    {
        crse_cor.FillBoundary(crse_geom.periodicity());
        cmf = &crse_cor;
    }
    else
    {
        BoxArray cba = fine_cor.boxArray();
        cba.coarsen(refratio);
        const int ng = linop.isCellCentered() ? crse_cor.nGrow() : 0;
        cfine.define(cba, fine_cor.DistributionMap(), ncomp, ng);
        cfine.setVal(0.0);
        cfine.ParallelCopy(crse_cor, 0, 0, ncomp, 0, ng, crse_geom.periodicity());
        cmf = & cfine;
    }

    if (linop.isCellCentered())
    {
#ifdef _OPENMP
#pragma omp parallel
#endif
        for (MFIter mfi(fine_cor, MFItInfo().EnableTiling().SetDynamic(true)); mfi.isValid(); ++mfi)
        {
            const Box& bx = mfi.tilebox();
            amrex_mlmg_lin_cc_interp(BL_TO_FORTRAN_BOX(bx),
                                     BL_TO_FORTRAN_ANYD(fine_cor[mfi]),
                                     BL_TO_FORTRAN_ANYD(  (*cmf)[mfi]),
                                     &refratio,&ncomp);
        }
    }
    else
    {
#ifdef _OPENMP
#pragma omp parallel
#endif
        {
            FArrayBox tmpfab;
            for (MFIter mfi(fine_cor, true); mfi.isValid(); ++mfi)
            {
                const Box& fbx = mfi.tilebox();
                const Box& cbx = amrex::coarsen(fbx,2);
                const Box& tmpbx = amrex::refine(cbx,2);
                tmpfab.resize(tmpbx);
                amrex_mlmg_lin_nd_interp(BL_TO_FORTRAN_BOX(cbx),
                                         BL_TO_FORTRAN_BOX(tmpbx),
                                         BL_TO_FORTRAN_ANYD(tmpfab),
                                         BL_TO_FORTRAN_ANYD((*cmf)[mfi]),
					 &ncomp);
                fine_cor[mfi].copy(tmpfab, fbx, 0, fbx, 0, ncomp);
            }
        }
    }
}

// (Fine MG level correction) += I(Coarse MG level correction)
void
MLMG::addInterpCorrection (int alev, int mglev)
{
    BL_PROFILE("MLMG::addInterpCorrection()");

    const int ncomp = linop.getNComp();

    const MultiFab& crse_cor = *cor[alev][mglev+1];
    MultiFab&       fine_cor = *cor[alev][mglev  ];

    const int refratio = 2;
    MultiFab cfine;
    const MultiFab* cmf;

    if (amrex::isMFIterSafe(crse_cor, fine_cor))
    {
        cmf = &crse_cor;
    }
    else
    {
        BoxArray cba = fine_cor.boxArray();
        cba.coarsen(refratio);
        const int ng = 0;
        cfine.define(cba, fine_cor.DistributionMap(), ncomp, ng);
        cfine.ParallelCopy(crse_cor);
        cmf = &cfine;
    }

    linop.interpolation(alev, mglev, fine_cor, *cmf);
}

// Compute rescor = res - L(cor)
// in   : res
// inout: cor (out due to FillBoundary in linop.correctionResidual)
// out  : rescor
void
MLMG::computeResOfCorrection (int amrlev, int mglev)
{
    BL_PROFILE("MLMG:computeResOfCorrection()");
    MultiFab& x = *cor[amrlev][mglev];
    const MultiFab& b = res[amrlev][mglev];
    MultiFab& r = rescor[amrlev][mglev];
    linop.correctionResidual(amrlev, mglev, r, x, b, BCMode::Homogeneous);
}

// At the true bottom of the coarset AMR level.
// in  : Residual (res) as b
// out : Correction (cor) as x
void
MLMG::bottomSolve ()
{
    if (do_nsolve)
    {
        NSolve(*ns_mlmg, *ns_sol, *ns_rhs);
    }
    else
    {
        actualBottomSolve();
    }
}

void
MLMG::NSolve (MLMG& a_solver, MultiFab& a_sol, MultiFab& a_rhs)
{
    BL_PROFILE("MLMG::NSolve()");

    a_sol.setVal(0.0);

    a_rhs.setVal(0.0);
    a_rhs.ParallelCopy(res[0].back());

    a_solver.solve({&a_sol}, {&a_rhs}, -1.0, -1.0);

    cor[0].back()->ParallelCopy(a_sol);
}

void
MLMG::actualBottomSolve ()
{
    BL_PROFILE("MLMG::actualBottomSolve()");

    const int ncomp = linop.getNComp();

    if (!linop.isBottomActive()) return;

    Real bottom_start_time = amrex::second();

    ParallelContext::push(linop.BottomCommunicator());

    const int amrlev = 0;
    const int mglev = linop.NMGLevels(amrlev) - 1;
    MultiFab& x = *cor[amrlev][mglev];
    MultiFab& b = res[amrlev][mglev];

    x.setVal(0.0);

    if (bottom_solver == BottomSolver::smoother)
    {
        bool skip_fillboundary = true;
        for (int i = 0; i < nuf; ++i) {
            linop.smooth(amrlev, mglev, x, b, skip_fillboundary);
            skip_fillboundary = false;
        }
    }
    else
    {
        MultiFab* bottom_b = &b;
        MultiFab raii_b;
        if (linop.isBottomSingular())
        {
            raii_b.define(b.boxArray(), b.DistributionMap(), ncomp, b.nGrow());
            MultiFab::Copy(raii_b,b,0,0,ncomp,b.nGrow());
            bottom_b = &raii_b;

            Vector<Real> offset(ncomp);
            if (linop.isCellCentered())
            {
                Real npinv = 1.0 / linop.Geom(amrlev,mglev).Domain().d_numPts();
                for (int c = 0; c < ncomp; ++c) {
                    offset[c] = bottom_b->sum(c,true) * npinv;
                }
                ParallelAllReduce::Sum(offset.data(), ncomp, linop.BottomCommunicator());
            }
            else
            {
                AMREX_ASSERT_WITH_MESSAGE(ncomp==1, "ncomp > 1 not supported for singular nodal problem");
                offset[0] = getNodalSum(amrlev, mglev, *bottom_b);
            }

            for (int c = 0; c < ncomp; ++c) {
                bottom_b->plus(-offset[c], c, 1);
            }
        }

        if (bottom_solver == BottomSolver::hypre)
        {
            bottomSolveWithHypre(x, *bottom_b);
        }
        else
        {
            MLCGSolver cg_solver(linop);
            cg_solver.setVerbose(bottom_verbose);
            cg_solver.setMaxIter(bottom_maxiter);
            
            const Real cg_rtol = 1.e-4;
            const Real cg_atol = -1.0;
            int ret = cg_solver.solve(x, *bottom_b, cg_rtol, cg_atol);
            if (ret != 0 && verbose >= 1) {
                amrex::Print() << "MLMG: Bottom solve failed.\n";
            }
            const int n = ret==0 ? nub : nuf;
            for (int i = 0; i < n; ++i) {
                linop.smooth(amrlev, mglev, x, b);
            }
        }
    }

    ParallelContext::pop();

    timer[bottom_time] += amrex::second() - bottom_start_time;
}

// Compute single-level masked inf-norm of Residual (res).
Real
MLMG::ResNormInf (int alev, bool local)
{
    BL_PROFILE("MLMG::ResNormInf()");
    const int mglev = 0;
    Real norm = 0.0;
    for (int n = 0; n < linop.getNComp(); n++)
      {
	Real newnorm = 0.0;
	if (fine_mask[alev]) {
	  newnorm = res[alev][mglev].norm0(*fine_mask[alev],n,0,local);
	} else {
	  newnorm = res[alev][mglev].norm0(n,0,local);
	}
	if (newnorm > norm) norm = newnorm;
      }
    return norm;
}

// Computes multi-level masked inf-norm of Residual (res).
Real
MLMG::MLResNormInf (int alevmax, bool local)
{
    BL_PROFILE("MLMG::MLResNormInf()");
    Real r = 0.0;
    for (int alev = 0; alev <= alevmax; ++alev)
    {
        r = std::max(r, ResNormInf(alev,true));
    }
<<<<<<< HEAD
    if (!local) ParallelDescriptor::ReduceRealMax(r);
=======
    if (!local) ParallelAllReduce::Max(r, ParallelContext::CommunicatorSub());
>>>>>>> 8cd48768
    return r;
}

// Compute multi-level masked inf-norm of RHS (rhs).
Real
MLMG::MLRhsNormInf (bool local)
{
    BL_PROFILE("MLMG::MLRhsNormInf()");
    Real r = 0.0;
    for (int alev = 0; alev <= finest_amr_lev; ++alev)
    {
        if (alev < finest_amr_lev) {
            r = std::max(r, rhs[alev].norm0(*fine_mask[alev],0,0,local));
        } else {
            r = std::max(r, rhs[alev].norm0(0,0,local));
        }
    }
    return r;
}

void
MLMG::buildFineMask ()
{
    BL_PROFILE("MLMG::buildFineMask()");

    const int ncomp = linop.getNComp();

    fine_mask.clear();
    fine_mask.resize(namrlevs);
    
    const auto& amrrr = linop.AMRRefRatio();
    for (int alev = 0; alev < finest_amr_lev; ++alev)
    {
        fine_mask[alev].reset(new iMultiFab(rhs[alev].boxArray(), rhs[alev].DistributionMap(), ncomp, 0));
        fine_mask[alev]->setVal(1);

        BoxArray baf = rhs[alev+1].boxArray();
        baf.coarsen(amrrr[alev]);

#ifdef _OPENMP
#pragma omp parallel
#endif
        for (MFIter mfi(*fine_mask[alev], MFItInfo().SetDynamic(true)); mfi.isValid(); ++mfi)
        {
            auto& fab = (*fine_mask[alev])[mfi];

            const std::vector< std::pair<int,Box> >& isects = baf.intersections(fab.box());

            for (int ii = 0; ii < isects.size(); ++ii)
            {
                fab.setVal(0,isects[ii].second,0);
            }
        }
    }

    if (!linop.isCellCentered()) {
        for (int alev = 0; alev < finest_amr_lev; ++alev) {
            linop.fixUpResidualMask(alev, *fine_mask[alev]);
        }
    }
}

void
MLMG::prepareForSolve (const Vector<MultiFab*>& a_sol, const Vector<MultiFab const*>& a_rhs)
{
    BL_PROFILE("MLMG::prepareForSolve()");

    AMREX_ASSERT(namrlevs <= a_sol.size());
    AMREX_ASSERT(namrlevs <= a_rhs.size());

    timer.assign(ntimers, 0.0);

    const int ncomp = linop.getNComp();

    if (!linop_prepared) {
        linop.prepareForSolve();
        linop_prepared = true;
    }

    sol.resize(namrlevs);
    sol_raii.resize(namrlevs);
    for (int alev = 0; alev < namrlevs; ++alev)
    {
        if (a_sol[alev]->nGrow() == 1)
        {
            sol[alev] = a_sol[alev];
        }
        else
        {
            sol_raii[alev].reset(new MultiFab(a_sol[alev]->boxArray(),
                                              a_sol[alev]->DistributionMap(), ncomp, 1));
            sol_raii[alev]->setVal(0.0);
            MultiFab::Copy(*sol_raii[alev], *a_sol[alev], 0, 0, ncomp, 0);
            sol[alev] = sol_raii[alev].get();
        }
    }
    
    rhs.resize(namrlevs);
    for (int alev = 0; alev < namrlevs; ++alev)
    {
      rhs[alev].define(a_rhs[alev]->boxArray(), a_rhs[alev]->DistributionMap(), ncomp, 0);
      MultiFab::Copy(rhs[alev], *a_rhs[alev], 0, 0, ncomp, 0);
      linop.applyMetricTerm(alev, 0, rhs[alev]);
    }

    for (int falev = finest_amr_lev; falev > 0; --falev)
    {
        linop.averageDownSolutionRHS(falev-1, *sol[falev-1], rhs[falev-1], *sol[falev], rhs[falev]);
    }
    
    // enforce solvability if appropriate
    if (linop.isSingular(0))
    {
        if (linop.isCellCentered())
        {
            Real npinv = 1.0 / linop.Geom(0,0).Domain().d_numPts();
            Vector<Real> offset(ncomp);
            for (int c = 0; c < ncomp; ++c) {
                offset[c] = rhs[0].sum(c,true) * npinv;
            }
            ParallelAllReduce::Sum(offset.data(), ncomp, ParallelContext::CommunicatorSub());
            if (verbose >= 4) {
                for (int c = 0; c < ncomp; ++c) {
                    amrex::Print() << "MLMG: Subtracting " << offset[c] 
                                   << " from rhs component " << c << "\n";
                }
            }
            for (int alev = 0; alev < namrlevs; ++alev) {
                for (int c = 0; c < ncomp; ++c) {
                    rhs[alev].plus(-offset[c], c, 1);
                }
            }
        }
        else
        {
            Real offset = getNodalSum(0, 0, rhs[0]);
            for (int alev = 0; alev < namrlevs; ++alev) {
                rhs[alev].plus(-offset, 0, 1);
            }
        }
    }

    int ng = linop.isCellCentered() ? 0 : 1;
    linop.make(res, ncomp, ng);
    linop.make(rescor, ncomp, ng);
    for (int alev = 0; alev <= finest_amr_lev; ++alev)
    {
        const int nmglevs = linop.NMGLevels(alev);
        for (int mglev = 0; mglev < nmglevs; ++mglev)
        {
            rescor[alev][mglev].setVal(0.0);
        }
    }

    ng = 1;
    cor.resize(namrlevs);
    for (int alev = 0; alev <= finest_amr_lev; ++alev)
    {
        const int nmglevs = linop.NMGLevels(alev);
        cor[alev].resize(nmglevs);
        for (int mglev = 0; mglev < nmglevs; ++mglev)
        {
            cor[alev][mglev].reset(new MultiFab(res[alev][mglev].boxArray(),
                                                res[alev][mglev].DistributionMap(),
                                                ncomp, ng));
            cor[alev][mglev]->setVal(0.0);
        }
    }

    cor_hold.resize(std::max(namrlevs-1,1));
    {
        const int alev = 0;
        const int nmglevs = linop.NMGLevels(alev);
        cor_hold[alev].resize(nmglevs);
        for (int mglev = 0; mglev < nmglevs-1; ++mglev)
        {
            cor_hold[alev][mglev].reset(new MultiFab(cor[alev][mglev]->boxArray(),
                                                     cor[alev][mglev]->DistributionMap(),
                                                     ncomp, ng));
            cor_hold[alev][mglev]->setVal(0.0);
        }
    }
    for (int alev = 1; alev < finest_amr_lev; ++alev)
    {
        cor_hold[alev].resize(1);
        cor_hold[alev][0].reset(new MultiFab(cor[alev][0]->boxArray(),
                                             cor[alev][0]->DistributionMap(),
                                             ncomp, ng));
        cor_hold[alev][0]->setVal(0.0);
    }

    buildFineMask();

    if (linop.m_parent) do_nsolve = false;  // no embeded N-Solve
    if (linop.m_domain_covered[0]) do_nsolve = false;
    if (linop.doAgglomeration()) do_nsolve = false;
    if (AMREX_SPACEDIM != 3) do_nsolve = false;

    if (do_nsolve && ns_linop == nullptr)
    {
        prepareForNSolve();
    }

    if (verbose >= 2) {
        amrex::Print() << "MLMG: # of AMR levels: " << namrlevs << "\n"
                       << "      # of MG levels on the coarsest AMR level: " << linop.NMGLevels(0)
                       << "\n";
        if (ns_linop) {
            amrex::Print() << "      # of MG levels in N-Solve: " << ns_linop->NMGLevels(0) << "\n"
                           << "      # of grids in N-Solve: " << ns_linop->m_grids[0][0].size() << "\n";
        }
    }
}

void
MLMG::prepareForNSolve ()
{
    ns_linop = std::move(linop.makeNLinOp(nsolve_grid_size));

    const int ncomp = linop.getNComp();

    const BoxArray& ba = (*ns_linop).m_grids[0][0];
    const DistributionMapping& dm =(*ns_linop).m_dmap[0][0]; 

    ns_sol.reset(new MultiFab(ba, dm, ncomp, 1));
    ns_rhs.reset(new MultiFab(ba, dm, ncomp, 0));
    ns_sol->setVal(0.0);
    ns_rhs->setVal(0.0);

    ns_linop->setLevelBC(0, ns_sol.get());
    
    ns_mlmg.reset(new MLMG(*ns_linop));
    ns_mlmg->setVerbose(0);
    ns_mlmg->setFixedIter(1);
    ns_mlmg->setMaxFmgIter(20);
    ns_mlmg->setBottomSolver(BottomSolver::smoother);
}

void
MLMG::getGradSolution (const Vector<std::array<MultiFab*,AMREX_SPACEDIM> >& a_grad_sol)
{
    BL_PROFILE("MLMG::getGradSolution()");
    for (int alev = 0; alev <= finest_amr_lev; ++alev) {
        linop.compGrad(alev, a_grad_sol[alev], *sol[alev]);
    }
}

void
MLMG::getFluxes (const Vector<std::array<MultiFab*,AMREX_SPACEDIM> >& a_flux)
{
    BL_PROFILE("MLMG::getFluxes()");
    const Real betainv = 1.0 / linop.getBScalar();
    for (int alev = 0; alev <= finest_amr_lev; ++alev) {
        linop.compFlux(alev, a_flux[alev], *sol[alev]);
        for (int idim = 0; idim < AMREX_SPACEDIM; ++idim) {
            linop.unapplyMetricTerm(alev, 0, *a_flux[alev][idim]);
            if (betainv != 1.0) {
                a_flux[alev][idim]->mult(betainv);
            }
        }
    }
}

void
MLMG::compResidual (const Vector<MultiFab*>& a_res, const Vector<MultiFab*>& a_sol,
                    const Vector<MultiFab const*>& a_rhs)
{
    BL_PROFILE("MLMG::compResidual()");

    const int ncomp = linop.getNComp();
   
    sol.resize(namrlevs);
    sol_raii.resize(namrlevs);
    for (int alev = 0; alev < namrlevs; ++alev)
    {
        if (a_sol[alev]->nGrow() == 1)
        {
            sol[alev] = a_sol[alev];
        }
        else
        {
            if (sol_raii[alev] == nullptr)
            {
                sol_raii[alev].reset(new MultiFab(a_sol[alev]->boxArray(),
                                                  a_sol[alev]->DistributionMap(), ncomp, 1));
            }
            MultiFab::Copy(*sol_raii[alev], *a_sol[alev], 0, 0, ncomp, 0);
            sol[alev] = sol_raii[alev].get();
        }
    }

    if (!linop_prepared) {
        linop.prepareForSolve();
        linop_prepared = true;
    }
    
    const auto& amrrr = linop.AMRRefRatio();

    for (int alev = finest_amr_lev; alev >= 0; --alev) {
        const MultiFab* crse_bcdata = (alev > 0) ? sol[alev-1] : nullptr;
        const MultiFab* prhs = a_rhs[alev];
#if (AMREX_SPACEDIM != 3)
        MultiFab rhstmp(prhs->boxArray(), prhs->DistributionMap(), ncomp, 0);
        MultiFab::Copy(rhstmp, *prhs, 0, 0, ncomp, 0);
        linop.applyMetricTerm(alev, 0, rhstmp);
        prhs = &rhstmp;
#endif
        linop.solutionResidual(alev, *a_res[alev], *sol[alev], *prhs, crse_bcdata);
        if (alev < finest_amr_lev) {
            linop.reflux(alev, *a_res[alev], *sol[alev], *prhs,
                         *a_res[alev+1], *sol[alev+1], *a_rhs[alev+1]);
            if (linop.isCellCentered()) {
                amrex::average_down(*a_res[alev+1], *a_res[alev], 0, ncomp, amrrr[alev]);
            }
        }
    }


#if (AMREX_SPACEDIM != 3)
    for (int alev = 0; alev <= finest_amr_lev; ++alev) {
        linop.unapplyMetricTerm(alev, 0, *a_res[alev]);
    }
#endif
}

void
MLMG::apply (const Vector<MultiFab*>& out, const Vector<MultiFab*>& a_in)
{
    BL_PROFILE("MLMG::apply()");

    Vector<MultiFab*> in(namrlevs);
    Vector<MultiFab> in_raii(namrlevs);
    Vector<MultiFab> rh(namrlevs);

    for (int alev = 0; alev < namrlevs; ++alev)
    {
        if (a_in[alev]->nGrow() == 1)
        {
            in[alev] = a_in[alev];
        }
        else
        {
            in_raii[alev].define(a_in[alev]->boxArray(),
                                 a_in[alev]->DistributionMap(),
                                 a_in[alev]->nComp(), 1);
            MultiFab::Copy(in_raii[alev], *a_in[alev], 0, 0, a_in[alev]->nComp(), 0);
            in[alev] = &(in_raii[alev]);
        }
        rh[alev].define(a_in[alev]->boxArray(),
                        a_in[alev]->DistributionMap(),
                        a_in[alev]->nComp(), 0);
        rh[alev].setVal(0.0);
    }

    if (!linop_prepared) {
        linop.prepareForSolve();
        linop_prepared = true;
    }

    const auto& amrrr = linop.AMRRefRatio();

    for (int alev = finest_amr_lev; alev >= 0; --alev) {
        const MultiFab* crse_bcdata = (alev > 0) ? in[alev-1] : nullptr;
        linop.solutionResidual(alev, *out[alev], *in[alev], rh[alev], crse_bcdata);
        if (alev < finest_amr_lev) {
            linop.reflux(alev, *out[alev], *in[alev], rh[alev],
                         *out[alev+1], *in[alev+1], rh[alev+1]);
            if (linop.isCellCentered()) {
                amrex::average_down(*out[alev+1], *out[alev], 0, out[alev]->nComp(), amrrr[alev]);
            }
        }
    }

#if (AMREX_SPACEDIM != 3)
    for (int alev = 0; alev <= finest_amr_lev; ++alev) {
        linop.unapplyMetricTerm(alev, 0, *out[alev]);
    }
#endif

    for (int alev = 0; alev <= finest_amr_lev; ++alev) {
        out[alev]->negate();
    }
}

void
MLMG::averageDownAndSync ()
{
    const auto& amrrr = linop.AMRRefRatio();

    int ncomp = linop.getNComp();

    if (linop.isCellCentered())
    {
        for (int falev = finest_amr_lev; falev > 0; --falev)
        {
            amrex::average_down(*sol[falev], *sol[falev-1], 0, ncomp, amrrr[falev-1]);
        }
    }
    else
    {
        linop.nodalSync(finest_amr_lev, 0, *sol[finest_amr_lev]);

        for (int falev = finest_amr_lev; falev > 0; --falev)
        {
            const auto& fmf = *sol[falev];
            auto&       cmf = *sol[falev-1];

            MultiFab tmpmf(amrex::coarsen(fmf.boxArray(), amrrr[falev-1]),
                           fmf.DistributionMap(), ncomp, 0);
            amrex::average_down(fmf, tmpmf, 0, ncomp, amrrr[falev-1]);
            cmf.ParallelCopy(tmpmf, 0, 0, ncomp);
            linop.nodalSync(falev-1, 0, cmf);
        }
    }
}

Real
MLMG::getNodalSum (int amrlev, int mglev, MultiFab& mf) const
{
    MultiFab one(mf.boxArray(), mf.DistributionMap(), 1, 0);
    one.setVal(1.0);
    const bool local = true;
    Real s1 = linop.xdoty(amrlev, mglev, mf, one, local);
    Real s2 = linop.xdoty(amrlev, mglev, one, one, local);
    ParallelAllReduce::Sum<Real>({s1,s2}, linop.Communicator(amrlev,mglev));
    return s1/s2;
}

void
MLMG::bottomSolveWithHypre (MultiFab& x, const MultiFab& b)
{
#if !defined(AMREX_USE_HYPRE)
    amrex::Abort("bottomSolveWithHypre is called without building with Hypre");
#else

    const int ncomp = linop.getNComp();

    if (hypre_solver == nullptr)  // We should reuse the setup
    {
        const BoxArray& ba = linop.m_grids[0].back();
        const DistributionMapping& dm = linop.m_dmap[0].back();
        const Geometry& geom = linop.m_geom[0].back();
        MPI_Comm comm = linop.BottomCommunicator();

        hypre_solver.reset(new HypreABecLap2(ba, dm, geom, comm));
        hypre_solver->setVerbose(bottom_verbose);

        hypre_solver->setScalars(linop.getAScalar(), linop.getBScalar());

        auto ac = linop.getACoeffs(0, linop.NMGLevels(0)-1);
        if (ac)
        {
            hypre_solver->setACoeffs(*ac);
        }
        else
        {
            MultiFab alpha(ba,dm,ncomp,0);
            alpha.setVal(0.0);
            hypre_solver->setACoeffs(alpha);
        }

        auto bc = linop.getBCoeffs(0, linop.NMGLevels(0)-1);
        if (bc[0])
        {
            hypre_solver->setBCoeffs(bc);
        }
        else
        {
            std::array<MultiFab,AMREX_SPACEDIM> beta;
            for (int idim = 0; idim < AMREX_SPACEDIM; ++idim)
            {
                beta[idim].define(amrex::convert(ba,IntVect::TheDimensionVector(idim)),
                                  dm, ncomp, 0);
                beta[idim].setVal(1.0);
            }
            hypre_solver->setBCoeffs(amrex::GetArrOfConstPtrs(beta));
        }

        hypre_bndry.reset(new MLMGBndry(ba, dm, ncomp, geom));
        hypre_bndry->setHomogValues();
        const Real* dx = linop.m_geom[0][0].CellSize();
        int crse_ratio = linop.m_coarse_data_crse_ratio > 0 ? linop.m_coarse_data_crse_ratio : 1;
        RealVect bclocation(AMREX_D_DECL(0.5*dx[0]*crse_ratio,
                                         0.5*dx[1]*crse_ratio,
                                         0.5*dx[2]*crse_ratio));
        hypre_bndry->setLOBndryConds(linop.m_lobc, linop.m_hibc, -1, bclocation);
    }

    hypre_solver->solve(x, b, 1.e-4, -1., bottom_maxiter, *hypre_bndry);

#endif
}

}<|MERGE_RESOLUTION|>--- conflicted
+++ resolved
@@ -60,11 +60,7 @@
     Real resnorm0 = MLResNormInf(finest_amr_lev, local); 
     Real rhsnorm0 = MLRhsNormInf(local); 
     if (!is_nsolve) {
-<<<<<<< HEAD
-        ParallelDescriptor::ReduceRealMax({resnorm0, rhsnorm0});
-=======
         ParallelAllReduce::Max<Real>({resnorm0, rhsnorm0}, ParallelContext::CommunicatorSub());
->>>>>>> 8cd48768
 
         if (verbose >= 1)
         {
@@ -821,11 +817,7 @@
     {
         r = std::max(r, ResNormInf(alev,true));
     }
-<<<<<<< HEAD
-    if (!local) ParallelDescriptor::ReduceRealMax(r);
-=======
     if (!local) ParallelAllReduce::Max(r, ParallelContext::CommunicatorSub());
->>>>>>> 8cd48768
     return r;
 }
 
