NDEBUG := t
MPI    :=
OMP    :=

MKVERBOSE :=t

COMP := gfortran

# some routines need an eos/network (i.e. to compute thermodynamic
# quantities.  If that is the case, set NEED_EOS_NETWORK := t
NEED_EOS_NETWORK :=

# define the location of the MAESTRO root directory
MAESTRO_TOP_DIR := $(MAESTRO_HOME)


# include the main Makefile stuff
BOXLIB_HOME := ../../..
include $(BOXLIB_HOME)/Tools/F_mk/GMakedefs.mak

# core BoxLib directories
BOXLIB_CORE := Src/F_BaseLib

# other packages needed for data_processing
Fmdirs :=


# directories containing files that are 'include'-d via Fortran
Fmincludes :=

ifdef NEED_EOS_NETWORK
  EOS_TOP_DIR := $(MAESTRO_TOP_DIR)/Microphysics/EOS
  NETWORK_TOP_DIR := $(MAESTRO_TOP_DIR)/Microphysics/networks

  EOS_DIR := helmeos
  NETWORK_DIR := ignition_simple

  MICROPHYS_CORE := $(MAESTRO_TOP_DIR)/Microphysics/EOS

  MICROPHYS_CORE += $(EOS_TOP_DIR)/$(EOS_DIR) \
                    $(NETWORK_TOP_DIR)/$(NETWORK_DIR)

  ifeq ($(findstring helmeos, $(EOS_DIR)), helmeos)
    Fmincludes += Microphysics/helmeos
  endif

  f90sources += probin.f90

  include $(NETWORK_TOP_DIR)/$(strip $(NETWORK_DIR))/NETWORK_REQUIRES

  ifdef NEED_VODE
    Fmdirs += Util/VODE
  endif

  ifdef NEED_BLAS
    Fmdirs += Util/BLAS
  endif

endif


# any MAESTRO stuff
Fmpack := $(foreach dir, $(Fmdirs), $(MAESTRO_TOP_DIR)/$(dir)/GPackage.mak)
Fmlocs := $(foreach dir, $(Fmdirs), $(MAESTRO_TOP_DIR)/$(dir))

# BoxLib stuff
Fmpack += $(foreach dir, $(BOXLIB_CORE), $(BOXLIB_HOME)/$(dir)/GPackage.mak)
Fmlocs += $(foreach dir, $(BOXLIB_CORE), $(BOXLIB_HOME)/$(dir))

# Microphysics
Fmpack += $(foreach dir, $(MICROPHYS_CORE), $(dir)/GPackage.mak)
Fmlocs += $(foreach dir, $(MICROPHYS_CORE), $(dir))

# any include files
Fmincs := $(foreach dir, $(Fmincludes), $(MAESTRO_TOP_DIR)/$(dir))



# include the necessary GPackage.mak files that define this setup
include $(Fmpack)

# vpath defines the directories to search for the source files
VPATH_LOCATIONS += $(Fmlocs)

# list of directories to put in the Fortran include path
FINCLUDE_LOCATIONS += $(Fmincs)

#programs += faverage
#programs += fcompare
programs += fextract
#programs += fextrema
#programs += fIDLdump
#programs += fsnapshot2d
#programs += fsnapshot3d
#programs += ftime
#programs += fintgvar2d
#programs += fdumpdata2d
#programs += fcoarsen
#programs += fwritecontents2d

all: $(pnames)


# probin stuff
ifdef NEED_EOS_NETWORK
  PROBIN_PARAMETER_DIRS :=
  EXTERN_PARAMETER_DIRS += $(MICROPHYS_CORE)
  EXTERN_PARAMETERS := $(shell $(BOXLIB_HOME)/Tools/F_scripts/findparams.py $(EXTERN_PARAMETER_DIRS))

  PROBIN_TEMPLATE := $(MAESTRO_TOP_DIR)/Util/parameters/dummy.probin.template
endif

probin.f90: $(PROBIN_PARAMETERS) $(EXTERN_PARAMETERS) $(PROBIN_TEMPLATE)
	@echo " "
	$(BOXLIB_HOME)/Tools/F_scripts/write_probin.py \
           -t $(PROBIN_TEMPLATE) -o probin.f90 -n probin \
           --pa "$(PROBIN_PARAMETERS)" --pb "$(EXTERN_PARAMETERS)"


%.$(suf).exe:%.f90 $(objects)
ifdef MKVERBOSE
	$(LINK.f90) -o $@ $< $(objects) $(libraries)
else
	@echo "Linking $@ ... "
	@$(LINK.f90) -o $@ $< $(objects) $(libraries)
endif


<<<<<<< HEAD
# for debugging.  To see the value of a Makefile variable,
# e.g. Fmlocs, simply do "make print-Fmlocs".  This will
# print out the value.
print-%: ; @echo $* is $($*)
=======
include $(BOXLIB_HOME)/Tools/F_mk/GMakerules.mak


# for debugging.  To see the value of a Makefile variable,                                                          
# e.g. Fmlocs, simply do "make print-Fmlocs".  This will                                                            
# print out the value.                                                                                              
print-%: ; @echo $* is $($*)


>>>>>>> 2549a2a9
<|MERGE_RESOLUTION|>--- conflicted
+++ resolved
@@ -126,19 +126,10 @@
 endif
 
 
-<<<<<<< HEAD
+include $(BOXLIB_HOME)/Tools/F_mk/GMakerules.mak
+
+
 # for debugging.  To see the value of a Makefile variable,
 # e.g. Fmlocs, simply do "make print-Fmlocs".  This will
 # print out the value.
-print-%: ; @echo $* is $($*)
-=======
-include $(BOXLIB_HOME)/Tools/F_mk/GMakerules.mak
-
-
-# for debugging.  To see the value of a Makefile variable,                                                          
-# e.g. Fmlocs, simply do "make print-Fmlocs".  This will                                                            
-# print out the value.                                                                                              
-print-%: ; @echo $* is $($*)
-
-
->>>>>>> 2549a2a9
+print-%: ; @echo $* is $($*)