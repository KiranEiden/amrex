--- conflicted
+++ resolved
@@ -211,11 +211,7 @@
   mpi_libraries += -lmpich -lmpichf90 -lpthread
 endif
 
-<<<<<<< HEAD
-DEFAULT_MACHINES := artoo atragon battra ebirah gamera gigan gimantis gojira hedorah kumonga manda megalon mothra orga posse rodan varan
-=======
 DEFAULT_MACHINES := artoo atragon ebirah gamera gigan gimantis gojira hedorah kumonga manda megalon mothra orga posse rodan varan
->>>>>>> bfceb352
 
 ifeq ($(HOST), $(findstring $(HOST), $(DEFAULT_MACHINES)))
   MPIHOME=/usr/lib/mpich
@@ -230,8 +226,6 @@
   mpi_lib_dir = $(MPIHOME)/lib
   mpi_libraries += -lmpich -lmpichf90
 endif
-<<<<<<< HEAD
-=======
 
 ifeq ($(HOST),battra)
   ifdef MPI_HOME
@@ -243,7 +237,6 @@
   mpi_include_dir = $(MPI_HOME)/include
   mpi_lib_dir = $(MPI_HOME)/lib
 endif
->>>>>>> bfceb352
 
 ifeq ($(findstring donev, $(HOSTNAME)), donev)
    ifeq ($(MPIVENDOR),OpenMPIv1)
