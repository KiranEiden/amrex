--- conflicted
+++ resolved
@@ -129,22 +129,14 @@
       set_target_properties ( amrex PROPERTIES POSITION_INDEPENDENT_CODE True )
    endif ()
 
-<<<<<<< HEAD
-   if (ENABLE_CUDA OR BUILD_SHARED_LIBS)
-      set_target_properties( amrex PROPERTIES INTERFACE_LINK_OPTIONS "-Wl,--warn-unresolved-symbols")
-   endif ()
-      
-=======
-   if(BUILD_SHARED_LIBS)
+   if ( BUILD_SHARED_LIBS OR ENABLE_CUDA )
       if(APPLE)
          target_link_options(amrex PUBLIC -Wl,-undefined,warning)
       else()
          target_link_options(amrex PUBLIC -Wl,--warn-unresolved-symbols)
       endif()
    endif()
-  
-   
->>>>>>> a54ba21f
+
    # 
    # Location of Fortran modules
    # 
