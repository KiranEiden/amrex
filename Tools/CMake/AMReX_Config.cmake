###############################################

# Here we configure the build                 #

###############################################

#
#  Check if AMReX_Options.cmake has been already processed
#
if ( NOT AMREX_OPTIONS_SET )
   message ( FATAL_ERROR "AMReX_Options.cmake must be\
included before AMReX_Configure.cmake" )
endif ()

#
# Find AMReX Git version
#
find_git_version ( AMREX_GIT_VERSION )
print (AMREX_GIT_VERSION)

#
# Decide whether or not to use PIC 
#
if (ENABLE_PIC)
   set (CMAKE_POSITION_INDEPENDENT_CODE TRUE)
endif ()


#
# Detect Fortran name mangling scheme for C/Fortran interface 
#
include(FortranCInterface)
include(${FortranCInterface_BINARY_DIR}/Output.cmake)

if ( ( FortranCInterface_GLOBAL_SUFFIX STREQUAL "" )  AND
      ( FortranCInterface_GLOBAL_CASE STREQUAL "UPPER") )
   message(STATUS "Fortran name mangling scheme to UPPERCASE \
(upper case, no append underscore)")
   add_define ( BL_FORT_USE_UPPERCASE AMREX_DEFINES )
elseif ( ( FortranCInterface_GLOBAL_SUFFIX STREQUAL "") AND
      ( FortranCInterface_GLOBAL_CASE STREQUAL "LOWER") )
   message(STATUS "Fortran name mangling scheme to LOWERCASE \
(lower case, no append underscore)")
   add_define ( BL_FORT_USE_LOWERCASE AMREX_DEFINES )
elseif ( ( FortranCInterface_GLOBAL_SUFFIX STREQUAL "_" ) AND
      ( FortranCInterface_GLOBAL_CASE STREQUAL "LOWER") )
   message(STATUS "Fortran name mangling scheme to UNDERSCORE \
(lower case, append underscore)")
   add_define ( BL_FORT_USE_UNDERSCORE AMREX_DEFINES )
else ()
   message(AUTHOR_WARNING "Fortran to C mangling not backward\
 compatible with older style BoxLib code") 
endif ()


# ------------------------------------------------------------- #
#    Set preprocessor flags 
# ------------------------------------------------------------- #

#
# This defines were always on in older version
# of AMReX/CMake. Need more details on these???
#
add_define (BL_NOLINEVALUES AMREX_DEFINES)
add_define (AMREX_NOLINEVALUES AMREX_DEFINES)
add_define (BL_PARALLEL_IO AMREX_DEFINES)
add_define (AMREX_PARALLEL_IO AMREX_DEFINES)
add_define (BL_SPACEDIM=${BL_SPACEDIM} AMREX_DEFINES)
add_define (AMREX_SPACEDIM=${BL_SPACEDIM} AMREX_DEFINES)
add_define (BL_${CMAKE_SYSTEM_NAME} AMREX_DEFINES)
add_define (AMREX_${CMAKE_SYSTEM_NAME} AMREX_DEFINES)

if ( ENABLE_DP )
   add_define (BL_USE_DOUBLE AMREX_DEFINES)
   add_define (AMREX_USE_DOUBLE AMREX_DEFINES)
else ()
   add_define (BL_USE_FLOAT AMREX_DEFINES)
   add_define (AMREX_USE_FLOAT AMREX_DEFINES)
endif ()

add_define (USE_PARTICLES AMREX_DEFINES ENABLE_PARTICLES)
add_define (BL_PROFILING AMREX_DEFINES ENABLE_PROFILING)
add_define (AMREX_PROFILING AMREX_DEFINES ENABLE_PROFILING) 
add_define (BL_TINY_PROFILING AMREX_DEFINES ENABLE_TINY_PROFILING)
add_define (AMREX_TINY_PROFILING AMREX_DEFINES ENABLE_TINY_PROFILING)
add_define (BL_COMM_PROFILING AMREX_DEFINES ENABLE_COMM_PROFILING)
add_define (AMREX_COMM_PROFILING AMREX_DEFINES ENABLE_COMM_PROFILING)

if ( ENABLE_PARTICLES AND ( NOT ENABLE_DP_PARTICLES ) ) 
   add_define ( BL_SINGLE_PRECISION_PARTICLES AMREX_DEFINES )
   add_define ( AMREX_SINGLE_PRECISION_PARTICLES AMREX_DEFINES )
endif ()

if (ENABLE_FORTRAN_MPI AND ENABLE_MPI)
   add_define ( BL_USE_FORTRAN_MPI=1 AMREX_DEFINES )
   add_define ( AMREX_USE_FORTRAN_MPI=1 AMREX_DEFINES )
endif ()

add_define (MG_USE_FBOXIB=1 AMREX_DEFINES ENABLE_MG_FBOXLIB)
add_define (BL_USE_F_BASELIB=1  AMREX_DEFINES ENABLE_FBASELIB)
add_define (BL_USE_MPI AMREX_DEFINES ENABLE_MPI)
add_define (BL_USE_OMP AMREX_DEFINES ENABLE_OMP)

add_define (AMREX_USE_F_BASELIB=1  AMREX_DEFINES ENABLE_FBASELIB)
add_define (AMREX_USE_MPI AMREX_DEFINES ENABLE_MPI)
add_define (AMREX_USE_OMP AMREX_DEFINES ENABLE_OMP)

add_define (BL_USE_F_INTERFACES AMREX_DEFINES) # Always build F interfaces
add_define (BL_USE_ASSERTION AMREX_DEFINES) # No idea :-P

add_define (AMREX_GIT_VERSION=\\"${AMREX_GIT_VERSION}\\" AMREX_DEFINES)


#
# Add all preprocessor definitions to compile string
# 
add_definitions ( ${AMREX_DEFINES} )

# ------------------------------------------------------------- #
#    Setup third party packages 
# ------------------------------------------------------------- #

if (ENABLE_MPI)
   find_package (MPI REQUIRED)
   # Includes
   list (APPEND AMREX_EXTRA_Fortran_INCLUDE_PATH "${MPI_Fortran_INCLUDE_PATH}")
   list (APPEND AMREX_EXTRA_C_INCLUDE_PATH "${MPI_C_INCLUDE_PATH}")
   list (APPEND AMREX_EXTRA_CXX_INCLUDE_PATH "${MPI_CXX_INCLUDE_PATH}")
   # Compile flags
   append ( MPI_Fortran_COMPILE_FLAGS AMREX_EXTRA_Fortran_FLAGS ) 
   append ( MPI_C_COMPILE_FLAGS AMREX_EXTRA_C_FLAGS )
   append ( MPI_CXX_COMPILE_FLAGS AMREX_EXTRA_CXX_FLAGS )
   # Libraries
   list (APPEND AMREX_EXTRA_Fortran_LIBRARIES "${MPI_Fortran_LIBRARIES}")
   list (APPEND AMREX_EXTRA_C_LIBRARIES "${MPI_C_LIBRARIES}")
   list (APPEND AMREX_EXTRA_CXX_LIBRARIES "${MPI_CXX_LIBRARIES}")
   # Link flags
   list (APPEND AMREX_EXTRA_Fortran_LINK_FLAGS "${MPI_Fortran_LINK_FLAGS}")
   list (APPEND AMREX_EXTRA_C_LINK_FLAGS "${MPI_C_LINK_FLAGS}")
   list (APPEND AMREX_EXTRA_CXX_LINK_FLAGS "${MPI_CXX_LINK_FLAGS}")
   # Link Line
   append_to_link_line ( AMREX_EXTRA_Fortran_LIBRARIES
      AMREX_EXTRA_Fortran_LINK_LINE AMREX_EXTRA_Fortran_LINK_FLAGS )
   append_to_link_line ( AMREX_EXTRA_C_LIBRARIES
      AMREX_EXTRA_C_LINK_LINE AMREX_EXTRA_C_LINK_FLAGS )
   append_to_link_line ( AMREX_EXTRA_CXX_LIBRARIES
      AMREX_EXTRA_CXX_LINK_LINE AMREX_EXTRA_CXX_LINK_FLAGS )
endif ()

if (ENABLE_OMP)
   find_package (OpenMP REQUIRED)
   # Compile flags
   append ( OpenMP_Fortran_FLAGS AMREX_EXTRA_Fortran_FLAGS ) 
   append ( OpenMP_C_FLAGS AMREX_EXTRA_C_FLAGS )
   append ( OpenMP_CXX_FLAGS AMREX_EXTRA_CXX_FLAGS )
endif()


# ------------------------------------------------------------- #
#    Setup compiler flags 
# ------------------------------------------------------------- #
if ( AMREX_FFLAGS_OVERRIDES )
   set ( AMREX_Fortran_FLAGS ${AMREX_FFLAGS_OVERRIDES} )
else ()
   append ( AMREX_${FC_ID}_FFLAGS_${AMREX_BUILD_TYPE}
      AMREX_Fortran_FLAGS )
endif ()

if ( AMREX_CXXFLAGS_OVERRIDES )
   set ( AMREX_CXX_FLAGS ${AMREX_CXXFLAGS_OVERRIDES} )
else ()
   append ( AMREX_${CXX_ID}_CXXFLAGS_${AMREX_BUILD_TYPE}
      AMREX_CXX_FLAGS )
endif ()

append ( AMREX_EXTRA_Fortran_FLAGS AMREX_Fortran_FLAGS )
append ( AMREX_EXTRA_CXX_FLAGS AMREX_CXX_FLAGS )

# Add required flags
append ( AMREX_${FC_ID}_FFLAGS_REQUIRED AMREX_Fortran_FLAGS )
append ( AMREX_${CXX_ID}_CXXFLAGS_REQUIRED AMREX_CXX_FLAGS )
<<<<<<< HEAD
=======

# Add FPE flags if required 
if (ENABLE_FPE)
   append ( AMREX_${FC_ID}_FFLAGS_FPE AMREX_Fortran_FLAGS )
   append ( AMREX_${CXX_ID}_CXXFLAGS_FPE AMREX_CXX_FLAGS )
endif ()
>>>>>>> 978ebb92

# Set CMake compiler flags
set ( CMAKE_Fortran_FLAGS_${AMREX_BUILD_TYPE}
   "${AMREX_Fortran_FLAGS}  ${AMREX_Fortran_DEFINITIONS}" ) 
set ( CMAKE_CXX_FLAGS_${AMREX_BUILD_TYPE} "${AMREX_CXX_FLAGS}" )


#
# Config summary
#
message( STATUS "AMReX configuration summary: ")
message( STATUS "   Build type               = ${CMAKE_BUILD_TYPE}")
message( STATUS "   Install directory        = ${CMAKE_INSTALL_PREFIX}")
message( STATUS "   Preprocessor flags       = ${AMREX_DEFINES}")
message( STATUS "   C++ compiler             = ${CMAKE_CXX_COMPILER}")
message( STATUS "   Fortran compiler         = ${CMAKE_Fortran_COMPILER}")
message( STATUS "   C++ flags                = ${CMAKE_CXX_FLAGS_${AMREX_BUILD_TYPE}}")
message( STATUS "   Fortran flags            = ${CMAKE_Fortran_FLAGS_${AMREX_BUILD_TYPE}}")
message( STATUS "   C++ include paths        = ${AMREX_EXTRA_CXX_INCLUDE_PATH}") 
message( STATUS "   Fortran include paths    = ${AMREX_EXTRA_Fortran_INCLUDE_PATH}")
message( STATUS "   C++ external libs        = ${AMREX_EXTRA_CXX_LIBRARIES}") 
message( STATUS "   Fortran external libs    = ${AMREX_EXTRA_Fortran_LIBRARIES}")
message( STATUS "   C++ link flags           = ${AMREX_EXTRA_CXX_LINK_FLAGS}") 
message( STATUS "   Fortran link flags       = ${AMREX_EXTRA_LINK_FLAGS}")
message( STATUS "   C++ extra link line      = ${AMREX_EXTRA_CXX_LINK_LINE}") 
message( STATUS "   Fortran extra link line  = ${AMREX_EXTRA_Fortran_LINK_LINE}")<|MERGE_RESOLUTION|>--- conflicted
+++ resolved
@@ -179,15 +179,12 @@
 # Add required flags
 append ( AMREX_${FC_ID}_FFLAGS_REQUIRED AMREX_Fortran_FLAGS )
 append ( AMREX_${CXX_ID}_CXXFLAGS_REQUIRED AMREX_CXX_FLAGS )
-<<<<<<< HEAD
-=======
 
 # Add FPE flags if required 
 if (ENABLE_FPE)
    append ( AMREX_${FC_ID}_FFLAGS_FPE AMREX_Fortran_FLAGS )
    append ( AMREX_${CXX_ID}_CXXFLAGS_FPE AMREX_CXX_FLAGS )
 endif ()
->>>>>>> 978ebb92
 
 # Set CMake compiler flags
 set ( CMAKE_Fortran_FLAGS_${AMREX_BUILD_TYPE}
