--- conflicted
+++ resolved
@@ -1,25 +1,14 @@
 #include <AMReX_DataServices.H>
 
 void
-<<<<<<< HEAD
 ComputeAmrDataNorms (amrex::AmrData&     amrData,
-		     amrex::Array<amrex::Real>& norm0,
-		     amrex::Array<amrex::Real>& norm1,
-		     amrex::Array<amrex::Real>& norm2,
+		     amrex::Vector<amrex::Real>& norm0,
+		     amrex::Vector<amrex::Real>& norm1,
+		     amrex::Vector<amrex::Real>& norm2,
 		     bool         verbose);
 
-void
-ComputeAmrDataInt (amrex::AmrData&     amrData,
-		   amrex::Array<amrex::Real>& norm1,
-=======
-ComputeAmrDataNorms (AmrData&     amrData,
-		     Vector<Real>& norm0,
-		     Vector<Real>& norm1,
-		     Vector<Real>& norm2,
-		     bool         verbose);
 
 void
 ComputeAmrDataInt (AmrData&     amrData,
 		   Vector<Real>& norm1,
->>>>>>> ef248e1a
 		   bool         verbose);