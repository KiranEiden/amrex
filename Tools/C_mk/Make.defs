--- conflicted
+++ resolved
@@ -128,12 +128,6 @@
   ifeq ($(findstring cori, $(NERSC_HOST)), cori)
     WHICHLINUX := CORI
   endif
-<<<<<<< HEAD
-  ifeq ($(findstring intrepid, $(HOSTNAMEF)), intrepid)
-    WHICHLINUX := INTREPID
-  endif
-=======
->>>>>>> aa91fe86
   ifeq ($(findstring cims.nyu.edu, $(HOSTNAMEF)), cims.nyu.edu)
     WHICHLINUX := DONEV
   endif
