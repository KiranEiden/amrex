--- conflicted
+++ resolved
@@ -313,25 +313,11 @@
     endif
 
     ifeq ($(HOST),hedorah)
-<<<<<<< HEAD
-      #mpihome=/usr/lib/openmpi
-      #mpihome=/usr/local
-      #mpihome=/home/moulton/packages/mpi/openmpi-1.4.5-gcc-4.8.2
-      mpihome=/home/marc/lib/anaconda
-      LIBRARY_LOCATIONS += $(mpihome)/lib
-      INCLUDE_LOCATIONS += $(mpihome)/include
-      CPPFLAGS += -DMPICH_SKIP_MPICXX
-      # for MPICH
-      BL_MPI_LIBS += -lmpi -lmpl -lpthread
-      # for OPENMPI
-      #BL_MPI_LIBS += -lmpi_f77 -lmpi_cxx -lmpi -lmpl -lpthread
-=======
-      MPI_HOME=/usr/lib/mpich
-      LIBRARY_LOCATIONS += $(MPI_HOME)/lib
-      INCLUDE_LOCATIONS += $(MPI_HOME)/include
-      CPPFLAGS += -DMPICH_SKIP_MPICXX
-      BL_MPI_LIBS += -lpthread
->>>>>>> 1fc9480e
+      MPI_HOME=/usr/lib/mpich
+      LIBRARY_LOCATIONS += $(MPI_HOME)/lib
+      INCLUDE_LOCATIONS += $(MPI_HOME)/include
+      CPPFLAGS += -DMPICH_SKIP_MPICXX
+      BL_MPI_LIBS += -lpthread
     endif
 
     ifeq ($(findstring donev, $(HOSTNAME)), donev)
