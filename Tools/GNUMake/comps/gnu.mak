--- conflicted
+++ resolved
@@ -89,15 +89,11 @@
   GENERIC_GNU_FLAGS += -fsanitize=thread
 endif
 ifeq ($(FSANITIZER),TRUE)
-<<<<<<< HEAD
   GENERIC_GNU_FLAGS += -fsanitize=address -fsanitize=undefined
-=======
-  GENERIC_COMP_FLAGS += -fsanitize=address -fsanitize=undefined
   ifeq ($(gcc_major_gt_8),1)
-    GENERIC_COMP_FLAGS += -fsanitize=pointer-compare -fsanitize=pointer-subtract
-    GENERIC_COMP_FLAGS += -fsanitize=builtin -fsanitize=pointer-overflow
+    GENERIC_GNU_FLAGS += -fsanitize=pointer-compare -fsanitize=pointer-subtract
+    GENERIC_GNU_FLAGS += -fsanitize=builtin -fsanitize=pointer-overflow
   endif
->>>>>>> 1a9b4982
 endif
 
 ifeq ($(USE_OMP),TRUE)
