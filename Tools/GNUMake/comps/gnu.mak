--- conflicted
+++ resolved
@@ -82,24 +82,18 @@
 ########################################################################
 
 GENERIC_GNU_FLAGS =
-<<<<<<< HEAD
-=======
 
 gcc_major_gt_8 = $(shell expr $(gcc_major_version) \>= 8)
->>>>>>> cd2d1974
 
 ifeq ($(THREAD_SANITIZER),TRUE)
   GENERIC_GNU_FLAGS += -fsanitize=thread
 endif
 ifeq ($(FSANITIZER),TRUE)
   GENERIC_GNU_FLAGS += -fsanitize=address -fsanitize=undefined
-<<<<<<< HEAD
-=======
   ifeq ($(gcc_major_gt_8),1)
     GENERIC_GNU_FLAGS += -fsanitize=pointer-compare -fsanitize=pointer-subtract
     GENERIC_GNU_FLAGS += -fsanitize=builtin -fsanitize=pointer-overflow
   endif
->>>>>>> cd2d1974
 endif
 
 ifeq ($(USE_OMP),TRUE)
