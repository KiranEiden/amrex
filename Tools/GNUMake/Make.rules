
FINAL_VPATH_LOCATIONS = . $(VPATH_LOCATIONS)
vpath %.f    $(FINAL_VPATH_LOCATIONS)
vpath %.fi   $(FINAL_VPATH_LOCATIONS)
vpath %.F    $(FINAL_VPATH_LOCATIONS)
vpath %.f90  $(FINAL_VPATH_LOCATIONS)
vpath %.F90  $(FINAL_VPATH_LOCATIONS)
vpath %.c    $(FINAL_VPATH_LOCATIONS)
vpath %.cpp  $(FINAL_VPATH_LOCATIONS)
vpath %.h    $(FINAL_VPATH_LOCATIONS)
vpath %.H    $(FINAL_VPATH_LOCATIONS)

FINAL_CPPFLAGS := $(addprefix $(CPP_PREFIX), $(CPPFLAGS))

# Suppress display of executed commands.  Default verbose
SILENT =
ifeq ($(VERBOSE),OFF)
  SILENT = @
else ifeq ($(VERBOSE),FALSE)
  SILENT = @
endif

#
# Rules for building executable.
#
$(executable):	$(objForExecs)
	@echo Linking $@ ...
ifeq ($(LINK_WITH_FORTRAN_COMPILER),TRUE)
	$(SILENT) $(F90) $(F90FLAGS) $(FINAL_CPPFLAGS) $(fincludes) $(LDFLAGS) -o $@ $^ $(libraries)
else
	$(SILENT) $(CXX) $(CXXFLAGS) $(FINAL_CPPFLAGS) $(includes) $(LDFLAGS) -o $@ $^ $(libraries)
endif
#	@echo SUCCESS

ifdef CRAY_CPU_TARGET
	@echo "Built for target ===> $(CRAY_CPU_TARGET) <==="
endif

ifeq ($(USE_PROFPARSER),TRUE)
BLProfParser.tab.H BLProfParser.tab.cpp: $(AMREX_HOME)/Src/Extern/ProfParser/BLProfParser.y
	cat $(AMREX_HOME)/Src/Extern/ProfParser/BLProfParser.y $(SED0) $(SED1) > BLProfParserNC.y
	bison --defines=BLProfParser.tab.H --output=BLProfParser.tab.cpp \
		BLProfParserNC.y
	rm BLProfParserNC.y

BLProfParser.lex.yy.cpp: BLProfParser.tab.H $(AMREX_HOME)/Src/Extern/ProfParser/BLProfParser.l
	flex --outfile=BLProfParser.lex.yy.cpp $(AMREX_HOME)/Src/Extern/ProfParser/BLProfParser.l
endif

$(amrexlib): $(objForExecs)
	@echo Building libamrex.a
	$(SILENT) $(AR) $(ARFLAGS) $@ $^
	$(SILENT) $(RANLIB) $@

install_lib:
	@echo Installing libamrex.a at $(amrexLibDir) ...
	@if [ ! -d $(amrexLibDir) ]; then mkdir -p $(amrexLibDir); fi
	@if test -f $(amrexlib); then \
	  install -c -m 644 $(amrexlib) $(amrexLibDir); \
	else \
	  echo "$(amrexlib) does not exist!"; \
	fi

install_headers: $(amrexIncludeDir)/AMReX_Config.H
	@echo Installing headers at $(amrexIncludeDir) ...
	@for d in $(Pdirs); do \
	  for h in $(CEXE_headers) $(cEXE_headers); do \
	    f=Src/$$d/$$h; \
	    if test -f "$$f"; then \
	      install -c -m 644 "$$f" $(amrexIncludeDir); \
	      newf=$(amrexIncludeDir)/$$h; \
	      sed -i -e '1s/^/#include <AMReX_Config.H>\n/' $$newf; \
	    fi; \
	  done; \
	done 

install_fortran_modules:
	@echo Install Fortran modules at $(amrexIncludeDir) ...
	@if [ ! -d $(amrexIncludeDir) ]; then mkdir -p $(amrexIncludeDir); fi
	@for m in $(amrexFortModules); do \
	    install -c -m 644 "$$m" $(amrexIncludeDir); \
	done

$(amrexIncludeDir)/AMReX_Config.H: FORCE
	@echo Generating AMReX_config.H ...
	@if [ ! -d $(amrexIncludeDir) ]; then mkdir -p $(amrexIncludeDir); fi
	@ $(MKCONFIG) --defines "$(FINAL_CPPFLAGS)" --undefine "BL_LANG_FORT" \
	              --comp "$(lowercase_comp)" \
	              --allow-different-compiler "$(ALLOW_DIFFERENT_COMP)" \
	              --use-omp "$(USE_OMP)" \
	              > $@

clean::
	@echo Cleaning...
	$(SILENT) $(RM) $(f77EXETempDir)/*.f $(f77EXETempDir)/*.f90 $(objEXETempDir)/*.o
	$(SILENT) $(RM) $(f77EXETempDir)/*.f $(f77EXETempDir)/*.f90 $(objEXETempDir)/*.o
	$(SILENT) $(RM) $(tmpEXETempDir)/*
	$(SILENT) $(RM) *.optrpt $(objEXETempDir)/*.optrpt
	$(SILENT) $(RM) $(executable)
	$(SILENT) $(RM) -r $(executable).dSYM

realclean:: clean
	@echo Cleaning ...
	$(SILENT) $(RM) TAGS tags
	$(SILENT) $(RM) -r $(TmpBuildDir) *~
	$(SILENT) $(RM) *.ex *.o
	$(SILENT) $(RM) *.mod
	$(SILENT) $(RM) BLProfParser.lex.yy.cpp
	$(SILENT) $(RM) BLProfParser.tab.cpp
	$(SILENT) $(RM) BLProfParser.tab.H

file_locations:
	$(AMREX_HOME)/Tools/F_scripts/find_files_vpath.py --vpath "$(FINAL_VPATH_LOCATIONS)" --files "$(CEXE_sources) $(FEXE_sources) $(cEXE_sources) $(fEXE_sources) $(f90EXE_sources) $(F90EXE_sources) $(CEXE_headers) $(cEXE_headers) $(fEXE_headers) $(FEXE_headers)"


tags:	$(allSources)
	@echo ctags ...
	$(SILENT) ctags --fortran-kinds=+i $(abspath $^)

TAGS:	$(allSources)
	@echo etags $< ...
	$(SILENT) etags $(abspath $^)

clang-analyze: $(CEXE_sources)
	clang++ --analyze --analyzer-output html $(CXXFLAGS) $(CPPFLAGS) $(includes) $^

clang-tidy: $(CEXE_sources)
	clang-tidy $^ -checks=clang-diagnostic-*,performance-*,mpi-* -- $(CXXFLAGS) $(CPPFLAGS) $(includes)

FORCE:

.PHONY:	all clean realclean file_locations tags TAGS clang-analyze clang-tidy install_lib install_headers install_fortran_modules

#
# Rules for objects.
#
$(objEXETempDir)/%.o: %.cpp
	@echo Compiling $*.cpp ...
	@if [ ! -d $(objEXETempDir) ]; then mkdir -p $(objEXETempDir); fi
	$(SILENT) $(CCACHE) $(CXX) $(CXXFLAGS) $(CPPFLAGS) $(includes) -c $< $(EXE_OUTPUT_OPTION)

$(objEXETempDir)/%.o: %.c
	@echo Compiling $*.c ...
	@if [ ! -d $(objEXETempDir) ]; then mkdir -p $(objEXETempDir); fi
	$(SILENT) $(CCACHE) $(CC) $(CFLAGS) -DBL_LANG_C -DAMREX_LANG_C $(CPPFLAGS) $(includes) -c $< $(EXE_OUTPUT_OPTION)

$(objEXETempDir)/%.o: %.f
	@echo Compiling $*.f ...
	@if [ ! -d $(objEXETempDir) ]; then mkdir -p $(objEXETempDir); fi
	$(SILENT) $(F90CACHE) $(FC) $(FFLAGS) $(fincludes) -c $< $(FORT_EXE_OUTPUT_OPTION)

$(objEXETempDir)/%.o: %.F
	@echo Compiling $*.F ...
	@if [ ! -d $(objEXETempDir) ]; then mkdir -p $(objEXETempDir); fi
	@if [ ! -d $(f77EXETempDir) ]; then mkdir -p $(f77EXETempDir); fi
	$(SILENT) $(FORT_CPP) -DBL_LANG_FORT -DAMREX_LANG_FORT $(CPPFLAGS) $(fincludes) $< | $(FORTPREP) > $(f77EXETempDir)/$*.f
	$(SILENT) $(F90CACHE) $(FC) $(FFLAGS) $(fincludes) -c $(f77EXETempDir)/$*.f $(FORT_EXE_OUTPUT_OPTION)

$(objEXETempDir)/%.o: %.f90
	@echo Compiling $*.f90 ...
	@if [ ! -d $(objEXETempDir) ]; then mkdir -p $(objEXETempDir); fi
	$(SILENT) $(F90CACHE) $(F90) $(F90FLAGS) $(fincludes) -c $< $(FORT_EXE_OUTPUT_OPTION)

$(objEXETempDir)/%.o: %.F90
	@echo Compiling $*.F90 ...
	@if [ ! -d $(objEXETempDir) ]; then mkdir -p $(objEXETempDir); fi
<<<<<<< HEAD
	@if [ "$(CUDA_MAXREGCOUNT_$(<F))" != "" ]; then \
	  $(SILENT) $(F90CACHE) $(F90) $(patsubst -Mcuda=maxregcount:$(CUDA_MAXREGCOUNT), -Mcuda=maxregcount:$(CUDA_MAXREGCOUNT_$(<F)), $(F90FLAGS)) $(CPP_PREFIX)-DBL_LANG_FORT $(FINAL_CPPFLAGS) $(fincludes) -c $< $(FORT_EXE_OUTPUT_OPTION); \
	else \
	  $(SILENT) $(F90CACHE) $(F90) $(F90FLAGS) $(CPP_PREFIX)-DBL_LANG_FORT $(FINAL_CPPFLAGS) $(fincludes) -c $< $(FORT_EXE_OUTPUT_OPTION); \
	fi
=======
	$(SILENT) $(F90CACHE) $(F90) $(F90FLAGS) -DBL_LANG_FORT -DAMREX_LANG_FORT $(FINAL_CPPFLAGS) $(fincludes) -c $< $(FORT_EXE_OUTPUT_OPTION)
>>>>>>> 66a2edee

#
# Rules for dependencies in bare object files.
#

#
# The sed foo below:
#
# First it starts a shell that runs `$MKDEP` command on `$<`, the
# first prerequisite of make rule, say `/path/to/y.H`.  The output
# of `$MKDEP` are lines like `/path/to/x.o: /path/to/y.H`.
#
# It is then piped into two `sed` commands and then into the target
# (i.e., `$(depEXETempDir)/x.d`).  We need sed to modify the output
# because we do not store `.o` files in where `.cpp` files live.
# Instead, we put them in directory `$(objEXETempDir)`.
#
# The command of `sed` needs to be inside a pair of `'`s.  But the
# whole `sed -e '......'` is already inside a pair of `'`s for the
# shell.  So we have to use escape, thus `'\''mycommand'\''`. 
#
# The sed command is search and replace, `s,X,Y` that replaces `X` by
# `Y`. 
#
# In the first sed, `X` is `^[^:]*\/`.  This matches the beginning
# of the line to the last `/` before `:`.  The `Y` contains nothing.
# So the matched string is removed, and the line becomes `x.o: /path/to/x.xpp`. 
#
# In the second sed, we replace `x.o` with `$(objEXETempDir)/o`.  Note
# that `$*` is make variable set to `%` (i.e., `x` in our example).
# `&` is sed variable meaning the whole matched string.  The
# replacement string also includes the target of the make rule (i.e.,
# `$(depEXETempDir)/x.d`). 
#
# The final result is `$(objEXETempDir)/x.o $(depEXETempDir)/x.d: /path/to/y.H`.
#

$(depEXETempDir)/%.d: %.cpp
	@echo Depending $< ...
	@if [ ! -d $(depEXETempDir) ]; then mkdir -p $(depEXETempDir); fi
	@$(SHELL) -ec '$(MKDEP) $(includes) $< | \
		sed -e '\''s,^[^:]*\/,,'\'' | \
		sed -e '\''s,$*.o,$(objEXETempDir)/& $@,'\'' > $@'

$(depEXETempDir)/%.d: %.c
	@echo Depending $< ...
	@if [ ! -d $(depEXETempDir) ]; then mkdir -p $(depEXETempDir); fi
	@$(SHELL) -ec '$(MKDEP) $(includes) $< | \
		sed -e '\''s,^[^:]*\/,,'\'' | \
		sed -e '\''s,$*.o,$(objEXETempDir)/& $@,'\'' > $@'

$(depEXETempDir)/%.d: %.F
	@echo Depending $< ...
	@if [ ! -d $(depEXETempDir) ]; then mkdir -p $(depEXETempDir); fi
	@$(SHELL) -ec '$(MKDEP) -fortran $(fincludes) $< | \
		sed -e '\''s,^[^:]*\/,,'\'' | \
		sed -e '\''s,$*.o,$(objEXETempDir)/& $@,'\'' > $@'

$(depEXETempDir)/%.d: %.f
	@echo Depending $< ...
	@if [ ! -d $(depEXETempDir) ]; then mkdir -p $(depEXETempDir); fi
	@$(SHELL) -ec '$(MKDEP) -fortran $(fincludes) $< | \
		sed -e '\''s,^[^:]*\/,,'\'' | \
		sed -e '\''s,$*.o,$(objEXETempDir)/& $@,'\'' > $@'

DEP_CHECK_OPTS :=

$(depEXETempDir)/f90.depends: $(f90EXE_sources) $(F90EXE_sources) 
	@if [ ! -d $(objEXETempDir) ]; then mkdir -p $(objEXETempDir); fi
	@if [ ! -d $(depEXETempDir) ]; then mkdir -p $(depEXETempDir); fi
	@if [ ! -d $(f77EXETempDir) ]; then mkdir -p $(f77EXETempDir); fi
	@echo "Building f90/F90 dependency File ..."
	$(MODDEP) $(DEP_CHECK_OPTS) --prefix $(objEXETempDir) \
            --temp_dir $(f77EXETempDir) \
            --cpp "$(FORT_CPP)" \
            --defines "-DBL_LANG_FORT -DAMREX_LANG_FORT $(CPPFLAGS) $(fincludes)" \
            --f90_preprocess "$(F90PREP)" $^ > $(depEXETempDir)/f90.depends 


#
# <typecheck>
#

#$(fortran_ir_sources): $(executable)
$(fortran_ir_sources): $(objForTypeCheck)

# gfortran only
$(tmpEXETempDir)/%.f90.orig: %.f90
	@if [ ! -d $(tmpEXETempDir) ]; then mkdir -p $(tmpEXETempDir); fi
	$(SILENT) $(F90) $(F90FLAGS) $(fincludes) -fsyntax-only -fdump-fortran-original $< > $@

$(tmpEXETempDir)/%.F90.orig: %.F90
	@if [ ! -d $(tmpEXETempDir) ]; then mkdir -p $(tmpEXETempDir); fi
	$(SILENT) $(F90) $(F90FLAGS) -DBL_LANG_FORT -DAMREX_LANG_FORT $(FINAL_CPPFLAGS) $(fincludes) -fsyntax-only -fdump-fortran-original $< > $@

$(tmpEXETempDir)/%.f.orig: %.f
	@if [ ! -d $(tmpEXETempDir) ]; then mkdir -p $(tmpEXETempDir); fi
	$(SILENT) $(F90) $(FFLAGS) $(fincludes) -fsyntax-only -fdump-fortran-original $< > $@

$(tmpEXETempDir)/%.F.orig: %.F
	@if [ ! -d $(tmpEXETempDir) ]; then mkdir -p $(tmpEXETempDir); fi
	$(SILENT) $(F90) $(FFLAGS) -DBL_LANG_FORT -DAMREX_LANG_FORT $(FINAL_CPPFLAGS) $(fincludes) -fsyntax-only -fdump-fortran-original $< > $@

# fix amrex::Real and amrex_real
# & --> *
$(tmpEXETempDir)/%-cppd.h: %.H
	@if [ ! -d $(tmpEXETempDir) ]; then mkdir -p $(tmpEXETempDir); fi
	$(SILENT) $(CC) $(FINAL_CPPFLAGS) $(includes) -E -P -x c -std=c99 $< -o $@
	@$(SHELL) -ec 'sed -i -e '\''s/amrex::Real/$(amrex_real)/g'\'' $@ ; \
	               sed -i -e '\''s/amrex_real/$(amrex_real)/g'\''  $@ ; \
	               sed -i -e '\''s/amrex_particle_real/$(amrex_particle_real)/g'\''  $@ ; \
	               sed -i -e '\''/typedef\s*$(amrex_real)/d'\''    $@ ; \
	               sed -i -e '\''s/\&/*/g'\'' $@'

typecheck: $(fortran_ir_sources) $(fortran_fdecl_headers_cppd)
	@if [ ! -d $(tmpEXETempDir) ]; then mkdir -p $(tmpEXETempDir); fi
	@echo "Checking types of Fortran procedures called from C++ ..."
	$(CHECKFORT) --workdir $(tmpEXETempDir) --output $(tmpEXETempDir)/amrex_typecheck.ou

#
# </typecheck>
#

#
# Now load/build the dependency files.
#
ifneq ($(MAKECMDGOALS),realclean)
ifneq ($(MAKECMDGOALS),clean)
ifneq ($(MAKECMDGOALS),uninstall)
ifneq ($(MAKECMDGOALS),distclean)
ifneq ($(findstring print-,$(MAKECMDGOALS)),print-)
ifdef CEXE_sources
-include $(CEXE_sources:%.cpp=$(depEXETempDir)/%.d)
endif

ifdef cEXE_sources
-include $(cEXE_sources:%.c=$(depEXETempDir)/%.d)
endif

ifdef fEXE_sources
-include $(fEXE_sources:%.f=$(depEXETempDir)/%.d)
endif

ifdef FEXE_sources
-include $(FEXE_sources:%.F=$(depEXETempDir)/%.d)
endif

ifneq "$(strip $(f90EXE_sources) $(F90EXE_sources))" ""
include $(depEXETempDir)/f90.depends
endif

endif
endif
endif
endif
endif

ifneq ($(MAKECMDGOALS),$(filter $(MAKECMDGOALS),clean realclean file_locations tags TAGS uninstall distclean))
  ifdef has_compiler_mismatch
    $(error $(has_compiler_mismatch))
  endif
endif

#-----------------------------------------------------------------------------
# for debugging.  To see the value of a Makefile variable,
# e.g. libraries, simply do "make print-libraries".  This will
# print out the value.
print-%:
	@echo $* is '$($*)'
	@echo '    origin = $(origin $*)'
	@echo '     value = $(value  $*)'

.PHONY: help
help:
	@echo ""
	@echo "The rule for compiling foo.cpp  is: \$$(CXX) \$$(CXXFLAGS) \$$(FINAL_CPPFLAGS) \$$(includes) -c foo.o foo.cpp"
	@echo "The rule for compiling foo.c    is: \$$(CC) \$$(CFLAGS) \$$(FINAL_CPPFLAGS) \$$(includes) -c foo.o foo.c"
	@echo "The rule for compiling foo.f90  is: \$$(F90) \$$(F90FLAGS) \$$(fincludes) -c foo.o foo.f90"
	@echo "The rule for compiling foo.F90  is: \$$(F90) \$$(F90FLAGS) \$$(FINAL_CPPFLAGS) \$$(fincludes) -c foo.o foo.F90"
	@echo "The rule for compiling foo.[fF] is: \$$(FC) \$$(FFLAGS) \$$(fincludes) -c foo.o foo.f"
	@echo "    Note that .F files are preprocessed with cpp into .f files before being compiled."
	@echo "The rule for linking            is: \$$(CXX) \$$(CXXFLAGS) \$$(FINAL_CPPFLAGS) \$$(includes) \$$(LDFLAGS) -o \$$(executable) *.o \$$(libraries)"
	@echo ""
	@echo "Here the variables are set to:"
	@echo "    CXX        = $(CXX)"
	@echo "    CC         = $(CC)"
	@echo "    FC         = $(FC)"
	@echo "    F90        = $(F90)"
	@echo "    CPPFLAGS   = $(CPPFLAGS)"
	@echo "    FINAL_CPPFLAGS   = $(FINAL_CPPFLAGS)"
	@echo "    CXXFLAGS   = $(CXXFLAGS)"
	@echo "    CFLAGS     = $(CFLAGS)"
	@echo "    includes   = $(includes)"
	@echo "    FFLAGS     = $(FFLAGS)"
	@echo "    F90FLAGS   = $(F90FLAGS)"
	@echo "    fincludes  = $(fincludes)"
	@echo "    LDFLAGS    = $(LDFLAGS)"
	@echo "    libraries  = $(libraries)"
	@echo "    executable = $(executable)"
	@echo ""
	@echo "Read Tools/GNUMake/README.md for details on tweaking the make system."<|MERGE_RESOLUTION|>--- conflicted
+++ resolved
@@ -164,15 +164,11 @@
 $(objEXETempDir)/%.o: %.F90
 	@echo Compiling $*.F90 ...
 	@if [ ! -d $(objEXETempDir) ]; then mkdir -p $(objEXETempDir); fi
-<<<<<<< HEAD
 	@if [ "$(CUDA_MAXREGCOUNT_$(<F))" != "" ]; then \
-	  $(SILENT) $(F90CACHE) $(F90) $(patsubst -Mcuda=maxregcount:$(CUDA_MAXREGCOUNT), -Mcuda=maxregcount:$(CUDA_MAXREGCOUNT_$(<F)), $(F90FLAGS)) $(CPP_PREFIX)-DBL_LANG_FORT $(FINAL_CPPFLAGS) $(fincludes) -c $< $(FORT_EXE_OUTPUT_OPTION); \
+	  $(SILENT) $(F90CACHE) $(F90) $(patsubst -Mcuda=maxregcount:$(CUDA_MAXREGCOUNT), -Mcuda=maxregcount:$(CUDA_MAXREGCOUNT_$(<F)), $(F90FLAGS)) -DBL_LANG_FORT -DAMREX_LANG_FORT $(FINAL_CPPFLAGS) $(fincludes) -c $< $(FORT_EXE_OUTPUT_OPTION); \
 	else \
-	  $(SILENT) $(F90CACHE) $(F90) $(F90FLAGS) $(CPP_PREFIX)-DBL_LANG_FORT $(FINAL_CPPFLAGS) $(fincludes) -c $< $(FORT_EXE_OUTPUT_OPTION); \
+	  $(SILENT) $(F90CACHE) $(F90) $(F90FLAGS) -DBL_LANG_FORT -DAMREX_LANG_FORT $(FINAL_CPPFLAGS) $(fincludes) -c $< $(FORT_EXE_OUTPUT_OPTION); \
 	fi
-=======
-	$(SILENT) $(F90CACHE) $(F90) $(F90FLAGS) -DBL_LANG_FORT -DAMREX_LANG_FORT $(FINAL_CPPFLAGS) $(fincludes) -c $< $(FORT_EXE_OUTPUT_OPTION)
->>>>>>> 66a2edee
 
 #
 # Rules for dependencies in bare object files.
